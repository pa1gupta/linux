--- conflicted
+++ resolved
@@ -1683,20 +1683,8 @@
  */
 void mem_cgroup_print_oom_info(struct mem_cgroup *memcg, struct task_struct *p)
 {
-<<<<<<< HEAD
-	/*
-	 * protects memcg_name and makes sure that parallel ooms do not
-	 * interleave
-	 */
+	/* oom_info_lock ensures that parallel ooms do not interleave */
 	static DEFINE_MUTEX(oom_info_lock);
-	struct cgroup *task_cgrp;
-	struct cgroup *mem_cgrp;
-	static char memcg_name[PATH_MAX];
-	int ret;
-=======
-	/* oom_info_lock ensures that parallel ooms do not interleave */
-	static DEFINE_SPINLOCK(oom_info_lock);
->>>>>>> 1ec41830
 	struct mem_cgroup *iter;
 	unsigned int i;
 
