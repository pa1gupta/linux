// SPDX-License-Identifier: GPL-2.0
/* Copyright (c) 2021-2022, NVIDIA CORPORATION & AFFILIATES.
 *
 * Kernel side components to support tools/testing/selftests/iommu
 */
#include <linux/slab.h>
#include <linux/iommu.h>
#include <linux/xarray.h>
#include <linux/file.h>
#include <linux/anon_inodes.h>
#include <linux/fault-inject.h>
#include <uapi/linux/iommufd.h>

#include "io_pagetable.h"
#include "iommufd_private.h"
#include "iommufd_test.h"

static DECLARE_FAULT_ATTR(fail_iommufd);
static struct dentry *dbgfs_root;

size_t iommufd_test_memory_limit = 65536;

enum {
	MOCK_IO_PAGE_SIZE = PAGE_SIZE / 2,

	/*
	 * Like a real page table alignment requires the low bits of the address
	 * to be zero. xarray also requires the high bit to be zero, so we store
	 * the pfns shifted. The upper bits are used for metadata.
	 */
	MOCK_PFN_MASK = ULONG_MAX / MOCK_IO_PAGE_SIZE,

	_MOCK_PFN_START = MOCK_PFN_MASK + 1,
	MOCK_PFN_START_IOVA = _MOCK_PFN_START,
	MOCK_PFN_LAST_IOVA = _MOCK_PFN_START,
};

/*
 * Syzkaller has trouble randomizing the correct iova to use since it is linked
 * to the map ioctl's output, and it has no ide about that. So, simplify things.
 * In syzkaller mode the 64 bit IOVA is converted into an nth area and offset
 * value. This has a much smaller randomization space and syzkaller can hit it.
 */
static unsigned long iommufd_test_syz_conv_iova(struct io_pagetable *iopt,
						u64 *iova)
{
	struct syz_layout {
		__u32 nth_area;
		__u32 offset;
	};
	struct syz_layout *syz = (void *)iova;
	unsigned int nth = syz->nth_area;
	struct iopt_area *area;

	down_read(&iopt->iova_rwsem);
	for (area = iopt_area_iter_first(iopt, 0, ULONG_MAX); area;
	     area = iopt_area_iter_next(area, 0, ULONG_MAX)) {
		if (nth == 0) {
			up_read(&iopt->iova_rwsem);
			return iopt_area_iova(area) + syz->offset;
		}
		nth--;
	}
	up_read(&iopt->iova_rwsem);

	return 0;
}

void iommufd_test_syz_conv_iova_id(struct iommufd_ucmd *ucmd,
				   unsigned int ioas_id, u64 *iova, u32 *flags)
{
	struct iommufd_ioas *ioas;

	if (!(*flags & MOCK_FLAGS_ACCESS_SYZ))
		return;
	*flags &= ~(u32)MOCK_FLAGS_ACCESS_SYZ;

	ioas = iommufd_get_ioas(ucmd->ictx, ioas_id);
	if (IS_ERR(ioas))
		return;
	*iova = iommufd_test_syz_conv_iova(&ioas->iopt, iova);
	iommufd_put_object(&ioas->obj);
}

struct mock_iommu_domain {
	struct iommu_domain domain;
	struct xarray pfns;
};

enum selftest_obj_type {
	TYPE_IDEV,
};

struct mock_dev {
	struct device dev;
};

struct selftest_obj {
	struct iommufd_object obj;
	enum selftest_obj_type type;

	union {
		struct {
			struct iommufd_device *idev;
			struct iommufd_ctx *ictx;
			struct mock_dev *mock_dev;
		} idev;
	};
};

static void mock_domain_blocking_free(struct iommu_domain *domain)
{
}

static int mock_domain_nop_attach(struct iommu_domain *domain,
				  struct device *dev)
{
	return 0;
}

static const struct iommu_domain_ops mock_blocking_ops = {
	.free = mock_domain_blocking_free,
	.attach_dev = mock_domain_nop_attach,
};

static struct iommu_domain mock_blocking_domain = {
	.type = IOMMU_DOMAIN_BLOCKED,
	.ops = &mock_blocking_ops,
};

static struct iommu_domain *mock_domain_alloc(unsigned int iommu_domain_type)
{
	struct mock_iommu_domain *mock;

	if (iommu_domain_type == IOMMU_DOMAIN_BLOCKED)
		return &mock_blocking_domain;

	if (WARN_ON(iommu_domain_type != IOMMU_DOMAIN_UNMANAGED))
		return NULL;

	mock = kzalloc(sizeof(*mock), GFP_KERNEL);
	if (!mock)
		return NULL;
	mock->domain.geometry.aperture_start = MOCK_APERTURE_START;
	mock->domain.geometry.aperture_end = MOCK_APERTURE_LAST;
	mock->domain.pgsize_bitmap = MOCK_IO_PAGE_SIZE;
	xa_init(&mock->pfns);
	return &mock->domain;
}

static void mock_domain_free(struct iommu_domain *domain)
{
	struct mock_iommu_domain *mock =
		container_of(domain, struct mock_iommu_domain, domain);

	WARN_ON(!xa_empty(&mock->pfns));
	kfree(mock);
}

static int mock_domain_map_pages(struct iommu_domain *domain,
				 unsigned long iova, phys_addr_t paddr,
				 size_t pgsize, size_t pgcount, int prot,
				 gfp_t gfp, size_t *mapped)
{
	struct mock_iommu_domain *mock =
		container_of(domain, struct mock_iommu_domain, domain);
	unsigned long flags = MOCK_PFN_START_IOVA;
	unsigned long start_iova = iova;

	/*
	 * xarray does not reliably work with fault injection because it does a
	 * retry allocation, so put our own failure point.
	 */
	if (iommufd_should_fail())
		return -ENOENT;

	WARN_ON(iova % MOCK_IO_PAGE_SIZE);
	WARN_ON(pgsize % MOCK_IO_PAGE_SIZE);
	for (; pgcount; pgcount--) {
		size_t cur;

		for (cur = 0; cur != pgsize; cur += MOCK_IO_PAGE_SIZE) {
			void *old;

			if (pgcount == 1 && cur + MOCK_IO_PAGE_SIZE == pgsize)
				flags = MOCK_PFN_LAST_IOVA;
			old = xa_store(&mock->pfns, iova / MOCK_IO_PAGE_SIZE,
				       xa_mk_value((paddr / MOCK_IO_PAGE_SIZE) |
						   flags),
				       gfp);
			if (xa_is_err(old)) {
				for (; start_iova != iova;
				     start_iova += MOCK_IO_PAGE_SIZE)
					xa_erase(&mock->pfns,
						 start_iova /
							 MOCK_IO_PAGE_SIZE);
				return xa_err(old);
			}
			WARN_ON(old);
			iova += MOCK_IO_PAGE_SIZE;
			paddr += MOCK_IO_PAGE_SIZE;
			*mapped += MOCK_IO_PAGE_SIZE;
			flags = 0;
		}
	}
	return 0;
}

static size_t mock_domain_unmap_pages(struct iommu_domain *domain,
				      unsigned long iova, size_t pgsize,
				      size_t pgcount,
				      struct iommu_iotlb_gather *iotlb_gather)
{
	struct mock_iommu_domain *mock =
		container_of(domain, struct mock_iommu_domain, domain);
	bool first = true;
	size_t ret = 0;
	void *ent;

	WARN_ON(iova % MOCK_IO_PAGE_SIZE);
	WARN_ON(pgsize % MOCK_IO_PAGE_SIZE);

	for (; pgcount; pgcount--) {
		size_t cur;

		for (cur = 0; cur != pgsize; cur += MOCK_IO_PAGE_SIZE) {
			ent = xa_erase(&mock->pfns, iova / MOCK_IO_PAGE_SIZE);
			WARN_ON(!ent);
			/*
			 * iommufd generates unmaps that must be a strict
			 * superset of the map's performend So every starting
			 * IOVA should have been an iova passed to map, and the
			 *
			 * First IOVA must be present and have been a first IOVA
			 * passed to map_pages
			 */
			if (first) {
				WARN_ON(!(xa_to_value(ent) &
					  MOCK_PFN_START_IOVA));
				first = false;
			}
			if (pgcount == 1 && cur + MOCK_IO_PAGE_SIZE == pgsize)
				WARN_ON(!(xa_to_value(ent) &
					  MOCK_PFN_LAST_IOVA));

			iova += MOCK_IO_PAGE_SIZE;
			ret += MOCK_IO_PAGE_SIZE;
		}
	}
	return ret;
}

static phys_addr_t mock_domain_iova_to_phys(struct iommu_domain *domain,
					    dma_addr_t iova)
{
	struct mock_iommu_domain *mock =
		container_of(domain, struct mock_iommu_domain, domain);
	void *ent;

	WARN_ON(iova % MOCK_IO_PAGE_SIZE);
	ent = xa_load(&mock->pfns, iova / MOCK_IO_PAGE_SIZE);
	WARN_ON(!ent);
	return (xa_to_value(ent) & MOCK_PFN_MASK) * MOCK_IO_PAGE_SIZE;
}

static bool mock_domain_capable(struct device *dev, enum iommu_cap cap)
{
	return cap == IOMMU_CAP_CACHE_COHERENCY;
}

static void mock_domain_set_plaform_dma_ops(struct device *dev)
{
	/*
	 * mock doesn't setup default domains because we can't hook into the
	 * normal probe path
	 */
}

static const struct iommu_ops mock_ops = {
	.owner = THIS_MODULE,
	.pgsize_bitmap = MOCK_IO_PAGE_SIZE,
	.domain_alloc = mock_domain_alloc,
	.capable = mock_domain_capable,
	.set_platform_dma_ops = mock_domain_set_plaform_dma_ops,
	.default_domain_ops =
		&(struct iommu_domain_ops){
			.free = mock_domain_free,
			.attach_dev = mock_domain_nop_attach,
			.map_pages = mock_domain_map_pages,
			.unmap_pages = mock_domain_unmap_pages,
			.iova_to_phys = mock_domain_iova_to_phys,
		},
};

struct iommu_device mock_iommu_device = {
	.ops = &mock_ops,
};

static inline struct iommufd_hw_pagetable *
get_md_pagetable(struct iommufd_ucmd *ucmd, u32 mockpt_id,
		 struct mock_iommu_domain **mock)
{
	struct iommufd_hw_pagetable *hwpt;
	struct iommufd_object *obj;

	obj = iommufd_get_object(ucmd->ictx, mockpt_id,
				 IOMMUFD_OBJ_HW_PAGETABLE);
	if (IS_ERR(obj))
		return ERR_CAST(obj);
	hwpt = container_of(obj, struct iommufd_hw_pagetable, obj);
	if (hwpt->domain->ops != mock_ops.default_domain_ops) {
		iommufd_put_object(&hwpt->obj);
		return ERR_PTR(-EINVAL);
	}
	*mock = container_of(hwpt->domain, struct mock_iommu_domain, domain);
	return hwpt;
}

static struct bus_type iommufd_mock_bus_type = {
	.name = "iommufd_mock",
	.iommu_ops = &mock_ops,
};

static void mock_dev_release(struct device *dev)
{
	struct mock_dev *mdev = container_of(dev, struct mock_dev, dev);

	kfree(mdev);
}

static struct mock_dev *mock_dev_create(void)
{
	struct iommu_group *iommu_group;
	struct dev_iommu *dev_iommu;
	struct mock_dev *mdev;
	int rc;

	mdev = kzalloc(sizeof(*mdev), GFP_KERNEL);
	if (!mdev)
		return ERR_PTR(-ENOMEM);

	device_initialize(&mdev->dev);
	mdev->dev.release = mock_dev_release;
	mdev->dev.bus = &iommufd_mock_bus_type;

	iommu_group = iommu_group_alloc();
	if (IS_ERR(iommu_group)) {
		rc = PTR_ERR(iommu_group);
		goto err_put;
	}

	rc = dev_set_name(&mdev->dev, "iommufd_mock%u",
			  iommu_group_id(iommu_group));
	if (rc)
		goto err_group;

	/*
	 * The iommu core has no way to associate a single device with an iommu
	 * driver (heck currently it can't even support two iommu_drivers
	 * registering). Hack it together with an open coded dev_iommu_get().
	 * Notice that the normal notifier triggered iommu release process also
	 * does not work here because this bus is not in iommu_buses.
	 */
	mdev->dev.iommu = kzalloc(sizeof(*dev_iommu), GFP_KERNEL);
	if (!mdev->dev.iommu) {
		rc = -ENOMEM;
		goto err_group;
	}
	mutex_init(&mdev->dev.iommu->lock);
	mdev->dev.iommu->iommu_dev = &mock_iommu_device;

	rc = device_add(&mdev->dev);
	if (rc)
		goto err_dev_iommu;

	rc = iommu_group_add_device(iommu_group, &mdev->dev);
	if (rc)
		goto err_del;
	iommu_group_put(iommu_group);
	return mdev;

err_del:
	device_del(&mdev->dev);
err_dev_iommu:
	kfree(mdev->dev.iommu);
	mdev->dev.iommu = NULL;
err_group:
	iommu_group_put(iommu_group);
err_put:
	put_device(&mdev->dev);
	return ERR_PTR(rc);
}

static void mock_dev_destroy(struct mock_dev *mdev)
{
	iommu_group_remove_device(&mdev->dev);
	device_del(&mdev->dev);
	kfree(mdev->dev.iommu);
	mdev->dev.iommu = NULL;
	put_device(&mdev->dev);
}

bool iommufd_selftest_is_mock_dev(struct device *dev)
{
	return dev->release == mock_dev_release;
}

/* Create an hw_pagetable with the mock domain so we can test the domain ops */
static int iommufd_test_mock_domain(struct iommufd_ucmd *ucmd,
				    struct iommu_test_cmd *cmd)
{
	struct iommufd_device *idev;
	struct selftest_obj *sobj;
	u32 pt_id = cmd->id;
	u32 idev_id;
	int rc;

<<<<<<< HEAD
=======
	ioas = iommufd_get_ioas(ucmd->ictx, cmd->id);
	if (IS_ERR(ioas))
		return PTR_ERR(ioas);

>>>>>>> 7d12578c
	sobj = iommufd_object_alloc(ucmd->ictx, sobj, IOMMUFD_OBJ_SELFTEST);
	if (IS_ERR(sobj))
		return PTR_ERR(sobj);

	sobj->idev.ictx = ucmd->ictx;
	sobj->type = TYPE_IDEV;

	sobj->idev.mock_dev = mock_dev_create();
	if (IS_ERR(sobj->idev.mock_dev)) {
		rc = PTR_ERR(sobj->idev.mock_dev);
		goto out_sobj;
	}

	idev = iommufd_device_bind(ucmd->ictx, &sobj->idev.mock_dev->dev,
				   &idev_id);
	if (IS_ERR(idev)) {
		rc = PTR_ERR(idev);
		goto out_mdev;
	}
	sobj->idev.idev = idev;

	rc = iommufd_device_attach(idev, &pt_id);
	if (rc)
		goto out_unbind;

	/* Userspace must destroy the device_id to destroy the object */
	cmd->mock_domain.out_hwpt_id = pt_id;
	cmd->mock_domain.out_stdev_id = sobj->obj.id;
	iommufd_object_finalize(ucmd->ictx, &sobj->obj);
	return iommufd_ucmd_respond(ucmd, sizeof(*cmd));

out_unbind:
	iommufd_device_unbind(idev);
out_mdev:
	mock_dev_destroy(sobj->idev.mock_dev);
out_sobj:
	iommufd_object_abort(ucmd->ictx, &sobj->obj);
	return rc;
}

/* Add an additional reserved IOVA to the IOAS */
static int iommufd_test_add_reserved(struct iommufd_ucmd *ucmd,
				     unsigned int mockpt_id,
				     unsigned long start, size_t length)
{
	struct iommufd_ioas *ioas;
	int rc;

	ioas = iommufd_get_ioas(ucmd->ictx, mockpt_id);
	if (IS_ERR(ioas))
		return PTR_ERR(ioas);
	down_write(&ioas->iopt.iova_rwsem);
	rc = iopt_reserve_iova(&ioas->iopt, start, start + length - 1, NULL);
	up_write(&ioas->iopt.iova_rwsem);
	iommufd_put_object(&ioas->obj);
	return rc;
}

/* Check that every pfn under each iova matches the pfn under a user VA */
static int iommufd_test_md_check_pa(struct iommufd_ucmd *ucmd,
				    unsigned int mockpt_id, unsigned long iova,
				    size_t length, void __user *uptr)
{
	struct iommufd_hw_pagetable *hwpt;
	struct mock_iommu_domain *mock;
	uintptr_t end;
	int rc;

	if (iova % MOCK_IO_PAGE_SIZE || length % MOCK_IO_PAGE_SIZE ||
	    (uintptr_t)uptr % MOCK_IO_PAGE_SIZE ||
	    check_add_overflow((uintptr_t)uptr, (uintptr_t)length, &end))
		return -EINVAL;

	hwpt = get_md_pagetable(ucmd, mockpt_id, &mock);
	if (IS_ERR(hwpt))
		return PTR_ERR(hwpt);

	for (; length; length -= MOCK_IO_PAGE_SIZE) {
		struct page *pages[1];
		unsigned long pfn;
		long npages;
		void *ent;

		npages = get_user_pages_fast((uintptr_t)uptr & PAGE_MASK, 1, 0,
					     pages);
		if (npages < 0) {
			rc = npages;
			goto out_put;
		}
		if (WARN_ON(npages != 1)) {
			rc = -EFAULT;
			goto out_put;
		}
		pfn = page_to_pfn(pages[0]);
		put_page(pages[0]);

		ent = xa_load(&mock->pfns, iova / MOCK_IO_PAGE_SIZE);
		if (!ent ||
		    (xa_to_value(ent) & MOCK_PFN_MASK) * MOCK_IO_PAGE_SIZE !=
			    pfn * PAGE_SIZE + ((uintptr_t)uptr % PAGE_SIZE)) {
			rc = -EINVAL;
			goto out_put;
		}
		iova += MOCK_IO_PAGE_SIZE;
		uptr += MOCK_IO_PAGE_SIZE;
	}
	rc = 0;

out_put:
	iommufd_put_object(&hwpt->obj);
	return rc;
}

/* Check that the page ref count matches, to look for missing pin/unpins */
static int iommufd_test_md_check_refs(struct iommufd_ucmd *ucmd,
				      void __user *uptr, size_t length,
				      unsigned int refs)
{
	uintptr_t end;

	if (length % PAGE_SIZE || (uintptr_t)uptr % PAGE_SIZE ||
	    check_add_overflow((uintptr_t)uptr, (uintptr_t)length, &end))
		return -EINVAL;

	for (; length; length -= PAGE_SIZE) {
		struct page *pages[1];
		long npages;

		npages = get_user_pages_fast((uintptr_t)uptr, 1, 0, pages);
		if (npages < 0)
			return npages;
		if (WARN_ON(npages != 1))
			return -EFAULT;
		if (!PageCompound(pages[0])) {
			unsigned int count;

			count = page_ref_count(pages[0]);
			if (count / GUP_PIN_COUNTING_BIAS != refs) {
				put_page(pages[0]);
				return -EIO;
			}
		}
		put_page(pages[0]);
		uptr += PAGE_SIZE;
	}
	return 0;
}

struct selftest_access {
	struct iommufd_access *access;
	struct file *file;
	struct mutex lock;
	struct list_head items;
	unsigned int next_id;
	bool destroying;
};

struct selftest_access_item {
	struct list_head items_elm;
	unsigned long iova;
	size_t length;
	unsigned int id;
};

static const struct file_operations iommfd_test_staccess_fops;

static struct selftest_access *iommufd_access_get(int fd)
{
	struct file *file;

	file = fget(fd);
	if (!file)
		return ERR_PTR(-EBADFD);

	if (file->f_op != &iommfd_test_staccess_fops) {
		fput(file);
		return ERR_PTR(-EBADFD);
	}
	return file->private_data;
}

static void iommufd_test_access_unmap(void *data, unsigned long iova,
				      unsigned long length)
{
	unsigned long iova_last = iova + length - 1;
	struct selftest_access *staccess = data;
	struct selftest_access_item *item;
	struct selftest_access_item *tmp;

	mutex_lock(&staccess->lock);
	list_for_each_entry_safe(item, tmp, &staccess->items, items_elm) {
		if (iova > item->iova + item->length - 1 ||
		    iova_last < item->iova)
			continue;
		list_del(&item->items_elm);
		iommufd_access_unpin_pages(staccess->access, item->iova,
					   item->length);
		kfree(item);
	}
	mutex_unlock(&staccess->lock);
}

static int iommufd_test_access_item_destroy(struct iommufd_ucmd *ucmd,
					    unsigned int access_id,
					    unsigned int item_id)
{
	struct selftest_access_item *item;
	struct selftest_access *staccess;

	staccess = iommufd_access_get(access_id);
	if (IS_ERR(staccess))
		return PTR_ERR(staccess);

	mutex_lock(&staccess->lock);
	list_for_each_entry(item, &staccess->items, items_elm) {
		if (item->id == item_id) {
			list_del(&item->items_elm);
			iommufd_access_unpin_pages(staccess->access, item->iova,
						   item->length);
			mutex_unlock(&staccess->lock);
			kfree(item);
			fput(staccess->file);
			return 0;
		}
	}
	mutex_unlock(&staccess->lock);
	fput(staccess->file);
	return -ENOENT;
}

static int iommufd_test_staccess_release(struct inode *inode,
					 struct file *filep)
{
	struct selftest_access *staccess = filep->private_data;

	if (staccess->access) {
		iommufd_test_access_unmap(staccess, 0, ULONG_MAX);
		iommufd_access_destroy(staccess->access);
	}
	mutex_destroy(&staccess->lock);
	kfree(staccess);
	return 0;
}

static const struct iommufd_access_ops selftest_access_ops_pin = {
	.needs_pin_pages = 1,
	.unmap = iommufd_test_access_unmap,
};

static const struct iommufd_access_ops selftest_access_ops = {
	.unmap = iommufd_test_access_unmap,
};

static const struct file_operations iommfd_test_staccess_fops = {
	.release = iommufd_test_staccess_release,
};

static struct selftest_access *iommufd_test_alloc_access(void)
{
	struct selftest_access *staccess;
	struct file *filep;

	staccess = kzalloc(sizeof(*staccess), GFP_KERNEL_ACCOUNT);
	if (!staccess)
		return ERR_PTR(-ENOMEM);
	INIT_LIST_HEAD(&staccess->items);
	mutex_init(&staccess->lock);

	filep = anon_inode_getfile("[iommufd_test_staccess]",
				   &iommfd_test_staccess_fops, staccess,
				   O_RDWR);
	if (IS_ERR(filep)) {
		kfree(staccess);
		return ERR_CAST(filep);
	}
	staccess->file = filep;
	return staccess;
}

static int iommufd_test_create_access(struct iommufd_ucmd *ucmd,
				      unsigned int ioas_id, unsigned int flags)
{
	struct iommu_test_cmd *cmd = ucmd->cmd;
	struct selftest_access *staccess;
	struct iommufd_access *access;
	u32 id;
	int fdno;
	int rc;

	if (flags & ~MOCK_FLAGS_ACCESS_CREATE_NEEDS_PIN_PAGES)
		return -EOPNOTSUPP;

	staccess = iommufd_test_alloc_access();
	if (IS_ERR(staccess))
		return PTR_ERR(staccess);

	fdno = get_unused_fd_flags(O_CLOEXEC);
	if (fdno < 0) {
		rc = -ENOMEM;
		goto out_free_staccess;
	}

	access = iommufd_access_create(
		ucmd->ictx,
		(flags & MOCK_FLAGS_ACCESS_CREATE_NEEDS_PIN_PAGES) ?
			&selftest_access_ops_pin :
			&selftest_access_ops,
		staccess, &id);
	if (IS_ERR(access)) {
		rc = PTR_ERR(access);
		goto out_put_fdno;
	}
	rc = iommufd_access_attach(access, ioas_id);
	if (rc)
		goto out_destroy;
	cmd->create_access.out_access_fd = fdno;
	rc = iommufd_ucmd_respond(ucmd, sizeof(*cmd));
	if (rc)
		goto out_destroy;

	staccess->access = access;
	fd_install(fdno, staccess->file);
	return 0;

out_destroy:
	iommufd_access_destroy(access);
out_put_fdno:
	put_unused_fd(fdno);
out_free_staccess:
	fput(staccess->file);
	return rc;
}

/* Check that the pages in a page array match the pages in the user VA */
static int iommufd_test_check_pages(void __user *uptr, struct page **pages,
				    size_t npages)
{
	for (; npages; npages--) {
		struct page *tmp_pages[1];
		long rc;

		rc = get_user_pages_fast((uintptr_t)uptr, 1, 0, tmp_pages);
		if (rc < 0)
			return rc;
		if (WARN_ON(rc != 1))
			return -EFAULT;
		put_page(tmp_pages[0]);
		if (tmp_pages[0] != *pages)
			return -EBADE;
		pages++;
		uptr += PAGE_SIZE;
	}
	return 0;
}

static int iommufd_test_access_pages(struct iommufd_ucmd *ucmd,
				     unsigned int access_id, unsigned long iova,
				     size_t length, void __user *uptr,
				     u32 flags)
{
	struct iommu_test_cmd *cmd = ucmd->cmd;
	struct selftest_access_item *item;
	struct selftest_access *staccess;
	struct page **pages;
	size_t npages;
	int rc;

	/* Prevent syzkaller from triggering a WARN_ON in kvzalloc() */
	if (length > 16*1024*1024)
		return -ENOMEM;

	if (flags & ~(MOCK_FLAGS_ACCESS_WRITE | MOCK_FLAGS_ACCESS_SYZ))
		return -EOPNOTSUPP;

	staccess = iommufd_access_get(access_id);
	if (IS_ERR(staccess))
		return PTR_ERR(staccess);

	if (staccess->access->ops != &selftest_access_ops_pin) {
		rc = -EOPNOTSUPP;
		goto out_put;
	}

	if (flags & MOCK_FLAGS_ACCESS_SYZ)
		iova = iommufd_test_syz_conv_iova(&staccess->access->ioas->iopt,
					&cmd->access_pages.iova);

	npages = (ALIGN(iova + length, PAGE_SIZE) -
		  ALIGN_DOWN(iova, PAGE_SIZE)) /
		 PAGE_SIZE;
	pages = kvcalloc(npages, sizeof(*pages), GFP_KERNEL_ACCOUNT);
	if (!pages) {
		rc = -ENOMEM;
		goto out_put;
	}

	/*
	 * Drivers will need to think very carefully about this locking. The
	 * core code can do multiple unmaps instantaneously after
	 * iommufd_access_pin_pages() and *all* the unmaps must not return until
	 * the range is unpinned. This simple implementation puts a global lock
	 * around the pin, which may not suit drivers that want this to be a
	 * performance path. drivers that get this wrong will trigger WARN_ON
	 * races and cause EDEADLOCK failures to userspace.
	 */
	mutex_lock(&staccess->lock);
	rc = iommufd_access_pin_pages(staccess->access, iova, length, pages,
				      flags & MOCK_FLAGS_ACCESS_WRITE);
	if (rc)
		goto out_unlock;

	/* For syzkaller allow uptr to be NULL to skip this check */
	if (uptr) {
		rc = iommufd_test_check_pages(
			uptr - (iova - ALIGN_DOWN(iova, PAGE_SIZE)), pages,
			npages);
		if (rc)
			goto out_unaccess;
	}

	item = kzalloc(sizeof(*item), GFP_KERNEL_ACCOUNT);
	if (!item) {
		rc = -ENOMEM;
		goto out_unaccess;
	}

	item->iova = iova;
	item->length = length;
	item->id = staccess->next_id++;
	list_add_tail(&item->items_elm, &staccess->items);

	cmd->access_pages.out_access_pages_id = item->id;
	rc = iommufd_ucmd_respond(ucmd, sizeof(*cmd));
	if (rc)
		goto out_free_item;
	goto out_unlock;

out_free_item:
	list_del(&item->items_elm);
	kfree(item);
out_unaccess:
	iommufd_access_unpin_pages(staccess->access, iova, length);
out_unlock:
	mutex_unlock(&staccess->lock);
	kvfree(pages);
out_put:
	fput(staccess->file);
	return rc;
}

static int iommufd_test_access_rw(struct iommufd_ucmd *ucmd,
				  unsigned int access_id, unsigned long iova,
				  size_t length, void __user *ubuf,
				  unsigned int flags)
{
	struct iommu_test_cmd *cmd = ucmd->cmd;
	struct selftest_access *staccess;
	void *tmp;
	int rc;

	/* Prevent syzkaller from triggering a WARN_ON in kvzalloc() */
	if (length > 16*1024*1024)
		return -ENOMEM;

	if (flags & ~(MOCK_ACCESS_RW_WRITE | MOCK_ACCESS_RW_SLOW_PATH |
		      MOCK_FLAGS_ACCESS_SYZ))
		return -EOPNOTSUPP;

	staccess = iommufd_access_get(access_id);
	if (IS_ERR(staccess))
		return PTR_ERR(staccess);

	tmp = kvzalloc(length, GFP_KERNEL_ACCOUNT);
	if (!tmp) {
		rc = -ENOMEM;
		goto out_put;
	}

	if (flags & MOCK_ACCESS_RW_WRITE) {
		if (copy_from_user(tmp, ubuf, length)) {
			rc = -EFAULT;
			goto out_free;
		}
	}

	if (flags & MOCK_FLAGS_ACCESS_SYZ)
		iova = iommufd_test_syz_conv_iova(&staccess->access->ioas->iopt,
					&cmd->access_rw.iova);

	rc = iommufd_access_rw(staccess->access, iova, tmp, length, flags);
	if (rc)
		goto out_free;
	if (!(flags & MOCK_ACCESS_RW_WRITE)) {
		if (copy_to_user(ubuf, tmp, length)) {
			rc = -EFAULT;
			goto out_free;
		}
	}

out_free:
	kvfree(tmp);
out_put:
	fput(staccess->file);
	return rc;
}
static_assert((unsigned int)MOCK_ACCESS_RW_WRITE == IOMMUFD_ACCESS_RW_WRITE);
static_assert((unsigned int)MOCK_ACCESS_RW_SLOW_PATH ==
	      __IOMMUFD_ACCESS_RW_SLOW_PATH);

void iommufd_selftest_destroy(struct iommufd_object *obj)
{
	struct selftest_obj *sobj = container_of(obj, struct selftest_obj, obj);

	switch (sobj->type) {
	case TYPE_IDEV:
		iommufd_device_detach(sobj->idev.idev);
		iommufd_device_unbind(sobj->idev.idev);
		mock_dev_destroy(sobj->idev.mock_dev);
		break;
	}
}

int iommufd_test(struct iommufd_ucmd *ucmd)
{
	struct iommu_test_cmd *cmd = ucmd->cmd;

	switch (cmd->op) {
	case IOMMU_TEST_OP_ADD_RESERVED:
		return iommufd_test_add_reserved(ucmd, cmd->id,
						 cmd->add_reserved.start,
						 cmd->add_reserved.length);
	case IOMMU_TEST_OP_MOCK_DOMAIN:
		return iommufd_test_mock_domain(ucmd, cmd);
	case IOMMU_TEST_OP_MD_CHECK_MAP:
		return iommufd_test_md_check_pa(
			ucmd, cmd->id, cmd->check_map.iova,
			cmd->check_map.length,
			u64_to_user_ptr(cmd->check_map.uptr));
	case IOMMU_TEST_OP_MD_CHECK_REFS:
		return iommufd_test_md_check_refs(
			ucmd, u64_to_user_ptr(cmd->check_refs.uptr),
			cmd->check_refs.length, cmd->check_refs.refs);
	case IOMMU_TEST_OP_CREATE_ACCESS:
		return iommufd_test_create_access(ucmd, cmd->id,
						  cmd->create_access.flags);
	case IOMMU_TEST_OP_ACCESS_PAGES:
		return iommufd_test_access_pages(
			ucmd, cmd->id, cmd->access_pages.iova,
			cmd->access_pages.length,
			u64_to_user_ptr(cmd->access_pages.uptr),
			cmd->access_pages.flags);
	case IOMMU_TEST_OP_ACCESS_RW:
		return iommufd_test_access_rw(
			ucmd, cmd->id, cmd->access_rw.iova,
			cmd->access_rw.length,
			u64_to_user_ptr(cmd->access_rw.uptr),
			cmd->access_rw.flags);
	case IOMMU_TEST_OP_DESTROY_ACCESS_PAGES:
		return iommufd_test_access_item_destroy(
			ucmd, cmd->id, cmd->destroy_access_pages.access_pages_id);
	case IOMMU_TEST_OP_SET_TEMP_MEMORY_LIMIT:
		/* Protect _batch_init(), can not be less than elmsz */
		if (cmd->memory_limit.limit <
		    sizeof(unsigned long) + sizeof(u32))
			return -EINVAL;
		iommufd_test_memory_limit = cmd->memory_limit.limit;
		return 0;
	default:
		return -EOPNOTSUPP;
	}
}

bool iommufd_should_fail(void)
{
	return should_fail(&fail_iommufd, 1);
}

void __init iommufd_test_init(void)
{
	dbgfs_root =
		fault_create_debugfs_attr("fail_iommufd", NULL, &fail_iommufd);
	WARN_ON(bus_register(&iommufd_mock_bus_type));
}

void iommufd_test_exit(void)
{
	debugfs_remove_recursive(dbgfs_root);
	bus_unregister(&iommufd_mock_bus_type);
}<|MERGE_RESOLUTION|>--- conflicted
+++ resolved
@@ -415,13 +415,6 @@
 	u32 idev_id;
 	int rc;
 
-<<<<<<< HEAD
-=======
-	ioas = iommufd_get_ioas(ucmd->ictx, cmd->id);
-	if (IS_ERR(ioas))
-		return PTR_ERR(ioas);
-
->>>>>>> 7d12578c
 	sobj = iommufd_object_alloc(ucmd->ictx, sobj, IOMMUFD_OBJ_SELFTEST);
 	if (IS_ERR(sobj))
 		return PTR_ERR(sobj);
