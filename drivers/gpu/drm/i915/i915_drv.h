--- conflicted
+++ resolved
@@ -55,10 +55,7 @@
 #include <drm/drm_util.h>
 #include <drm/drm_dsc.h>
 #include <drm/drm_connector.h>
-<<<<<<< HEAD
-=======
 #include <drm/i915_mei_hdcp_interface.h>
->>>>>>> 0ecfebd2
 
 #include "i915_fixed.h"
 #include "i915_params.h"
@@ -96,13 +93,8 @@
 
 #define DRIVER_NAME		"i915"
 #define DRIVER_DESC		"Intel Graphics"
-<<<<<<< HEAD
-#define DRIVER_DATE		"20190207"
-#define DRIVER_TIMESTAMP	1549572331
-=======
 #define DRIVER_DATE		"20190417"
 #define DRIVER_TIMESTAMP	1555492067
->>>>>>> 0ecfebd2
 
 /* Use I915_STATE_WARN(x) and I915_STATE_WARN_ON() (rather than WARN() and
  * WARN_ON()) for hw state sanity checks to check for unexpected conditions
@@ -335,10 +327,7 @@
 	/* display clock increase/decrease */
 	/* pll clock increase/decrease */
 
-<<<<<<< HEAD
-=======
 	int (*color_check)(struct intel_crtc_state *crtc_state);
->>>>>>> 0ecfebd2
 	/*
 	 * Program double buffered color management registers during
 	 * vblank evasion. The registers should then latch during the
@@ -963,10 +952,7 @@
 #define HDMI_LEVEL_SHIFT_UNKNOWN	0xff
 	u8 hdmi_level_shift;
 
-<<<<<<< HEAD
-=======
 	u8 present:1;
->>>>>>> 0ecfebd2
 	u8 supports_dvi:1;
 	u8 supports_hdmi:1;
 	u8 supports_dp:1;
@@ -1149,10 +1135,7 @@
 	u16 plane_res_b;
 	u8 plane_res_l;
 	bool plane_en;
-<<<<<<< HEAD
-=======
 	bool ignore_lines;
->>>>>>> 0ecfebd2
 };
 
 /* Stores plane specific WM parameters */
@@ -1495,16 +1478,6 @@
 struct drm_i915_private {
 	struct drm_device drm;
 
-<<<<<<< HEAD
-	struct kmem_cache *objects;
-	struct kmem_cache *vmas;
-	struct kmem_cache *luts;
-	struct kmem_cache *requests;
-	struct kmem_cache *dependencies;
-	struct kmem_cache *priorities;
-
-=======
->>>>>>> 0ecfebd2
 	const struct intel_device_info __info; /* Use INTEL_INFO() to access. */
 	struct intel_runtime_info __runtime; /* Use RUNTIME_INFO() to access. */
 	struct intel_driver_caps caps;
@@ -2046,15 +2019,6 @@
 		 * is a slight delay before we do so.
 		 */
 		intel_wakeref_t awake;
-<<<<<<< HEAD
-
-		/**
-		 * The number of times we have woken up.
-		 */
-		unsigned int epoch;
-#define I915_EPOCH_INVALID 0
-=======
->>>>>>> 0ecfebd2
 
 		/**
 		 * We leave the user IRQ off as much as possible,
@@ -2334,9 +2298,6 @@
 #define IS_REVID(p, since, until) \
 	(INTEL_REVID(p) >= (since) && INTEL_REVID(p) <= (until))
 
-<<<<<<< HEAD
-#define IS_PLATFORM(dev_priv, p) (INTEL_INFO(dev_priv)->platform_mask & BIT(p))
-=======
 static __always_inline unsigned int
 __platform_mask_index(const struct intel_runtime_info *info,
 		      enum intel_platform p)
@@ -2400,7 +2361,6 @@
 }
 
 #define IS_MOBILE(dev_priv)	(INTEL_INFO(dev_priv)->is_mobile)
->>>>>>> 0ecfebd2
 
 #define IS_I830(dev_priv)	IS_PLATFORM(dev_priv, INTEL_I830)
 #define IS_I845G(dev_priv)	IS_PLATFORM(dev_priv, INTEL_I845G)
@@ -2434,11 +2394,7 @@
 #define IS_COFFEELAKE(dev_priv)	IS_PLATFORM(dev_priv, INTEL_COFFEELAKE)
 #define IS_CANNONLAKE(dev_priv)	IS_PLATFORM(dev_priv, INTEL_CANNONLAKE)
 #define IS_ICELAKE(dev_priv)	IS_PLATFORM(dev_priv, INTEL_ICELAKE)
-<<<<<<< HEAD
-#define IS_MOBILE(dev_priv)	(INTEL_INFO(dev_priv)->is_mobile)
-=======
 #define IS_ELKHARTLAKE(dev_priv)	IS_PLATFORM(dev_priv, INTEL_ELKHARTLAKE)
->>>>>>> 0ecfebd2
 #define IS_HSW_EARLY_SDV(dev_priv) (IS_HASWELL(dev_priv) && \
 				    (INTEL_DEVID(dev_priv) & 0xFF00) == 0x0C00)
 #define IS_BDW_ULT(dev_priv) \
@@ -2447,41 +2403,13 @@
 	IS_SUBPLATFORM(dev_priv, INTEL_BROADWELL, INTEL_SUBPLATFORM_ULX)
 #define IS_BDW_GT3(dev_priv)	(IS_BROADWELL(dev_priv) && \
 				 INTEL_INFO(dev_priv)->gt == 3)
-<<<<<<< HEAD
-#define IS_HSW_ULT(dev_priv)	(IS_HASWELL(dev_priv) && \
-				 (INTEL_DEVID(dev_priv) & 0xFF00) == 0x0A00)
-=======
 #define IS_HSW_ULT(dev_priv) \
 	IS_SUBPLATFORM(dev_priv, INTEL_HASWELL, INTEL_SUBPLATFORM_ULT)
->>>>>>> 0ecfebd2
 #define IS_HSW_GT3(dev_priv)	(IS_HASWELL(dev_priv) && \
 				 INTEL_INFO(dev_priv)->gt == 3)
 #define IS_HSW_GT1(dev_priv)	(IS_HASWELL(dev_priv) && \
 				 INTEL_INFO(dev_priv)->gt == 1)
 /* ULX machines are also considered ULT. */
-<<<<<<< HEAD
-#define IS_HSW_ULX(dev_priv)	(INTEL_DEVID(dev_priv) == 0x0A0E || \
-				 INTEL_DEVID(dev_priv) == 0x0A1E)
-#define IS_SKL_ULT(dev_priv)	(INTEL_DEVID(dev_priv) == 0x1906 || \
-				 INTEL_DEVID(dev_priv) == 0x1913 || \
-				 INTEL_DEVID(dev_priv) == 0x1916 || \
-				 INTEL_DEVID(dev_priv) == 0x1921 || \
-				 INTEL_DEVID(dev_priv) == 0x1926)
-#define IS_SKL_ULX(dev_priv)	(INTEL_DEVID(dev_priv) == 0x190E || \
-				 INTEL_DEVID(dev_priv) == 0x1915 || \
-				 INTEL_DEVID(dev_priv) == 0x191E)
-#define IS_KBL_ULT(dev_priv)	(INTEL_DEVID(dev_priv) == 0x5906 || \
-				 INTEL_DEVID(dev_priv) == 0x5913 || \
-				 INTEL_DEVID(dev_priv) == 0x5916 || \
-				 INTEL_DEVID(dev_priv) == 0x5921 || \
-				 INTEL_DEVID(dev_priv) == 0x5926)
-#define IS_KBL_ULX(dev_priv)	(INTEL_DEVID(dev_priv) == 0x590E || \
-				 INTEL_DEVID(dev_priv) == 0x5915 || \
-				 INTEL_DEVID(dev_priv) == 0x591E)
-#define IS_AML_ULX(dev_priv)	(INTEL_DEVID(dev_priv) == 0x591C || \
-				 INTEL_DEVID(dev_priv) == 0x87C0 || \
-				 INTEL_DEVID(dev_priv) == 0x87CA)
-=======
 #define IS_HSW_ULX(dev_priv) \
 	IS_SUBPLATFORM(dev_priv, INTEL_HASWELL, INTEL_SUBPLATFORM_ULX)
 #define IS_SKL_ULT(dev_priv) \
@@ -2495,7 +2423,6 @@
 #define IS_AML_ULX(dev_priv) \
 	(IS_SUBPLATFORM(dev_priv, INTEL_KABYLAKE, INTEL_SUBPLATFORM_AML) || \
 	 IS_SUBPLATFORM(dev_priv, INTEL_COFFEELAKE, INTEL_SUBPLATFORM_AML))
->>>>>>> 0ecfebd2
 #define IS_SKL_GT2(dev_priv)	(IS_SKYLAKE(dev_priv) && \
 				 INTEL_INFO(dev_priv)->gt == 2)
 #define IS_SKL_GT3(dev_priv)	(IS_SKYLAKE(dev_priv) && \
@@ -2506,28 +2433,16 @@
 				 INTEL_INFO(dev_priv)->gt == 2)
 #define IS_KBL_GT3(dev_priv)	(IS_KABYLAKE(dev_priv) && \
 				 INTEL_INFO(dev_priv)->gt == 3)
-<<<<<<< HEAD
-#define IS_CFL_ULT(dev_priv)	(IS_COFFEELAKE(dev_priv) && \
-				 (INTEL_DEVID(dev_priv) & 0x00F0) == 0x00A0)
-=======
 #define IS_CFL_ULT(dev_priv) \
 	IS_SUBPLATFORM(dev_priv, INTEL_COFFEELAKE, INTEL_SUBPLATFORM_ULT)
->>>>>>> 0ecfebd2
 #define IS_CFL_GT2(dev_priv)	(IS_COFFEELAKE(dev_priv) && \
 				 INTEL_INFO(dev_priv)->gt == 2)
 #define IS_CFL_GT3(dev_priv)	(IS_COFFEELAKE(dev_priv) && \
 				 INTEL_INFO(dev_priv)->gt == 3)
-<<<<<<< HEAD
-#define IS_CNL_WITH_PORT_F(dev_priv)   (IS_CANNONLAKE(dev_priv) && \
-					(INTEL_DEVID(dev_priv) & 0x0004) == 0x0004)
-#define IS_ICL_WITH_PORT_F(dev_priv)   (IS_ICELAKE(dev_priv) && \
-					INTEL_DEVID(dev_priv) != 0x8A51)
-=======
 #define IS_CNL_WITH_PORT_F(dev_priv) \
 	IS_SUBPLATFORM(dev_priv, INTEL_CANNONLAKE, INTEL_SUBPLATFORM_PORTF)
 #define IS_ICL_WITH_PORT_F(dev_priv) \
 	IS_SUBPLATFORM(dev_priv, INTEL_ICELAKE, INTEL_SUBPLATFORM_PORTF)
->>>>>>> 0ecfebd2
 
 #define IS_ALPHA_SUPPORT(intel_info) ((intel_info)->is_alpha_support)
 
@@ -2586,30 +2501,6 @@
 #define IS_GEN9_LP(dev_priv)	(IS_GEN(dev_priv, 9) && IS_LP(dev_priv))
 #define IS_GEN9_BC(dev_priv)	(IS_GEN(dev_priv, 9) && !IS_LP(dev_priv))
 
-<<<<<<< HEAD
-#define ENGINE_MASK(id)	BIT(id)
-#define RENDER_RING	ENGINE_MASK(RCS)
-#define BSD_RING	ENGINE_MASK(VCS)
-#define BLT_RING	ENGINE_MASK(BCS)
-#define VEBOX_RING	ENGINE_MASK(VECS)
-#define BSD2_RING	ENGINE_MASK(VCS2)
-#define BSD3_RING	ENGINE_MASK(VCS3)
-#define BSD4_RING	ENGINE_MASK(VCS4)
-#define VEBOX2_RING	ENGINE_MASK(VECS2)
-#define ALL_ENGINES	(~0)
-
-#define HAS_ENGINE(dev_priv, id) \
-	(!!(INTEL_INFO(dev_priv)->ring_mask & ENGINE_MASK(id)))
-
-#define HAS_BSD(dev_priv)	HAS_ENGINE(dev_priv, VCS)
-#define HAS_BSD2(dev_priv)	HAS_ENGINE(dev_priv, VCS2)
-#define HAS_BLT(dev_priv)	HAS_ENGINE(dev_priv, BCS)
-#define HAS_VEBOX(dev_priv)	HAS_ENGINE(dev_priv, VECS)
-
-#define HAS_LLC(dev_priv)	(INTEL_INFO(dev_priv)->has_llc)
-#define HAS_SNOOP(dev_priv)	(INTEL_INFO(dev_priv)->has_snoop)
-#define HAS_EDRAM(dev_priv)	(!!((dev_priv)->edram_cap & EDRAM_ENABLED))
-=======
 #define HAS_ENGINE(dev_priv, id) (INTEL_INFO(dev_priv)->engine_mask & BIT(id))
 
 #define ENGINE_INSTANCES_MASK(dev_priv, first, count) ({		\
@@ -2626,7 +2517,6 @@
 #define HAS_LLC(dev_priv)	(INTEL_INFO(dev_priv)->has_llc)
 #define HAS_SNOOP(dev_priv)	(INTEL_INFO(dev_priv)->has_snoop)
 #define HAS_EDRAM(dev_priv)	((dev_priv)->edram_size_mb)
->>>>>>> 0ecfebd2
 #define HAS_WT(dev_priv)	((IS_HASWELL(dev_priv) || \
 				 IS_BROADWELL(dev_priv)) && HAS_EDRAM(dev_priv))
 
@@ -2641,20 +2531,11 @@
 
 #define HAS_EXECLISTS(dev_priv) HAS_LOGICAL_RING_CONTEXTS(dev_priv)
 
-<<<<<<< HEAD
-#define INTEL_PPGTT(dev_priv) (INTEL_INFO(dev_priv)->ppgtt)
-=======
 #define INTEL_PPGTT(dev_priv) (INTEL_INFO(dev_priv)->ppgtt_type)
->>>>>>> 0ecfebd2
 #define HAS_PPGTT(dev_priv) \
 	(INTEL_PPGTT(dev_priv) != INTEL_PPGTT_NONE)
 #define HAS_FULL_PPGTT(dev_priv) \
 	(INTEL_PPGTT(dev_priv) >= INTEL_PPGTT_FULL)
-<<<<<<< HEAD
-#define HAS_FULL_48BIT_PPGTT(dev_priv)	\
-	(INTEL_PPGTT(dev_priv) >= INTEL_PPGTT_FULL_4LVL)
-=======
->>>>>>> 0ecfebd2
 
 #define HAS_PAGE_SIZES(dev_priv, sizes) ({ \
 	GEM_BUG_ON((sizes) == 0); \
@@ -2698,10 +2579,7 @@
 #define HAS_DDI(dev_priv)		 (INTEL_INFO(dev_priv)->display.has_ddi)
 #define HAS_FPGA_DBG_UNCLAIMED(dev_priv) (INTEL_INFO(dev_priv)->has_fpga_dbg)
 #define HAS_PSR(dev_priv)		 (INTEL_INFO(dev_priv)->display.has_psr)
-<<<<<<< HEAD
-=======
 #define HAS_TRANSCODER_EDP(dev_priv)	 (INTEL_INFO(dev_priv)->trans_offsets[TRANSCODER_EDP] != 0)
->>>>>>> 0ecfebd2
 
 #define HAS_RC6(dev_priv)		 (INTEL_INFO(dev_priv)->has_rc6)
 #define HAS_RC6p(dev_priv)		 (INTEL_INFO(dev_priv)->has_rc6p)
@@ -3217,19 +3095,7 @@
 
 int __must_check i915_gem_set_global_seqno(struct drm_device *dev, u32 seqno);
 
-<<<<<<< HEAD
-struct i915_request *
-i915_gem_find_active_request(struct intel_engine_cs *engine);
-
-static inline bool i915_reset_backoff(struct i915_gpu_error *error)
-{
-	return unlikely(test_bit(I915_RESET_BACKOFF, &error->flags));
-}
-
-static inline bool i915_terminally_wedged(struct i915_gpu_error *error)
-=======
 static inline bool __i915_wedged(struct i915_gpu_error *error)
->>>>>>> 0ecfebd2
 {
 	return unlikely(test_bit(I915_WEDGED, &error->flags));
 }
@@ -3345,11 +3211,7 @@
 int i915_perf_remove_config_ioctl(struct drm_device *dev, void *data,
 				  struct drm_file *file);
 void i915_oa_init_reg_state(struct intel_engine_cs *engine,
-<<<<<<< HEAD
-			    struct i915_gem_context *ctx,
-=======
 			    struct intel_context *ce,
->>>>>>> 0ecfebd2
 			    u32 *reg_state);
 
 /* i915_gem_evict.c */
