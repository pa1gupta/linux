// SPDX-License-Identifier: GPL-2.0+
// Copyright (c) 2016-2017 Hisilicon Limited.

#include <linux/etherdevice.h>
#include <linux/iopoll.h>
#include <net/rtnetlink.h>
#include "hclgevf_cmd.h"
#include "hclgevf_main.h"
#include "hclge_mbx.h"
#include "hnae3.h"
#include "hclgevf_devlink.h"
#include "hclge_comm_rss.h"

#define HCLGEVF_NAME	"hclgevf"

#define HCLGEVF_RESET_MAX_FAIL_CNT	5

static int hclgevf_reset_hdev(struct hclgevf_dev *hdev);
static void hclgevf_task_schedule(struct hclgevf_dev *hdev,
				  unsigned long delay);

static struct hnae3_ae_algo ae_algovf;

static struct workqueue_struct *hclgevf_wq;

static const struct pci_device_id ae_algovf_pci_tbl[] = {
	{PCI_VDEVICE(HUAWEI, HNAE3_DEV_ID_VF), 0},
	{PCI_VDEVICE(HUAWEI, HNAE3_DEV_ID_RDMA_DCB_PFC_VF),
	 HNAE3_DEV_SUPPORT_ROCE_DCB_BITS},
	/* required last entry */
	{0, }
};

MODULE_DEVICE_TABLE(pci, ae_algovf_pci_tbl);

static const u32 cmdq_reg_addr_list[] = {HCLGE_COMM_NIC_CSQ_BASEADDR_L_REG,
					 HCLGE_COMM_NIC_CSQ_BASEADDR_H_REG,
					 HCLGE_COMM_NIC_CSQ_DEPTH_REG,
					 HCLGE_COMM_NIC_CSQ_TAIL_REG,
					 HCLGE_COMM_NIC_CSQ_HEAD_REG,
					 HCLGE_COMM_NIC_CRQ_BASEADDR_L_REG,
					 HCLGE_COMM_NIC_CRQ_BASEADDR_H_REG,
					 HCLGE_COMM_NIC_CRQ_DEPTH_REG,
					 HCLGE_COMM_NIC_CRQ_TAIL_REG,
					 HCLGE_COMM_NIC_CRQ_HEAD_REG,
					 HCLGE_COMM_VECTOR0_CMDQ_SRC_REG,
					 HCLGE_COMM_VECTOR0_CMDQ_STATE_REG,
					 HCLGE_COMM_CMDQ_INTR_EN_REG,
					 HCLGE_COMM_CMDQ_INTR_GEN_REG};

static const u32 common_reg_addr_list[] = {HCLGEVF_MISC_VECTOR_REG_BASE,
					   HCLGEVF_RST_ING,
					   HCLGEVF_GRO_EN_REG};

static const u32 ring_reg_addr_list[] = {HCLGEVF_RING_RX_ADDR_L_REG,
					 HCLGEVF_RING_RX_ADDR_H_REG,
					 HCLGEVF_RING_RX_BD_NUM_REG,
					 HCLGEVF_RING_RX_BD_LENGTH_REG,
					 HCLGEVF_RING_RX_MERGE_EN_REG,
					 HCLGEVF_RING_RX_TAIL_REG,
					 HCLGEVF_RING_RX_HEAD_REG,
					 HCLGEVF_RING_RX_FBD_NUM_REG,
					 HCLGEVF_RING_RX_OFFSET_REG,
					 HCLGEVF_RING_RX_FBD_OFFSET_REG,
					 HCLGEVF_RING_RX_STASH_REG,
					 HCLGEVF_RING_RX_BD_ERR_REG,
					 HCLGEVF_RING_TX_ADDR_L_REG,
					 HCLGEVF_RING_TX_ADDR_H_REG,
					 HCLGEVF_RING_TX_BD_NUM_REG,
					 HCLGEVF_RING_TX_PRIORITY_REG,
					 HCLGEVF_RING_TX_TC_REG,
					 HCLGEVF_RING_TX_MERGE_EN_REG,
					 HCLGEVF_RING_TX_TAIL_REG,
					 HCLGEVF_RING_TX_HEAD_REG,
					 HCLGEVF_RING_TX_FBD_NUM_REG,
					 HCLGEVF_RING_TX_OFFSET_REG,
					 HCLGEVF_RING_TX_EBD_NUM_REG,
					 HCLGEVF_RING_TX_EBD_OFFSET_REG,
					 HCLGEVF_RING_TX_BD_ERR_REG,
					 HCLGEVF_RING_EN_REG};

static const u32 tqp_intr_reg_addr_list[] = {HCLGEVF_TQP_INTR_CTRL_REG,
					     HCLGEVF_TQP_INTR_GL0_REG,
					     HCLGEVF_TQP_INTR_GL1_REG,
					     HCLGEVF_TQP_INTR_GL2_REG,
					     HCLGEVF_TQP_INTR_RL_REG};

/* hclgevf_cmd_send - send command to command queue
 * @hw: pointer to the hw struct
 * @desc: prefilled descriptor for describing the command
 * @num : the number of descriptors to be sent
 *
 * This is the main send command for command queue, it
 * sends the queue, cleans the queue, etc
 */
int hclgevf_cmd_send(struct hclgevf_hw *hw, struct hclge_desc *desc, int num)
{
	return hclge_comm_cmd_send(&hw->hw, desc, num);
}

void hclgevf_arq_init(struct hclgevf_dev *hdev)
{
	struct hclge_comm_cmq *cmdq = &hdev->hw.hw.cmq;

	spin_lock(&cmdq->crq.lock);
	/* initialize the pointers of async rx queue of mailbox */
	hdev->arq.hdev = hdev;
	hdev->arq.head = 0;
	hdev->arq.tail = 0;
	atomic_set(&hdev->arq.count, 0);
	spin_unlock(&cmdq->crq.lock);
}

static struct hclgevf_dev *hclgevf_ae_get_hdev(struct hnae3_handle *handle)
{
	if (!handle->client)
		return container_of(handle, struct hclgevf_dev, nic);
	else if (handle->client->type == HNAE3_CLIENT_ROCE)
		return container_of(handle, struct hclgevf_dev, roce);
	else
		return container_of(handle, struct hclgevf_dev, nic);
}

static void hclgevf_update_stats(struct hnae3_handle *handle,
				 struct net_device_stats *net_stats)
{
	struct hclgevf_dev *hdev = hclgevf_ae_get_hdev(handle);
	int status;

	status = hclge_comm_tqps_update_stats(handle, &hdev->hw.hw);
	if (status)
		dev_err(&hdev->pdev->dev,
			"VF update of TQPS stats fail, status = %d.\n",
			status);
}

static int hclgevf_get_sset_count(struct hnae3_handle *handle, int strset)
{
	if (strset == ETH_SS_TEST)
		return -EOPNOTSUPP;
	else if (strset == ETH_SS_STATS)
		return hclge_comm_tqps_get_sset_count(handle);

	return 0;
}

static void hclgevf_get_strings(struct hnae3_handle *handle, u32 strset,
				u8 *data)
{
	u8 *p = (char *)data;

	if (strset == ETH_SS_STATS)
		p = hclge_comm_tqps_get_strings(handle, p);
}

static void hclgevf_get_stats(struct hnae3_handle *handle, u64 *data)
{
	hclge_comm_tqps_get_stats(handle, data);
}

static void hclgevf_build_send_msg(struct hclge_vf_to_pf_msg *msg, u8 code,
				   u8 subcode)
{
	if (msg) {
		memset(msg, 0, sizeof(struct hclge_vf_to_pf_msg));
		msg->code = code;
		msg->subcode = subcode;
	}
}

static int hclgevf_get_basic_info(struct hclgevf_dev *hdev)
{
	struct hnae3_ae_dev *ae_dev = hdev->ae_dev;
	u8 resp_msg[HCLGE_MBX_MAX_RESP_DATA_SIZE];
	struct hclge_basic_info *basic_info;
	struct hclge_vf_to_pf_msg send_msg;
	unsigned long caps;
	int status;

	hclgevf_build_send_msg(&send_msg, HCLGE_MBX_GET_BASIC_INFO, 0);
	status = hclgevf_send_mbx_msg(hdev, &send_msg, true, resp_msg,
				      sizeof(resp_msg));
	if (status) {
		dev_err(&hdev->pdev->dev,
			"failed to get basic info from pf, ret = %d", status);
		return status;
	}

	basic_info = (struct hclge_basic_info *)resp_msg;

	hdev->hw_tc_map = basic_info->hw_tc_map;
	hdev->mbx_api_version = basic_info->mbx_api_version;
	caps = basic_info->pf_caps;
	if (test_bit(HNAE3_PF_SUPPORT_VLAN_FLTR_MDF_B, &caps))
		set_bit(HNAE3_DEV_SUPPORT_VLAN_FLTR_MDF_B, ae_dev->caps);

	return 0;
}

static int hclgevf_get_port_base_vlan_filter_state(struct hclgevf_dev *hdev)
{
	struct hnae3_handle *nic = &hdev->nic;
	struct hclge_vf_to_pf_msg send_msg;
	u8 resp_msg;
	int ret;

	hclgevf_build_send_msg(&send_msg, HCLGE_MBX_SET_VLAN,
			       HCLGE_MBX_GET_PORT_BASE_VLAN_STATE);
	ret = hclgevf_send_mbx_msg(hdev, &send_msg, true, &resp_msg,
				   sizeof(u8));
	if (ret) {
		dev_err(&hdev->pdev->dev,
			"VF request to get port based vlan state failed %d",
			ret);
		return ret;
	}

	nic->port_base_vlan_state = resp_msg;

	return 0;
}

static int hclgevf_get_queue_info(struct hclgevf_dev *hdev)
{
#define HCLGEVF_TQPS_RSS_INFO_LEN	6
#define HCLGEVF_TQPS_ALLOC_OFFSET	0
#define HCLGEVF_TQPS_RSS_SIZE_OFFSET	2
#define HCLGEVF_TQPS_RX_BUFFER_LEN_OFFSET	4

	u8 resp_msg[HCLGEVF_TQPS_RSS_INFO_LEN];
	struct hclge_vf_to_pf_msg send_msg;
	int status;

	hclgevf_build_send_msg(&send_msg, HCLGE_MBX_GET_QINFO, 0);
	status = hclgevf_send_mbx_msg(hdev, &send_msg, true, resp_msg,
				      HCLGEVF_TQPS_RSS_INFO_LEN);
	if (status) {
		dev_err(&hdev->pdev->dev,
			"VF request to get tqp info from PF failed %d",
			status);
		return status;
	}

	memcpy(&hdev->num_tqps, &resp_msg[HCLGEVF_TQPS_ALLOC_OFFSET],
	       sizeof(u16));
	memcpy(&hdev->rss_size_max, &resp_msg[HCLGEVF_TQPS_RSS_SIZE_OFFSET],
	       sizeof(u16));
	memcpy(&hdev->rx_buf_len, &resp_msg[HCLGEVF_TQPS_RX_BUFFER_LEN_OFFSET],
	       sizeof(u16));

	return 0;
}

static int hclgevf_get_queue_depth(struct hclgevf_dev *hdev)
{
#define HCLGEVF_TQPS_DEPTH_INFO_LEN	4
#define HCLGEVF_TQPS_NUM_TX_DESC_OFFSET	0
#define HCLGEVF_TQPS_NUM_RX_DESC_OFFSET	2

	u8 resp_msg[HCLGEVF_TQPS_DEPTH_INFO_LEN];
	struct hclge_vf_to_pf_msg send_msg;
	int ret;

	hclgevf_build_send_msg(&send_msg, HCLGE_MBX_GET_QDEPTH, 0);
	ret = hclgevf_send_mbx_msg(hdev, &send_msg, true, resp_msg,
				   HCLGEVF_TQPS_DEPTH_INFO_LEN);
	if (ret) {
		dev_err(&hdev->pdev->dev,
			"VF request to get tqp depth info from PF failed %d",
			ret);
		return ret;
	}

	memcpy(&hdev->num_tx_desc, &resp_msg[HCLGEVF_TQPS_NUM_TX_DESC_OFFSET],
	       sizeof(u16));
	memcpy(&hdev->num_rx_desc, &resp_msg[HCLGEVF_TQPS_NUM_RX_DESC_OFFSET],
	       sizeof(u16));

	return 0;
}

static u16 hclgevf_get_qid_global(struct hnae3_handle *handle, u16 queue_id)
{
	struct hclgevf_dev *hdev = hclgevf_ae_get_hdev(handle);
	struct hclge_vf_to_pf_msg send_msg;
	u16 qid_in_pf = 0;
	u8 resp_data[2];
	int ret;

	hclgevf_build_send_msg(&send_msg, HCLGE_MBX_GET_QID_IN_PF, 0);
	memcpy(send_msg.data, &queue_id, sizeof(queue_id));
	ret = hclgevf_send_mbx_msg(hdev, &send_msg, true, resp_data,
				   sizeof(resp_data));
	if (!ret)
		qid_in_pf = *(u16 *)resp_data;

	return qid_in_pf;
}

static int hclgevf_get_pf_media_type(struct hclgevf_dev *hdev)
{
	struct hclge_vf_to_pf_msg send_msg;
	u8 resp_msg[2];
	int ret;

	hclgevf_build_send_msg(&send_msg, HCLGE_MBX_GET_MEDIA_TYPE, 0);
	ret = hclgevf_send_mbx_msg(hdev, &send_msg, true, resp_msg,
				   sizeof(resp_msg));
	if (ret) {
		dev_err(&hdev->pdev->dev,
			"VF request to get the pf port media type failed %d",
			ret);
		return ret;
	}

	hdev->hw.mac.media_type = resp_msg[0];
	hdev->hw.mac.module_type = resp_msg[1];

	return 0;
}

static int hclgevf_alloc_tqps(struct hclgevf_dev *hdev)
{
	struct hclge_comm_tqp *tqp;
	int i;

	hdev->htqp = devm_kcalloc(&hdev->pdev->dev, hdev->num_tqps,
				  sizeof(struct hclge_comm_tqp), GFP_KERNEL);
	if (!hdev->htqp)
		return -ENOMEM;

	tqp = hdev->htqp;

	for (i = 0; i < hdev->num_tqps; i++) {
		tqp->dev = &hdev->pdev->dev;
		tqp->index = i;

		tqp->q.ae_algo = &ae_algovf;
		tqp->q.buf_size = hdev->rx_buf_len;
		tqp->q.tx_desc_num = hdev->num_tx_desc;
		tqp->q.rx_desc_num = hdev->num_rx_desc;

		/* need an extended offset to configure queues >=
		 * HCLGEVF_TQP_MAX_SIZE_DEV_V2.
		 */
		if (i < HCLGEVF_TQP_MAX_SIZE_DEV_V2)
			tqp->q.io_base = hdev->hw.hw.io_base +
					 HCLGEVF_TQP_REG_OFFSET +
					 i * HCLGEVF_TQP_REG_SIZE;
		else
			tqp->q.io_base = hdev->hw.hw.io_base +
					 HCLGEVF_TQP_REG_OFFSET +
					 HCLGEVF_TQP_EXT_REG_OFFSET +
					 (i - HCLGEVF_TQP_MAX_SIZE_DEV_V2) *
					 HCLGEVF_TQP_REG_SIZE;

		tqp++;
	}

	return 0;
}

static int hclgevf_knic_setup(struct hclgevf_dev *hdev)
{
	struct hnae3_handle *nic = &hdev->nic;
	struct hnae3_knic_private_info *kinfo;
	u16 new_tqps = hdev->num_tqps;
	unsigned int i;
	u8 num_tc = 0;

	kinfo = &nic->kinfo;
	kinfo->num_tx_desc = hdev->num_tx_desc;
	kinfo->num_rx_desc = hdev->num_rx_desc;
	kinfo->rx_buf_len = hdev->rx_buf_len;
	for (i = 0; i < HCLGE_COMM_MAX_TC_NUM; i++)
		if (hdev->hw_tc_map & BIT(i))
			num_tc++;

	num_tc = num_tc ? num_tc : 1;
	kinfo->tc_info.num_tc = num_tc;
	kinfo->rss_size = min_t(u16, hdev->rss_size_max, new_tqps / num_tc);
	new_tqps = kinfo->rss_size * num_tc;
	kinfo->num_tqps = min(new_tqps, hdev->num_tqps);

	kinfo->tqp = devm_kcalloc(&hdev->pdev->dev, kinfo->num_tqps,
				  sizeof(struct hnae3_queue *), GFP_KERNEL);
	if (!kinfo->tqp)
		return -ENOMEM;

	for (i = 0; i < kinfo->num_tqps; i++) {
		hdev->htqp[i].q.handle = &hdev->nic;
		hdev->htqp[i].q.tqp_index = i;
		kinfo->tqp[i] = &hdev->htqp[i].q;
	}

	/* after init the max rss_size and tqps, adjust the default tqp numbers
	 * and rss size with the actual vector numbers
	 */
	kinfo->num_tqps = min_t(u16, hdev->num_nic_msix - 1, kinfo->num_tqps);
	kinfo->rss_size = min_t(u16, kinfo->num_tqps / num_tc,
				kinfo->rss_size);

	return 0;
}

static void hclgevf_request_link_info(struct hclgevf_dev *hdev)
{
	struct hclge_vf_to_pf_msg send_msg;
	int status;

	hclgevf_build_send_msg(&send_msg, HCLGE_MBX_GET_LINK_STATUS, 0);
	status = hclgevf_send_mbx_msg(hdev, &send_msg, false, NULL, 0);
	if (status)
		dev_err(&hdev->pdev->dev,
			"VF failed to fetch link status(%d) from PF", status);
}

void hclgevf_update_link_status(struct hclgevf_dev *hdev, int link_state)
{
	struct hnae3_handle *rhandle = &hdev->roce;
	struct hnae3_handle *handle = &hdev->nic;
	struct hnae3_client *rclient;
	struct hnae3_client *client;

	if (test_and_set_bit(HCLGEVF_STATE_LINK_UPDATING, &hdev->state))
		return;

	client = handle->client;
	rclient = hdev->roce_client;

	link_state =
		test_bit(HCLGEVF_STATE_DOWN, &hdev->state) ? 0 : link_state;
	if (link_state != hdev->hw.mac.link) {
		hdev->hw.mac.link = link_state;
		client->ops->link_status_change(handle, !!link_state);
		if (rclient && rclient->ops->link_status_change)
			rclient->ops->link_status_change(rhandle, !!link_state);
	}

	clear_bit(HCLGEVF_STATE_LINK_UPDATING, &hdev->state);
}

static void hclgevf_update_link_mode(struct hclgevf_dev *hdev)
{
#define HCLGEVF_ADVERTISING	0
#define HCLGEVF_SUPPORTED	1

	struct hclge_vf_to_pf_msg send_msg;

	hclgevf_build_send_msg(&send_msg, HCLGE_MBX_GET_LINK_MODE, 0);
	send_msg.data[0] = HCLGEVF_ADVERTISING;
	hclgevf_send_mbx_msg(hdev, &send_msg, false, NULL, 0);
	send_msg.data[0] = HCLGEVF_SUPPORTED;
	hclgevf_send_mbx_msg(hdev, &send_msg, false, NULL, 0);
}

static int hclgevf_set_handle_info(struct hclgevf_dev *hdev)
{
	struct hnae3_handle *nic = &hdev->nic;
	int ret;

	nic->ae_algo = &ae_algovf;
	nic->pdev = hdev->pdev;
	nic->numa_node_mask = hdev->numa_node_mask;
	nic->flags |= HNAE3_SUPPORT_VF;
	nic->kinfo.io_base = hdev->hw.hw.io_base;

	ret = hclgevf_knic_setup(hdev);
	if (ret)
		dev_err(&hdev->pdev->dev, "VF knic setup failed %d\n",
			ret);
	return ret;
}

static void hclgevf_free_vector(struct hclgevf_dev *hdev, int vector_id)
{
	if (hdev->vector_status[vector_id] == HCLGEVF_INVALID_VPORT) {
		dev_warn(&hdev->pdev->dev,
			 "vector(vector_id %d) has been freed.\n", vector_id);
		return;
	}

	hdev->vector_status[vector_id] = HCLGEVF_INVALID_VPORT;
	hdev->num_msi_left += 1;
	hdev->num_msi_used -= 1;
}

static int hclgevf_get_vector(struct hnae3_handle *handle, u16 vector_num,
			      struct hnae3_vector_info *vector_info)
{
	struct hclgevf_dev *hdev = hclgevf_ae_get_hdev(handle);
	struct hnae3_vector_info *vector = vector_info;
	int alloc = 0;
	int i, j;

	vector_num = min_t(u16, hdev->num_nic_msix - 1, vector_num);
	vector_num = min(hdev->num_msi_left, vector_num);

	for (j = 0; j < vector_num; j++) {
		for (i = HCLGEVF_MISC_VECTOR_NUM + 1; i < hdev->num_msi; i++) {
			if (hdev->vector_status[i] == HCLGEVF_INVALID_VPORT) {
				vector->vector = pci_irq_vector(hdev->pdev, i);
				vector->io_addr = hdev->hw.hw.io_base +
					HCLGEVF_VECTOR_REG_BASE +
					(i - 1) * HCLGEVF_VECTOR_REG_OFFSET;
				hdev->vector_status[i] = 0;
				hdev->vector_irq[i] = vector->vector;

				vector++;
				alloc++;

				break;
			}
		}
	}
	hdev->num_msi_left -= alloc;
	hdev->num_msi_used += alloc;

	return alloc;
}

static int hclgevf_get_vector_index(struct hclgevf_dev *hdev, int vector)
{
	int i;

	for (i = 0; i < hdev->num_msi; i++)
		if (vector == hdev->vector_irq[i])
			return i;

	return -EINVAL;
}

<<<<<<< HEAD
static int hclgevf_set_rss_algo_key(struct hclgevf_dev *hdev,
				    const u8 hfunc, const u8 *key)
{
	struct hclgevf_rss_config_cmd *req;
	unsigned int key_offset = 0;
	struct hclgevf_desc desc;
	int key_counts;
	int key_size;
	int ret;

	key_counts = HCLGEVF_RSS_KEY_SIZE;
	req = (struct hclgevf_rss_config_cmd *)desc.data;

	while (key_counts) {
		hclgevf_cmd_setup_basic_desc(&desc,
					     HCLGEVF_OPC_RSS_GENERIC_CONFIG,
					     false);

		req->hash_config |= (hfunc & HCLGEVF_RSS_HASH_ALGO_MASK);
		req->hash_config |=
			(key_offset << HCLGEVF_RSS_HASH_KEY_OFFSET_B);

		key_size = min(HCLGEVF_RSS_HASH_KEY_NUM, key_counts);
		memcpy(req->hash_key,
		       key + key_offset * HCLGEVF_RSS_HASH_KEY_NUM, key_size);

		key_counts -= key_size;
		key_offset++;
		ret = hclgevf_cmd_send(&hdev->hw, &desc, 1);
		if (ret) {
			dev_err(&hdev->pdev->dev,
				"Configure RSS config fail, status = %d\n",
				ret);
			return ret;
		}
	}

	return 0;
}

static u32 hclgevf_get_rss_key_size(struct hnae3_handle *handle)
{
	return HCLGEVF_RSS_KEY_SIZE;
}

static int hclgevf_set_rss_indir_table(struct hclgevf_dev *hdev)
{
	const u8 *indir = hdev->rss_cfg.rss_indirection_tbl;
	struct hclgevf_rss_indirection_table_cmd *req;
	struct hclgevf_desc desc;
	int rss_cfg_tbl_num;
	int status;
	int i, j;

	req = (struct hclgevf_rss_indirection_table_cmd *)desc.data;
	rss_cfg_tbl_num = hdev->ae_dev->dev_specs.rss_ind_tbl_size /
			  HCLGEVF_RSS_CFG_TBL_SIZE;

	for (i = 0; i < rss_cfg_tbl_num; i++) {
		hclgevf_cmd_setup_basic_desc(&desc, HCLGEVF_OPC_RSS_INDIR_TABLE,
					     false);
		req->start_table_index =
			cpu_to_le16(i * HCLGEVF_RSS_CFG_TBL_SIZE);
		req->rss_set_bitmap = cpu_to_le16(HCLGEVF_RSS_SET_BITMAP_MSK);
		for (j = 0; j < HCLGEVF_RSS_CFG_TBL_SIZE; j++)
			req->rss_result[j] =
				indir[i * HCLGEVF_RSS_CFG_TBL_SIZE + j];

		status = hclgevf_cmd_send(&hdev->hw, &desc, 1);
		if (status) {
			dev_err(&hdev->pdev->dev,
				"VF failed(=%d) to set RSS indirection table\n",
				status);
			return status;
		}
	}

	return 0;
}

static int hclgevf_set_rss_tc_mode(struct hclgevf_dev *hdev,  u16 rss_size)
{
	struct hclgevf_rss_tc_mode_cmd *req;
	u16 tc_offset[HCLGEVF_MAX_TC_NUM];
	u16 tc_valid[HCLGEVF_MAX_TC_NUM];
	u16 tc_size[HCLGEVF_MAX_TC_NUM];
	struct hclgevf_desc desc;
	u16 roundup_size;
	unsigned int i;
	int status;

	req = (struct hclgevf_rss_tc_mode_cmd *)desc.data;

	roundup_size = roundup_pow_of_two(rss_size);
	roundup_size = ilog2(roundup_size);

	for (i = 0; i < HCLGEVF_MAX_TC_NUM; i++) {
		tc_valid[i] = 1;
		tc_size[i] = roundup_size;
		tc_offset[i] = (hdev->hw_tc_map & BIT(i)) ? rss_size * i : 0;
	}

	hclgevf_cmd_setup_basic_desc(&desc, HCLGEVF_OPC_RSS_TC_MODE, false);
	for (i = 0; i < HCLGEVF_MAX_TC_NUM; i++) {
		u16 mode = 0;

		hnae3_set_bit(mode, HCLGEVF_RSS_TC_VALID_B,
			      (tc_valid[i] & 0x1));
		hnae3_set_field(mode, HCLGEVF_RSS_TC_SIZE_M,
				HCLGEVF_RSS_TC_SIZE_S, tc_size[i]);
		hnae3_set_bit(mode, HCLGEVF_RSS_TC_SIZE_MSB_B,
			      tc_size[i] >> HCLGEVF_RSS_TC_SIZE_MSB_OFFSET &
			      0x1);
		hnae3_set_field(mode, HCLGEVF_RSS_TC_OFFSET_M,
				HCLGEVF_RSS_TC_OFFSET_S, tc_offset[i]);

		req->rss_tc_mode[i] = cpu_to_le16(mode);
	}
	status = hclgevf_cmd_send(&hdev->hw, &desc, 1);
	if (status)
		dev_err(&hdev->pdev->dev,
			"VF failed(=%d) to set rss tc mode\n", status);

	return status;
}

=======
>>>>>>> 754e0b0e
/* for revision 0x20, vf shared the same rss config with pf */
static int hclgevf_get_rss_hash_key(struct hclgevf_dev *hdev)
{
#define HCLGEVF_RSS_MBX_RESP_LEN	8
	struct hclge_comm_rss_cfg *rss_cfg = &hdev->rss_cfg;
	u8 resp_msg[HCLGEVF_RSS_MBX_RESP_LEN];
	struct hclge_vf_to_pf_msg send_msg;
	u16 msg_num, hash_key_index;
	u8 index;
	int ret;

	hclgevf_build_send_msg(&send_msg, HCLGE_MBX_GET_RSS_KEY, 0);
	msg_num = (HCLGE_COMM_RSS_KEY_SIZE + HCLGEVF_RSS_MBX_RESP_LEN - 1) /
			HCLGEVF_RSS_MBX_RESP_LEN;
	for (index = 0; index < msg_num; index++) {
		send_msg.data[0] = index;
		ret = hclgevf_send_mbx_msg(hdev, &send_msg, true, resp_msg,
					   HCLGEVF_RSS_MBX_RESP_LEN);
		if (ret) {
			dev_err(&hdev->pdev->dev,
				"VF get rss hash key from PF failed, ret=%d",
				ret);
			return ret;
		}

		hash_key_index = HCLGEVF_RSS_MBX_RESP_LEN * index;
		if (index == msg_num - 1)
			memcpy(&rss_cfg->rss_hash_key[hash_key_index],
			       &resp_msg[0],
			       HCLGE_COMM_RSS_KEY_SIZE - hash_key_index);
		else
			memcpy(&rss_cfg->rss_hash_key[hash_key_index],
			       &resp_msg[0], HCLGEVF_RSS_MBX_RESP_LEN);
	}

	return 0;
}

static int hclgevf_get_rss(struct hnae3_handle *handle, u32 *indir, u8 *key,
			   u8 *hfunc)
{
	struct hclgevf_dev *hdev = hclgevf_ae_get_hdev(handle);
	struct hclge_comm_rss_cfg *rss_cfg = &hdev->rss_cfg;
	int ret;

	if (hdev->ae_dev->dev_version >= HNAE3_DEVICE_VERSION_V2) {
		hclge_comm_get_rss_hash_info(rss_cfg, key, hfunc);
	} else {
		if (hfunc)
			*hfunc = ETH_RSS_HASH_TOP;
		if (key) {
			ret = hclgevf_get_rss_hash_key(hdev);
			if (ret)
				return ret;
			memcpy(key, rss_cfg->rss_hash_key,
			       HCLGE_COMM_RSS_KEY_SIZE);
		}
	}

	hclge_comm_get_rss_indir_tbl(rss_cfg, indir,
				     hdev->ae_dev->dev_specs.rss_ind_tbl_size);

	return 0;
}

static int hclgevf_set_rss(struct hnae3_handle *handle, const u32 *indir,
			   const u8 *key, const u8 hfunc)
{
	struct hclgevf_dev *hdev = hclgevf_ae_get_hdev(handle);
	struct hclge_comm_rss_cfg *rss_cfg = &hdev->rss_cfg;
	int ret, i;

	if (hdev->ae_dev->dev_version >= HNAE3_DEVICE_VERSION_V2) {
		ret = hclge_comm_set_rss_hash_key(rss_cfg, &hdev->hw.hw, key,
						  hfunc);
		if (ret)
			return ret;
	}

	/* update the shadow RSS table with user specified qids */
	for (i = 0; i < hdev->ae_dev->dev_specs.rss_ind_tbl_size; i++)
		rss_cfg->rss_indirection_tbl[i] = indir[i];

	/* update the hardware */
	return hclge_comm_set_rss_indir_table(hdev->ae_dev, &hdev->hw.hw,
					      rss_cfg->rss_indirection_tbl);
}

static int hclgevf_set_rss_tuple(struct hnae3_handle *handle,
				 struct ethtool_rxnfc *nfc)
{
	struct hclgevf_dev *hdev = hclgevf_ae_get_hdev(handle);
	int ret;

	if (hdev->ae_dev->dev_version < HNAE3_DEVICE_VERSION_V2)
		return -EOPNOTSUPP;

	ret = hclge_comm_set_rss_tuple(hdev->ae_dev, &hdev->hw.hw,
				       &hdev->rss_cfg, nfc);
	if (ret)
		dev_err(&hdev->pdev->dev,
		"failed to set rss tuple, ret = %d.\n", ret);

	return ret;
}

static int hclgevf_get_rss_tuple(struct hnae3_handle *handle,
				 struct ethtool_rxnfc *nfc)
{
	struct hclgevf_dev *hdev = hclgevf_ae_get_hdev(handle);
	u8 tuple_sets;
	int ret;

	if (hdev->ae_dev->dev_version < HNAE3_DEVICE_VERSION_V2)
		return -EOPNOTSUPP;

	nfc->data = 0;

	ret = hclge_comm_get_rss_tuple(&hdev->rss_cfg, nfc->flow_type,
				       &tuple_sets);
	if (ret || !tuple_sets)
		return ret;

	nfc->data = hclge_comm_convert_rss_tuple(tuple_sets);

	return 0;
}

static int hclgevf_get_tc_size(struct hnae3_handle *handle)
{
	struct hclgevf_dev *hdev = hclgevf_ae_get_hdev(handle);
	struct hclge_comm_rss_cfg *rss_cfg = &hdev->rss_cfg;

	return rss_cfg->rss_size;
}

static int hclgevf_bind_ring_to_vector(struct hnae3_handle *handle, bool en,
				       int vector_id,
				       struct hnae3_ring_chain_node *ring_chain)
{
	struct hclgevf_dev *hdev = hclgevf_ae_get_hdev(handle);
	struct hclge_vf_to_pf_msg send_msg;
	struct hnae3_ring_chain_node *node;
	int status;
	int i = 0;

	memset(&send_msg, 0, sizeof(send_msg));
	send_msg.code = en ? HCLGE_MBX_MAP_RING_TO_VECTOR :
		HCLGE_MBX_UNMAP_RING_TO_VECTOR;
	send_msg.vector_id = vector_id;

	for (node = ring_chain; node; node = node->next) {
		send_msg.param[i].ring_type =
				hnae3_get_bit(node->flag, HNAE3_RING_TYPE_B);

		send_msg.param[i].tqp_index = node->tqp_index;
		send_msg.param[i].int_gl_index =
					hnae3_get_field(node->int_gl_idx,
							HNAE3_RING_GL_IDX_M,
							HNAE3_RING_GL_IDX_S);

		i++;
		if (i == HCLGE_MBX_MAX_RING_CHAIN_PARAM_NUM || !node->next) {
			send_msg.ring_num = i;

			status = hclgevf_send_mbx_msg(hdev, &send_msg, false,
						      NULL, 0);
			if (status) {
				dev_err(&hdev->pdev->dev,
					"Map TQP fail, status is %d.\n",
					status);
				return status;
			}
			i = 0;
		}
	}

	return 0;
}

static int hclgevf_map_ring_to_vector(struct hnae3_handle *handle, int vector,
				      struct hnae3_ring_chain_node *ring_chain)
{
	struct hclgevf_dev *hdev = hclgevf_ae_get_hdev(handle);
	int vector_id;

	vector_id = hclgevf_get_vector_index(hdev, vector);
	if (vector_id < 0) {
		dev_err(&handle->pdev->dev,
			"Get vector index fail. ret =%d\n", vector_id);
		return vector_id;
	}

	return hclgevf_bind_ring_to_vector(handle, true, vector_id, ring_chain);
}

static int hclgevf_unmap_ring_from_vector(
				struct hnae3_handle *handle,
				int vector,
				struct hnae3_ring_chain_node *ring_chain)
{
	struct hclgevf_dev *hdev = hclgevf_ae_get_hdev(handle);
	int ret, vector_id;

	if (test_bit(HCLGEVF_STATE_RST_HANDLING, &hdev->state))
		return 0;

	vector_id = hclgevf_get_vector_index(hdev, vector);
	if (vector_id < 0) {
		dev_err(&handle->pdev->dev,
			"Get vector index fail. ret =%d\n", vector_id);
		return vector_id;
	}

	ret = hclgevf_bind_ring_to_vector(handle, false, vector_id, ring_chain);
	if (ret)
		dev_err(&handle->pdev->dev,
			"Unmap ring from vector fail. vector=%d, ret =%d\n",
			vector_id,
			ret);

	return ret;
}

static int hclgevf_put_vector(struct hnae3_handle *handle, int vector)
{
	struct hclgevf_dev *hdev = hclgevf_ae_get_hdev(handle);
	int vector_id;

	vector_id = hclgevf_get_vector_index(hdev, vector);
	if (vector_id < 0) {
		dev_err(&handle->pdev->dev,
			"hclgevf_put_vector get vector index fail. ret =%d\n",
			vector_id);
		return vector_id;
	}

	hclgevf_free_vector(hdev, vector_id);

	return 0;
}

static int hclgevf_cmd_set_promisc_mode(struct hclgevf_dev *hdev,
					bool en_uc_pmc, bool en_mc_pmc,
					bool en_bc_pmc)
{
	struct hnae3_handle *handle = &hdev->nic;
	struct hclge_vf_to_pf_msg send_msg;
	int ret;

	memset(&send_msg, 0, sizeof(send_msg));
	send_msg.code = HCLGE_MBX_SET_PROMISC_MODE;
	send_msg.en_bc = en_bc_pmc ? 1 : 0;
	send_msg.en_uc = en_uc_pmc ? 1 : 0;
	send_msg.en_mc = en_mc_pmc ? 1 : 0;
	send_msg.en_limit_promisc = test_bit(HNAE3_PFLAG_LIMIT_PROMISC,
					     &handle->priv_flags) ? 1 : 0;

	ret = hclgevf_send_mbx_msg(hdev, &send_msg, false, NULL, 0);
	if (ret)
		dev_err(&hdev->pdev->dev,
			"Set promisc mode fail, status is %d.\n", ret);

	return ret;
}

static int hclgevf_set_promisc_mode(struct hnae3_handle *handle, bool en_uc_pmc,
				    bool en_mc_pmc)
{
	struct hclgevf_dev *hdev = hclgevf_ae_get_hdev(handle);
	bool en_bc_pmc;

	en_bc_pmc = hdev->ae_dev->dev_version >= HNAE3_DEVICE_VERSION_V2;

	return hclgevf_cmd_set_promisc_mode(hdev, en_uc_pmc, en_mc_pmc,
					    en_bc_pmc);
}

static void hclgevf_request_update_promisc_mode(struct hnae3_handle *handle)
{
	struct hclgevf_dev *hdev = hclgevf_ae_get_hdev(handle);

	set_bit(HCLGEVF_STATE_PROMISC_CHANGED, &hdev->state);
	hclgevf_task_schedule(hdev, 0);
}

static void hclgevf_sync_promisc_mode(struct hclgevf_dev *hdev)
{
	struct hnae3_handle *handle = &hdev->nic;
	bool en_uc_pmc = handle->netdev_flags & HNAE3_UPE;
	bool en_mc_pmc = handle->netdev_flags & HNAE3_MPE;
	int ret;

	if (test_bit(HCLGEVF_STATE_PROMISC_CHANGED, &hdev->state)) {
		ret = hclgevf_set_promisc_mode(handle, en_uc_pmc, en_mc_pmc);
		if (!ret)
			clear_bit(HCLGEVF_STATE_PROMISC_CHANGED, &hdev->state);
	}
}

static int hclgevf_tqp_enable_cmd_send(struct hclgevf_dev *hdev, u16 tqp_id,
				       u16 stream_id, bool enable)
{
	struct hclgevf_cfg_com_tqp_queue_cmd *req;
	struct hclge_desc desc;

	req = (struct hclgevf_cfg_com_tqp_queue_cmd *)desc.data;

	hclgevf_cmd_setup_basic_desc(&desc, HCLGE_OPC_CFG_COM_TQP_QUEUE, false);
	req->tqp_id = cpu_to_le16(tqp_id & HCLGEVF_RING_ID_MASK);
	req->stream_id = cpu_to_le16(stream_id);
	if (enable)
		req->enable |= 1U << HCLGEVF_TQP_ENABLE_B;

	return hclgevf_cmd_send(&hdev->hw, &desc, 1);
}

static int hclgevf_tqp_enable(struct hnae3_handle *handle, bool enable)
{
	struct hclgevf_dev *hdev = hclgevf_ae_get_hdev(handle);
	int ret;
	u16 i;

	for (i = 0; i < handle->kinfo.num_tqps; i++) {
		ret = hclgevf_tqp_enable_cmd_send(hdev, i, 0, enable);
		if (ret)
			return ret;
	}

	return 0;
}

static int hclgevf_get_host_mac_addr(struct hclgevf_dev *hdev, u8 *p)
{
	struct hclge_vf_to_pf_msg send_msg;
	u8 host_mac[ETH_ALEN];
	int status;

	hclgevf_build_send_msg(&send_msg, HCLGE_MBX_GET_MAC_ADDR, 0);
	status = hclgevf_send_mbx_msg(hdev, &send_msg, true, host_mac,
				      ETH_ALEN);
	if (status) {
		dev_err(&hdev->pdev->dev,
			"fail to get VF MAC from host %d", status);
		return status;
	}

	ether_addr_copy(p, host_mac);

	return 0;
}

static void hclgevf_get_mac_addr(struct hnae3_handle *handle, u8 *p)
{
	struct hclgevf_dev *hdev = hclgevf_ae_get_hdev(handle);
	u8 host_mac_addr[ETH_ALEN];

	if (hclgevf_get_host_mac_addr(hdev, host_mac_addr))
		return;

	hdev->has_pf_mac = !is_zero_ether_addr(host_mac_addr);
	if (hdev->has_pf_mac)
		ether_addr_copy(p, host_mac_addr);
	else
		ether_addr_copy(p, hdev->hw.mac.mac_addr);
}

static int hclgevf_set_mac_addr(struct hnae3_handle *handle, const void *p,
				bool is_first)
{
	struct hclgevf_dev *hdev = hclgevf_ae_get_hdev(handle);
	u8 *old_mac_addr = (u8 *)hdev->hw.mac.mac_addr;
	struct hclge_vf_to_pf_msg send_msg;
	u8 *new_mac_addr = (u8 *)p;
	int status;

	hclgevf_build_send_msg(&send_msg, HCLGE_MBX_SET_UNICAST, 0);
	send_msg.subcode = HCLGE_MBX_MAC_VLAN_UC_MODIFY;
	ether_addr_copy(send_msg.data, new_mac_addr);
	if (is_first && !hdev->has_pf_mac)
		eth_zero_addr(&send_msg.data[ETH_ALEN]);
	else
		ether_addr_copy(&send_msg.data[ETH_ALEN], old_mac_addr);
	status = hclgevf_send_mbx_msg(hdev, &send_msg, true, NULL, 0);
	if (!status)
		ether_addr_copy(hdev->hw.mac.mac_addr, new_mac_addr);

	return status;
}

static struct hclgevf_mac_addr_node *
hclgevf_find_mac_node(struct list_head *list, const u8 *mac_addr)
{
	struct hclgevf_mac_addr_node *mac_node, *tmp;

	list_for_each_entry_safe(mac_node, tmp, list, node)
		if (ether_addr_equal(mac_addr, mac_node->mac_addr))
			return mac_node;

	return NULL;
}

static void hclgevf_update_mac_node(struct hclgevf_mac_addr_node *mac_node,
				    enum HCLGEVF_MAC_NODE_STATE state)
{
	switch (state) {
	/* from set_rx_mode or tmp_add_list */
	case HCLGEVF_MAC_TO_ADD:
		if (mac_node->state == HCLGEVF_MAC_TO_DEL)
			mac_node->state = HCLGEVF_MAC_ACTIVE;
		break;
	/* only from set_rx_mode */
	case HCLGEVF_MAC_TO_DEL:
		if (mac_node->state == HCLGEVF_MAC_TO_ADD) {
			list_del(&mac_node->node);
			kfree(mac_node);
		} else {
			mac_node->state = HCLGEVF_MAC_TO_DEL;
		}
		break;
	/* only from tmp_add_list, the mac_node->state won't be
	 * HCLGEVF_MAC_ACTIVE
	 */
	case HCLGEVF_MAC_ACTIVE:
		if (mac_node->state == HCLGEVF_MAC_TO_ADD)
			mac_node->state = HCLGEVF_MAC_ACTIVE;
		break;
	}
}

static int hclgevf_update_mac_list(struct hnae3_handle *handle,
				   enum HCLGEVF_MAC_NODE_STATE state,
				   enum HCLGEVF_MAC_ADDR_TYPE mac_type,
				   const unsigned char *addr)
{
	struct hclgevf_dev *hdev = hclgevf_ae_get_hdev(handle);
	struct hclgevf_mac_addr_node *mac_node;
	struct list_head *list;

	list = (mac_type == HCLGEVF_MAC_ADDR_UC) ?
	       &hdev->mac_table.uc_mac_list : &hdev->mac_table.mc_mac_list;

	spin_lock_bh(&hdev->mac_table.mac_list_lock);

	/* if the mac addr is already in the mac list, no need to add a new
	 * one into it, just check the mac addr state, convert it to a new
	 * new state, or just remove it, or do nothing.
	 */
	mac_node = hclgevf_find_mac_node(list, addr);
	if (mac_node) {
		hclgevf_update_mac_node(mac_node, state);
		spin_unlock_bh(&hdev->mac_table.mac_list_lock);
		return 0;
	}
	/* if this address is never added, unnecessary to delete */
	if (state == HCLGEVF_MAC_TO_DEL) {
		spin_unlock_bh(&hdev->mac_table.mac_list_lock);
		return -ENOENT;
	}

	mac_node = kzalloc(sizeof(*mac_node), GFP_ATOMIC);
	if (!mac_node) {
		spin_unlock_bh(&hdev->mac_table.mac_list_lock);
		return -ENOMEM;
	}

	mac_node->state = state;
	ether_addr_copy(mac_node->mac_addr, addr);
	list_add_tail(&mac_node->node, list);

	spin_unlock_bh(&hdev->mac_table.mac_list_lock);
	return 0;
}

static int hclgevf_add_uc_addr(struct hnae3_handle *handle,
			       const unsigned char *addr)
{
	return hclgevf_update_mac_list(handle, HCLGEVF_MAC_TO_ADD,
				       HCLGEVF_MAC_ADDR_UC, addr);
}

static int hclgevf_rm_uc_addr(struct hnae3_handle *handle,
			      const unsigned char *addr)
{
	return hclgevf_update_mac_list(handle, HCLGEVF_MAC_TO_DEL,
				       HCLGEVF_MAC_ADDR_UC, addr);
}

static int hclgevf_add_mc_addr(struct hnae3_handle *handle,
			       const unsigned char *addr)
{
	return hclgevf_update_mac_list(handle, HCLGEVF_MAC_TO_ADD,
				       HCLGEVF_MAC_ADDR_MC, addr);
}

static int hclgevf_rm_mc_addr(struct hnae3_handle *handle,
			      const unsigned char *addr)
{
	return hclgevf_update_mac_list(handle, HCLGEVF_MAC_TO_DEL,
				       HCLGEVF_MAC_ADDR_MC, addr);
}

static int hclgevf_add_del_mac_addr(struct hclgevf_dev *hdev,
				    struct hclgevf_mac_addr_node *mac_node,
				    enum HCLGEVF_MAC_ADDR_TYPE mac_type)
{
	struct hclge_vf_to_pf_msg send_msg;
	u8 code, subcode;

	if (mac_type == HCLGEVF_MAC_ADDR_UC) {
		code = HCLGE_MBX_SET_UNICAST;
		if (mac_node->state == HCLGEVF_MAC_TO_ADD)
			subcode = HCLGE_MBX_MAC_VLAN_UC_ADD;
		else
			subcode = HCLGE_MBX_MAC_VLAN_UC_REMOVE;
	} else {
		code = HCLGE_MBX_SET_MULTICAST;
		if (mac_node->state == HCLGEVF_MAC_TO_ADD)
			subcode = HCLGE_MBX_MAC_VLAN_MC_ADD;
		else
			subcode = HCLGE_MBX_MAC_VLAN_MC_REMOVE;
	}

	hclgevf_build_send_msg(&send_msg, code, subcode);
	ether_addr_copy(send_msg.data, mac_node->mac_addr);
	return hclgevf_send_mbx_msg(hdev, &send_msg, false, NULL, 0);
}

static void hclgevf_config_mac_list(struct hclgevf_dev *hdev,
				    struct list_head *list,
				    enum HCLGEVF_MAC_ADDR_TYPE mac_type)
{
	char format_mac_addr[HNAE3_FORMAT_MAC_ADDR_LEN];
	struct hclgevf_mac_addr_node *mac_node, *tmp;
	int ret;

	list_for_each_entry_safe(mac_node, tmp, list, node) {
		ret = hclgevf_add_del_mac_addr(hdev, mac_node, mac_type);
		if  (ret) {
			hnae3_format_mac_addr(format_mac_addr,
					      mac_node->mac_addr);
			dev_err(&hdev->pdev->dev,
				"failed to configure mac %s, state = %d, ret = %d\n",
				format_mac_addr, mac_node->state, ret);
			return;
		}
		if (mac_node->state == HCLGEVF_MAC_TO_ADD) {
			mac_node->state = HCLGEVF_MAC_ACTIVE;
		} else {
			list_del(&mac_node->node);
			kfree(mac_node);
		}
	}
}

static void hclgevf_sync_from_add_list(struct list_head *add_list,
				       struct list_head *mac_list)
{
	struct hclgevf_mac_addr_node *mac_node, *tmp, *new_node;

	list_for_each_entry_safe(mac_node, tmp, add_list, node) {
		/* if the mac address from tmp_add_list is not in the
		 * uc/mc_mac_list, it means have received a TO_DEL request
		 * during the time window of sending mac config request to PF
		 * If mac_node state is ACTIVE, then change its state to TO_DEL,
		 * then it will be removed at next time. If is TO_ADD, it means
		 * send TO_ADD request failed, so just remove the mac node.
		 */
		new_node = hclgevf_find_mac_node(mac_list, mac_node->mac_addr);
		if (new_node) {
			hclgevf_update_mac_node(new_node, mac_node->state);
			list_del(&mac_node->node);
			kfree(mac_node);
		} else if (mac_node->state == HCLGEVF_MAC_ACTIVE) {
			mac_node->state = HCLGEVF_MAC_TO_DEL;
			list_move_tail(&mac_node->node, mac_list);
		} else {
			list_del(&mac_node->node);
			kfree(mac_node);
		}
	}
}

static void hclgevf_sync_from_del_list(struct list_head *del_list,
				       struct list_head *mac_list)
{
	struct hclgevf_mac_addr_node *mac_node, *tmp, *new_node;

	list_for_each_entry_safe(mac_node, tmp, del_list, node) {
		new_node = hclgevf_find_mac_node(mac_list, mac_node->mac_addr);
		if (new_node) {
			/* If the mac addr is exist in the mac list, it means
			 * received a new request TO_ADD during the time window
			 * of sending mac addr configurrequest to PF, so just
			 * change the mac state to ACTIVE.
			 */
			new_node->state = HCLGEVF_MAC_ACTIVE;
			list_del(&mac_node->node);
			kfree(mac_node);
		} else {
			list_move_tail(&mac_node->node, mac_list);
		}
	}
}

static void hclgevf_clear_list(struct list_head *list)
{
	struct hclgevf_mac_addr_node *mac_node, *tmp;

	list_for_each_entry_safe(mac_node, tmp, list, node) {
		list_del(&mac_node->node);
		kfree(mac_node);
	}
}

static void hclgevf_sync_mac_list(struct hclgevf_dev *hdev,
				  enum HCLGEVF_MAC_ADDR_TYPE mac_type)
{
	struct hclgevf_mac_addr_node *mac_node, *tmp, *new_node;
	struct list_head tmp_add_list, tmp_del_list;
	struct list_head *list;

	INIT_LIST_HEAD(&tmp_add_list);
	INIT_LIST_HEAD(&tmp_del_list);

	/* move the mac addr to the tmp_add_list and tmp_del_list, then
	 * we can add/delete these mac addr outside the spin lock
	 */
	list = (mac_type == HCLGEVF_MAC_ADDR_UC) ?
		&hdev->mac_table.uc_mac_list : &hdev->mac_table.mc_mac_list;

	spin_lock_bh(&hdev->mac_table.mac_list_lock);

	list_for_each_entry_safe(mac_node, tmp, list, node) {
		switch (mac_node->state) {
		case HCLGEVF_MAC_TO_DEL:
			list_move_tail(&mac_node->node, &tmp_del_list);
			break;
		case HCLGEVF_MAC_TO_ADD:
			new_node = kzalloc(sizeof(*new_node), GFP_ATOMIC);
			if (!new_node)
				goto stop_traverse;

			ether_addr_copy(new_node->mac_addr, mac_node->mac_addr);
			new_node->state = mac_node->state;
			list_add_tail(&new_node->node, &tmp_add_list);
			break;
		default:
			break;
		}
	}

stop_traverse:
	spin_unlock_bh(&hdev->mac_table.mac_list_lock);

	/* delete first, in order to get max mac table space for adding */
	hclgevf_config_mac_list(hdev, &tmp_del_list, mac_type);
	hclgevf_config_mac_list(hdev, &tmp_add_list, mac_type);

	/* if some mac addresses were added/deleted fail, move back to the
	 * mac_list, and retry at next time.
	 */
	spin_lock_bh(&hdev->mac_table.mac_list_lock);

	hclgevf_sync_from_del_list(&tmp_del_list, list);
	hclgevf_sync_from_add_list(&tmp_add_list, list);

	spin_unlock_bh(&hdev->mac_table.mac_list_lock);
}

static void hclgevf_sync_mac_table(struct hclgevf_dev *hdev)
{
	hclgevf_sync_mac_list(hdev, HCLGEVF_MAC_ADDR_UC);
	hclgevf_sync_mac_list(hdev, HCLGEVF_MAC_ADDR_MC);
}

static void hclgevf_uninit_mac_list(struct hclgevf_dev *hdev)
{
	spin_lock_bh(&hdev->mac_table.mac_list_lock);

	hclgevf_clear_list(&hdev->mac_table.uc_mac_list);
	hclgevf_clear_list(&hdev->mac_table.mc_mac_list);

	spin_unlock_bh(&hdev->mac_table.mac_list_lock);
}

static int hclgevf_enable_vlan_filter(struct hnae3_handle *handle, bool enable)
{
	struct hclgevf_dev *hdev = hclgevf_ae_get_hdev(handle);
	struct hnae3_ae_dev *ae_dev = hdev->ae_dev;
	struct hclge_vf_to_pf_msg send_msg;

	if (!test_bit(HNAE3_DEV_SUPPORT_VLAN_FLTR_MDF_B, ae_dev->caps))
		return -EOPNOTSUPP;

	hclgevf_build_send_msg(&send_msg, HCLGE_MBX_SET_VLAN,
			       HCLGE_MBX_ENABLE_VLAN_FILTER);
	send_msg.data[0] = enable ? 1 : 0;

	return hclgevf_send_mbx_msg(hdev, &send_msg, true, NULL, 0);
}

static int hclgevf_set_vlan_filter(struct hnae3_handle *handle,
				   __be16 proto, u16 vlan_id,
				   bool is_kill)
{
#define HCLGEVF_VLAN_MBX_IS_KILL_OFFSET	0
#define HCLGEVF_VLAN_MBX_VLAN_ID_OFFSET	1
#define HCLGEVF_VLAN_MBX_PROTO_OFFSET	3

	struct hclgevf_dev *hdev = hclgevf_ae_get_hdev(handle);
	struct hclge_vf_to_pf_msg send_msg;
	int ret;

	if (vlan_id > HCLGEVF_MAX_VLAN_ID)
		return -EINVAL;

	if (proto != htons(ETH_P_8021Q))
		return -EPROTONOSUPPORT;

	/* When device is resetting or reset failed, firmware is unable to
	 * handle mailbox. Just record the vlan id, and remove it after
	 * reset finished.
	 */
	if ((test_bit(HCLGEVF_STATE_RST_HANDLING, &hdev->state) ||
	     test_bit(HCLGEVF_STATE_RST_FAIL, &hdev->state)) && is_kill) {
		set_bit(vlan_id, hdev->vlan_del_fail_bmap);
		return -EBUSY;
	}

	hclgevf_build_send_msg(&send_msg, HCLGE_MBX_SET_VLAN,
			       HCLGE_MBX_VLAN_FILTER);
	send_msg.data[HCLGEVF_VLAN_MBX_IS_KILL_OFFSET] = is_kill;
	memcpy(&send_msg.data[HCLGEVF_VLAN_MBX_VLAN_ID_OFFSET], &vlan_id,
	       sizeof(vlan_id));
	memcpy(&send_msg.data[HCLGEVF_VLAN_MBX_PROTO_OFFSET], &proto,
	       sizeof(proto));
	/* when remove hw vlan filter failed, record the vlan id,
	 * and try to remove it from hw later, to be consistence
	 * with stack.
	 */
	ret = hclgevf_send_mbx_msg(hdev, &send_msg, true, NULL, 0);
	if (is_kill && ret)
		set_bit(vlan_id, hdev->vlan_del_fail_bmap);

	return ret;
}

static void hclgevf_sync_vlan_filter(struct hclgevf_dev *hdev)
{
#define HCLGEVF_MAX_SYNC_COUNT	60
	struct hnae3_handle *handle = &hdev->nic;
	int ret, sync_cnt = 0;
	u16 vlan_id;

	vlan_id = find_first_bit(hdev->vlan_del_fail_bmap, VLAN_N_VID);
	while (vlan_id != VLAN_N_VID) {
		ret = hclgevf_set_vlan_filter(handle, htons(ETH_P_8021Q),
					      vlan_id, true);
		if (ret)
			return;

		clear_bit(vlan_id, hdev->vlan_del_fail_bmap);
		sync_cnt++;
		if (sync_cnt >= HCLGEVF_MAX_SYNC_COUNT)
			return;

		vlan_id = find_first_bit(hdev->vlan_del_fail_bmap, VLAN_N_VID);
	}
}

static int hclgevf_en_hw_strip_rxvtag(struct hnae3_handle *handle, bool enable)
{
	struct hclgevf_dev *hdev = hclgevf_ae_get_hdev(handle);
	struct hclge_vf_to_pf_msg send_msg;

	hclgevf_build_send_msg(&send_msg, HCLGE_MBX_SET_VLAN,
			       HCLGE_MBX_VLAN_RX_OFF_CFG);
	send_msg.data[0] = enable ? 1 : 0;
	return hclgevf_send_mbx_msg(hdev, &send_msg, false, NULL, 0);
}

static int hclgevf_reset_tqp(struct hnae3_handle *handle)
{
#define HCLGEVF_RESET_ALL_QUEUE_DONE	1U
	struct hclgevf_dev *hdev = hclgevf_ae_get_hdev(handle);
	struct hclge_vf_to_pf_msg send_msg;
	u8 return_status = 0;
	int ret;
	u16 i;

	/* disable vf queue before send queue reset msg to PF */
	ret = hclgevf_tqp_enable(handle, false);
	if (ret) {
		dev_err(&hdev->pdev->dev, "failed to disable tqp, ret = %d\n",
			ret);
		return ret;
	}

	hclgevf_build_send_msg(&send_msg, HCLGE_MBX_QUEUE_RESET, 0);

	ret = hclgevf_send_mbx_msg(hdev, &send_msg, true, &return_status,
				   sizeof(return_status));
	if (ret || return_status == HCLGEVF_RESET_ALL_QUEUE_DONE)
		return ret;

	for (i = 1; i < handle->kinfo.num_tqps; i++) {
		hclgevf_build_send_msg(&send_msg, HCLGE_MBX_QUEUE_RESET, 0);
		memcpy(send_msg.data, &i, sizeof(i));
		ret = hclgevf_send_mbx_msg(hdev, &send_msg, true, NULL, 0);
		if (ret)
			return ret;
	}

	return 0;
}

static int hclgevf_set_mtu(struct hnae3_handle *handle, int new_mtu)
{
	struct hclgevf_dev *hdev = hclgevf_ae_get_hdev(handle);
	struct hclge_vf_to_pf_msg send_msg;

	hclgevf_build_send_msg(&send_msg, HCLGE_MBX_SET_MTU, 0);
	memcpy(send_msg.data, &new_mtu, sizeof(new_mtu));
	return hclgevf_send_mbx_msg(hdev, &send_msg, true, NULL, 0);
}

static int hclgevf_notify_client(struct hclgevf_dev *hdev,
				 enum hnae3_reset_notify_type type)
{
	struct hnae3_client *client = hdev->nic_client;
	struct hnae3_handle *handle = &hdev->nic;
	int ret;

	if (!test_bit(HCLGEVF_STATE_NIC_REGISTERED, &hdev->state) ||
	    !client)
		return 0;

	if (!client->ops->reset_notify)
		return -EOPNOTSUPP;

	ret = client->ops->reset_notify(handle, type);
	if (ret)
		dev_err(&hdev->pdev->dev, "notify nic client failed %d(%d)\n",
			type, ret);

	return ret;
}

static int hclgevf_notify_roce_client(struct hclgevf_dev *hdev,
				      enum hnae3_reset_notify_type type)
{
	struct hnae3_client *client = hdev->roce_client;
	struct hnae3_handle *handle = &hdev->roce;
	int ret;

	if (!test_bit(HCLGEVF_STATE_ROCE_REGISTERED, &hdev->state) || !client)
		return 0;

	if (!client->ops->reset_notify)
		return -EOPNOTSUPP;

	ret = client->ops->reset_notify(handle, type);
	if (ret)
		dev_err(&hdev->pdev->dev, "notify roce client failed %d(%d)",
			type, ret);
	return ret;
}

static int hclgevf_reset_wait(struct hclgevf_dev *hdev)
{
#define HCLGEVF_RESET_WAIT_US	20000
#define HCLGEVF_RESET_WAIT_CNT	2000
#define HCLGEVF_RESET_WAIT_TIMEOUT_US	\
	(HCLGEVF_RESET_WAIT_US * HCLGEVF_RESET_WAIT_CNT)

	u32 val;
	int ret;

	if (hdev->reset_type == HNAE3_VF_RESET)
		ret = readl_poll_timeout(hdev->hw.hw.io_base +
					 HCLGEVF_VF_RST_ING, val,
					 !(val & HCLGEVF_VF_RST_ING_BIT),
					 HCLGEVF_RESET_WAIT_US,
					 HCLGEVF_RESET_WAIT_TIMEOUT_US);
	else
		ret = readl_poll_timeout(hdev->hw.hw.io_base +
					 HCLGEVF_RST_ING, val,
					 !(val & HCLGEVF_RST_ING_BITS),
					 HCLGEVF_RESET_WAIT_US,
					 HCLGEVF_RESET_WAIT_TIMEOUT_US);

	/* hardware completion status should be available by this time */
	if (ret) {
		dev_err(&hdev->pdev->dev,
			"couldn't get reset done status from h/w, timeout!\n");
		return ret;
	}

	/* we will wait a bit more to let reset of the stack to complete. This
	 * might happen in case reset assertion was made by PF. Yes, this also
	 * means we might end up waiting bit more even for VF reset.
	 */
	msleep(5000);

	return 0;
}

static void hclgevf_reset_handshake(struct hclgevf_dev *hdev, bool enable)
{
	u32 reg_val;

	reg_val = hclgevf_read_dev(&hdev->hw, HCLGE_COMM_NIC_CSQ_DEPTH_REG);
	if (enable)
		reg_val |= HCLGEVF_NIC_SW_RST_RDY;
	else
		reg_val &= ~HCLGEVF_NIC_SW_RST_RDY;

	hclgevf_write_dev(&hdev->hw, HCLGE_COMM_NIC_CSQ_DEPTH_REG,
			  reg_val);
}

static int hclgevf_reset_stack(struct hclgevf_dev *hdev)
{
	int ret;

	/* uninitialize the nic client */
	ret = hclgevf_notify_client(hdev, HNAE3_UNINIT_CLIENT);
	if (ret)
		return ret;

	/* re-initialize the hclge device */
	ret = hclgevf_reset_hdev(hdev);
	if (ret) {
		dev_err(&hdev->pdev->dev,
			"hclge device re-init failed, VF is disabled!\n");
		return ret;
	}

	/* bring up the nic client again */
	ret = hclgevf_notify_client(hdev, HNAE3_INIT_CLIENT);
	if (ret)
		return ret;

	/* clear handshake status with IMP */
	hclgevf_reset_handshake(hdev, false);

	/* bring up the nic to enable TX/RX again */
	return hclgevf_notify_client(hdev, HNAE3_UP_CLIENT);
}

static int hclgevf_reset_prepare_wait(struct hclgevf_dev *hdev)
{
#define HCLGEVF_RESET_SYNC_TIME 100

	if (hdev->reset_type == HNAE3_VF_FUNC_RESET) {
		struct hclge_vf_to_pf_msg send_msg;
		int ret;

		hclgevf_build_send_msg(&send_msg, HCLGE_MBX_RESET, 0);
		ret = hclgevf_send_mbx_msg(hdev, &send_msg, true, NULL, 0);
		if (ret) {
			dev_err(&hdev->pdev->dev,
				"failed to assert VF reset, ret = %d\n", ret);
			return ret;
		}
		hdev->rst_stats.vf_func_rst_cnt++;
	}

	set_bit(HCLGE_COMM_STATE_CMD_DISABLE, &hdev->hw.hw.comm_state);
	/* inform hardware that preparatory work is done */
	msleep(HCLGEVF_RESET_SYNC_TIME);
	hclgevf_reset_handshake(hdev, true);
	dev_info(&hdev->pdev->dev, "prepare reset(%d) wait done\n",
		 hdev->reset_type);

	return 0;
}

static void hclgevf_dump_rst_info(struct hclgevf_dev *hdev)
{
	dev_info(&hdev->pdev->dev, "VF function reset count: %u\n",
		 hdev->rst_stats.vf_func_rst_cnt);
	dev_info(&hdev->pdev->dev, "FLR reset count: %u\n",
		 hdev->rst_stats.flr_rst_cnt);
	dev_info(&hdev->pdev->dev, "VF reset count: %u\n",
		 hdev->rst_stats.vf_rst_cnt);
	dev_info(&hdev->pdev->dev, "reset done count: %u\n",
		 hdev->rst_stats.rst_done_cnt);
	dev_info(&hdev->pdev->dev, "HW reset done count: %u\n",
		 hdev->rst_stats.hw_rst_done_cnt);
	dev_info(&hdev->pdev->dev, "reset count: %u\n",
		 hdev->rst_stats.rst_cnt);
	dev_info(&hdev->pdev->dev, "reset fail count: %u\n",
		 hdev->rst_stats.rst_fail_cnt);
	dev_info(&hdev->pdev->dev, "vector0 interrupt enable status: 0x%x\n",
		 hclgevf_read_dev(&hdev->hw, HCLGEVF_MISC_VECTOR_REG_BASE));
	dev_info(&hdev->pdev->dev, "vector0 interrupt status: 0x%x\n",
		 hclgevf_read_dev(&hdev->hw, HCLGE_COMM_VECTOR0_CMDQ_STATE_REG));
	dev_info(&hdev->pdev->dev, "handshake status: 0x%x\n",
		 hclgevf_read_dev(&hdev->hw, HCLGE_COMM_NIC_CSQ_DEPTH_REG));
	dev_info(&hdev->pdev->dev, "function reset status: 0x%x\n",
		 hclgevf_read_dev(&hdev->hw, HCLGEVF_RST_ING));
	dev_info(&hdev->pdev->dev, "hdev state: 0x%lx\n", hdev->state);
}

static void hclgevf_reset_err_handle(struct hclgevf_dev *hdev)
{
	/* recover handshake status with IMP when reset fail */
	hclgevf_reset_handshake(hdev, true);
	hdev->rst_stats.rst_fail_cnt++;
	dev_err(&hdev->pdev->dev, "failed to reset VF(%u)\n",
		hdev->rst_stats.rst_fail_cnt);

	if (hdev->rst_stats.rst_fail_cnt < HCLGEVF_RESET_MAX_FAIL_CNT)
		set_bit(hdev->reset_type, &hdev->reset_pending);

	if (hclgevf_is_reset_pending(hdev)) {
		set_bit(HCLGEVF_RESET_PENDING, &hdev->reset_state);
		hclgevf_reset_task_schedule(hdev);
	} else {
		set_bit(HCLGEVF_STATE_RST_FAIL, &hdev->state);
		hclgevf_dump_rst_info(hdev);
	}
}

static int hclgevf_reset_prepare(struct hclgevf_dev *hdev)
{
	int ret;

	hdev->rst_stats.rst_cnt++;

	/* perform reset of the stack & ae device for a client */
	ret = hclgevf_notify_roce_client(hdev, HNAE3_DOWN_CLIENT);
	if (ret)
		return ret;

	rtnl_lock();
	/* bring down the nic to stop any ongoing TX/RX */
	ret = hclgevf_notify_client(hdev, HNAE3_DOWN_CLIENT);
	rtnl_unlock();
	if (ret)
		return ret;

	return hclgevf_reset_prepare_wait(hdev);
}

static int hclgevf_reset_rebuild(struct hclgevf_dev *hdev)
{
	int ret;

	hdev->rst_stats.hw_rst_done_cnt++;
	ret = hclgevf_notify_roce_client(hdev, HNAE3_UNINIT_CLIENT);
	if (ret)
		return ret;

	rtnl_lock();
	/* now, re-initialize the nic client and ae device */
	ret = hclgevf_reset_stack(hdev);
	rtnl_unlock();
	if (ret) {
		dev_err(&hdev->pdev->dev, "failed to reset VF stack\n");
		return ret;
	}

	ret = hclgevf_notify_roce_client(hdev, HNAE3_INIT_CLIENT);
	/* ignore RoCE notify error if it fails HCLGEVF_RESET_MAX_FAIL_CNT - 1
	 * times
	 */
	if (ret &&
	    hdev->rst_stats.rst_fail_cnt < HCLGEVF_RESET_MAX_FAIL_CNT - 1)
		return ret;

	ret = hclgevf_notify_roce_client(hdev, HNAE3_UP_CLIENT);
	if (ret)
		return ret;

	hdev->last_reset_time = jiffies;
	hdev->rst_stats.rst_done_cnt++;
	hdev->rst_stats.rst_fail_cnt = 0;
	clear_bit(HCLGEVF_STATE_RST_FAIL, &hdev->state);

	return 0;
}

static void hclgevf_reset(struct hclgevf_dev *hdev)
{
	if (hclgevf_reset_prepare(hdev))
		goto err_reset;

	/* check if VF could successfully fetch the hardware reset completion
	 * status from the hardware
	 */
	if (hclgevf_reset_wait(hdev)) {
		/* can't do much in this situation, will disable VF */
		dev_err(&hdev->pdev->dev,
			"failed to fetch H/W reset completion status\n");
		goto err_reset;
	}

	if (hclgevf_reset_rebuild(hdev))
		goto err_reset;

	return;

err_reset:
	hclgevf_reset_err_handle(hdev);
}

static enum hnae3_reset_type hclgevf_get_reset_level(struct hclgevf_dev *hdev,
						     unsigned long *addr)
{
	enum hnae3_reset_type rst_level = HNAE3_NONE_RESET;

	/* return the highest priority reset level amongst all */
	if (test_bit(HNAE3_VF_RESET, addr)) {
		rst_level = HNAE3_VF_RESET;
		clear_bit(HNAE3_VF_RESET, addr);
		clear_bit(HNAE3_VF_PF_FUNC_RESET, addr);
		clear_bit(HNAE3_VF_FUNC_RESET, addr);
	} else if (test_bit(HNAE3_VF_FULL_RESET, addr)) {
		rst_level = HNAE3_VF_FULL_RESET;
		clear_bit(HNAE3_VF_FULL_RESET, addr);
		clear_bit(HNAE3_VF_FUNC_RESET, addr);
	} else if (test_bit(HNAE3_VF_PF_FUNC_RESET, addr)) {
		rst_level = HNAE3_VF_PF_FUNC_RESET;
		clear_bit(HNAE3_VF_PF_FUNC_RESET, addr);
		clear_bit(HNAE3_VF_FUNC_RESET, addr);
	} else if (test_bit(HNAE3_VF_FUNC_RESET, addr)) {
		rst_level = HNAE3_VF_FUNC_RESET;
		clear_bit(HNAE3_VF_FUNC_RESET, addr);
	} else if (test_bit(HNAE3_FLR_RESET, addr)) {
		rst_level = HNAE3_FLR_RESET;
		clear_bit(HNAE3_FLR_RESET, addr);
	}

	return rst_level;
}

static void hclgevf_reset_event(struct pci_dev *pdev,
				struct hnae3_handle *handle)
{
	struct hnae3_ae_dev *ae_dev = pci_get_drvdata(pdev);
	struct hclgevf_dev *hdev = ae_dev->priv;

	dev_info(&hdev->pdev->dev, "received reset request from VF enet\n");

	if (hdev->default_reset_request)
		hdev->reset_level =
			hclgevf_get_reset_level(hdev,
						&hdev->default_reset_request);
	else
		hdev->reset_level = HNAE3_VF_FUNC_RESET;

	/* reset of this VF requested */
	set_bit(HCLGEVF_RESET_REQUESTED, &hdev->reset_state);
	hclgevf_reset_task_schedule(hdev);

	hdev->last_reset_time = jiffies;
}

static void hclgevf_set_def_reset_request(struct hnae3_ae_dev *ae_dev,
					  enum hnae3_reset_type rst_type)
{
	struct hclgevf_dev *hdev = ae_dev->priv;

	set_bit(rst_type, &hdev->default_reset_request);
}

static void hclgevf_enable_vector(struct hclgevf_misc_vector *vector, bool en)
{
	writel(en ? 1 : 0, vector->addr);
}

static void hclgevf_reset_prepare_general(struct hnae3_ae_dev *ae_dev,
					  enum hnae3_reset_type rst_type)
{
#define HCLGEVF_RESET_RETRY_WAIT_MS	500
#define HCLGEVF_RESET_RETRY_CNT		5

	struct hclgevf_dev *hdev = ae_dev->priv;
	int retry_cnt = 0;
	int ret;

	while (retry_cnt++ < HCLGEVF_RESET_RETRY_CNT) {
		down(&hdev->reset_sem);
		set_bit(HCLGEVF_STATE_RST_HANDLING, &hdev->state);
		hdev->reset_type = rst_type;
		ret = hclgevf_reset_prepare(hdev);
		if (!ret && !hdev->reset_pending)
			break;

		dev_err(&hdev->pdev->dev,
			"failed to prepare to reset, ret=%d, reset_pending:0x%lx, retry_cnt:%d\n",
			ret, hdev->reset_pending, retry_cnt);
		clear_bit(HCLGEVF_STATE_RST_HANDLING, &hdev->state);
		up(&hdev->reset_sem);
		msleep(HCLGEVF_RESET_RETRY_WAIT_MS);
	}

	/* disable misc vector before reset done */
	hclgevf_enable_vector(&hdev->misc_vector, false);

	if (hdev->reset_type == HNAE3_FLR_RESET)
		hdev->rst_stats.flr_rst_cnt++;
}

static void hclgevf_reset_done(struct hnae3_ae_dev *ae_dev)
{
	struct hclgevf_dev *hdev = ae_dev->priv;
	int ret;

	hclgevf_enable_vector(&hdev->misc_vector, true);

	ret = hclgevf_reset_rebuild(hdev);
	if (ret)
		dev_warn(&hdev->pdev->dev, "fail to rebuild, ret=%d\n",
			 ret);

	hdev->reset_type = HNAE3_NONE_RESET;
	clear_bit(HCLGEVF_STATE_RST_HANDLING, &hdev->state);
	up(&hdev->reset_sem);
}

static u32 hclgevf_get_fw_version(struct hnae3_handle *handle)
{
	struct hclgevf_dev *hdev = hclgevf_ae_get_hdev(handle);

	return hdev->fw_version;
}

static void hclgevf_get_misc_vector(struct hclgevf_dev *hdev)
{
	struct hclgevf_misc_vector *vector = &hdev->misc_vector;

	vector->vector_irq = pci_irq_vector(hdev->pdev,
					    HCLGEVF_MISC_VECTOR_NUM);
	vector->addr = hdev->hw.hw.io_base + HCLGEVF_MISC_VECTOR_REG_BASE;
	/* vector status always valid for Vector 0 */
	hdev->vector_status[HCLGEVF_MISC_VECTOR_NUM] = 0;
	hdev->vector_irq[HCLGEVF_MISC_VECTOR_NUM] = vector->vector_irq;

	hdev->num_msi_left -= 1;
	hdev->num_msi_used += 1;
}

void hclgevf_reset_task_schedule(struct hclgevf_dev *hdev)
{
	if (!test_bit(HCLGEVF_STATE_REMOVING, &hdev->state) &&
	    test_bit(HCLGEVF_STATE_SERVICE_INITED, &hdev->state) &&
	    !test_and_set_bit(HCLGEVF_STATE_RST_SERVICE_SCHED,
			      &hdev->state))
		mod_delayed_work(hclgevf_wq, &hdev->service_task, 0);
}

void hclgevf_mbx_task_schedule(struct hclgevf_dev *hdev)
{
	if (!test_bit(HCLGEVF_STATE_REMOVING, &hdev->state) &&
	    !test_and_set_bit(HCLGEVF_STATE_MBX_SERVICE_SCHED,
			      &hdev->state))
		mod_delayed_work(hclgevf_wq, &hdev->service_task, 0);
}

static void hclgevf_task_schedule(struct hclgevf_dev *hdev,
				  unsigned long delay)
{
	if (!test_bit(HCLGEVF_STATE_REMOVING, &hdev->state) &&
	    !test_bit(HCLGEVF_STATE_RST_FAIL, &hdev->state))
		mod_delayed_work(hclgevf_wq, &hdev->service_task, delay);
}

static void hclgevf_reset_service_task(struct hclgevf_dev *hdev)
{
#define	HCLGEVF_MAX_RESET_ATTEMPTS_CNT	3

	if (!test_and_clear_bit(HCLGEVF_STATE_RST_SERVICE_SCHED, &hdev->state))
		return;

	down(&hdev->reset_sem);
	set_bit(HCLGEVF_STATE_RST_HANDLING, &hdev->state);

	if (test_and_clear_bit(HCLGEVF_RESET_PENDING,
			       &hdev->reset_state)) {
		/* PF has intimated that it is about to reset the hardware.
		 * We now have to poll & check if hardware has actually
		 * completed the reset sequence. On hardware reset completion,
		 * VF needs to reset the client and ae device.
		 */
		hdev->reset_attempts = 0;

		hdev->last_reset_time = jiffies;
		hdev->reset_type =
			hclgevf_get_reset_level(hdev, &hdev->reset_pending);
		if (hdev->reset_type != HNAE3_NONE_RESET)
			hclgevf_reset(hdev);
	} else if (test_and_clear_bit(HCLGEVF_RESET_REQUESTED,
				      &hdev->reset_state)) {
		/* we could be here when either of below happens:
		 * 1. reset was initiated due to watchdog timeout caused by
		 *    a. IMP was earlier reset and our TX got choked down and
		 *       which resulted in watchdog reacting and inducing VF
		 *       reset. This also means our cmdq would be unreliable.
		 *    b. problem in TX due to other lower layer(example link
		 *       layer not functioning properly etc.)
		 * 2. VF reset might have been initiated due to some config
		 *    change.
		 *
		 * NOTE: Theres no clear way to detect above cases than to react
		 * to the response of PF for this reset request. PF will ack the
		 * 1b and 2. cases but we will not get any intimation about 1a
		 * from PF as cmdq would be in unreliable state i.e. mailbox
		 * communication between PF and VF would be broken.
		 *
		 * if we are never geting into pending state it means either:
		 * 1. PF is not receiving our request which could be due to IMP
		 *    reset
		 * 2. PF is screwed
		 * We cannot do much for 2. but to check first we can try reset
		 * our PCIe + stack and see if it alleviates the problem.
		 */
		if (hdev->reset_attempts > HCLGEVF_MAX_RESET_ATTEMPTS_CNT) {
			/* prepare for full reset of stack + pcie interface */
			set_bit(HNAE3_VF_FULL_RESET, &hdev->reset_pending);

			/* "defer" schedule the reset task again */
			set_bit(HCLGEVF_RESET_PENDING, &hdev->reset_state);
		} else {
			hdev->reset_attempts++;

			set_bit(hdev->reset_level, &hdev->reset_pending);
			set_bit(HCLGEVF_RESET_PENDING, &hdev->reset_state);
		}
		hclgevf_reset_task_schedule(hdev);
	}

	hdev->reset_type = HNAE3_NONE_RESET;
	clear_bit(HCLGEVF_STATE_RST_HANDLING, &hdev->state);
	up(&hdev->reset_sem);
}

static void hclgevf_mailbox_service_task(struct hclgevf_dev *hdev)
{
	if (!test_and_clear_bit(HCLGEVF_STATE_MBX_SERVICE_SCHED, &hdev->state))
		return;

	if (test_and_set_bit(HCLGEVF_STATE_MBX_HANDLING, &hdev->state))
		return;

	hclgevf_mbx_async_handler(hdev);

	clear_bit(HCLGEVF_STATE_MBX_HANDLING, &hdev->state);
}

static void hclgevf_keep_alive(struct hclgevf_dev *hdev)
{
	struct hclge_vf_to_pf_msg send_msg;
	int ret;

	if (test_bit(HCLGE_COMM_STATE_CMD_DISABLE, &hdev->hw.hw.comm_state))
		return;

	hclgevf_build_send_msg(&send_msg, HCLGE_MBX_KEEP_ALIVE, 0);
	ret = hclgevf_send_mbx_msg(hdev, &send_msg, false, NULL, 0);
	if (ret)
		dev_err(&hdev->pdev->dev,
			"VF sends keep alive cmd failed(=%d)\n", ret);
}

static void hclgevf_periodic_service_task(struct hclgevf_dev *hdev)
{
	unsigned long delta = round_jiffies_relative(HZ);
	struct hnae3_handle *handle = &hdev->nic;

	if (test_bit(HCLGEVF_STATE_RST_FAIL, &hdev->state))
		return;

	if (time_is_after_jiffies(hdev->last_serv_processed + HZ)) {
		delta = jiffies - hdev->last_serv_processed;

		if (delta < round_jiffies_relative(HZ)) {
			delta = round_jiffies_relative(HZ) - delta;
			goto out;
		}
	}

	hdev->serv_processed_cnt++;
	if (!(hdev->serv_processed_cnt % HCLGEVF_KEEP_ALIVE_TASK_INTERVAL))
		hclgevf_keep_alive(hdev);

	if (test_bit(HCLGEVF_STATE_DOWN, &hdev->state)) {
		hdev->last_serv_processed = jiffies;
		goto out;
	}

	if (!(hdev->serv_processed_cnt % HCLGEVF_STATS_TIMER_INTERVAL))
		hclge_comm_tqps_update_stats(handle, &hdev->hw.hw);

	/* VF does not need to request link status when this bit is set, because
	 * PF will push its link status to VFs when link status changed.
	 */
	if (!test_bit(HCLGEVF_STATE_PF_PUSH_LINK_STATUS, &hdev->state))
		hclgevf_request_link_info(hdev);

	hclgevf_update_link_mode(hdev);

	hclgevf_sync_vlan_filter(hdev);

	hclgevf_sync_mac_table(hdev);

	hclgevf_sync_promisc_mode(hdev);

	hdev->last_serv_processed = jiffies;

out:
	hclgevf_task_schedule(hdev, delta);
}

static void hclgevf_service_task(struct work_struct *work)
{
	struct hclgevf_dev *hdev = container_of(work, struct hclgevf_dev,
						service_task.work);

	hclgevf_reset_service_task(hdev);
	hclgevf_mailbox_service_task(hdev);
	hclgevf_periodic_service_task(hdev);

	/* Handle reset and mbx again in case periodical task delays the
	 * handling by calling hclgevf_task_schedule() in
	 * hclgevf_periodic_service_task()
	 */
	hclgevf_reset_service_task(hdev);
	hclgevf_mailbox_service_task(hdev);
}

static void hclgevf_clear_event_cause(struct hclgevf_dev *hdev, u32 regclr)
{
	hclgevf_write_dev(&hdev->hw, HCLGE_COMM_VECTOR0_CMDQ_SRC_REG, regclr);
}

static enum hclgevf_evt_cause hclgevf_check_evt_cause(struct hclgevf_dev *hdev,
						      u32 *clearval)
{
	u32 val, cmdq_stat_reg, rst_ing_reg;

	/* fetch the events from their corresponding regs */
	cmdq_stat_reg = hclgevf_read_dev(&hdev->hw,
					 HCLGE_COMM_VECTOR0_CMDQ_STATE_REG);
	if (BIT(HCLGEVF_VECTOR0_RST_INT_B) & cmdq_stat_reg) {
		rst_ing_reg = hclgevf_read_dev(&hdev->hw, HCLGEVF_RST_ING);
		dev_info(&hdev->pdev->dev,
			 "receive reset interrupt 0x%x!\n", rst_ing_reg);
		set_bit(HNAE3_VF_RESET, &hdev->reset_pending);
		set_bit(HCLGEVF_RESET_PENDING, &hdev->reset_state);
		set_bit(HCLGE_COMM_STATE_CMD_DISABLE, &hdev->hw.hw.comm_state);
		*clearval = ~(1U << HCLGEVF_VECTOR0_RST_INT_B);
		hdev->rst_stats.vf_rst_cnt++;
		/* set up VF hardware reset status, its PF will clear
		 * this status when PF has initialized done.
		 */
		val = hclgevf_read_dev(&hdev->hw, HCLGEVF_VF_RST_ING);
		hclgevf_write_dev(&hdev->hw, HCLGEVF_VF_RST_ING,
				  val | HCLGEVF_VF_RST_ING_BIT);
		return HCLGEVF_VECTOR0_EVENT_RST;
	}

	/* check for vector0 mailbox(=CMDQ RX) event source */
	if (BIT(HCLGEVF_VECTOR0_RX_CMDQ_INT_B) & cmdq_stat_reg) {
		/* for revision 0x21, clearing interrupt is writing bit 0
		 * to the clear register, writing bit 1 means to keep the
		 * old value.
		 * for revision 0x20, the clear register is a read & write
		 * register, so we should just write 0 to the bit we are
		 * handling, and keep other bits as cmdq_stat_reg.
		 */
		if (hdev->ae_dev->dev_version >= HNAE3_DEVICE_VERSION_V2)
			*clearval = ~(1U << HCLGEVF_VECTOR0_RX_CMDQ_INT_B);
		else
			*clearval = cmdq_stat_reg &
				    ~BIT(HCLGEVF_VECTOR0_RX_CMDQ_INT_B);

		return HCLGEVF_VECTOR0_EVENT_MBX;
	}

	/* print other vector0 event source */
	dev_info(&hdev->pdev->dev,
		 "vector 0 interrupt from unknown source, cmdq_src = %#x\n",
		 cmdq_stat_reg);

	return HCLGEVF_VECTOR0_EVENT_OTHER;
}

static irqreturn_t hclgevf_misc_irq_handle(int irq, void *data)
{
	enum hclgevf_evt_cause event_cause;
	struct hclgevf_dev *hdev = data;
	u32 clearval;

	hclgevf_enable_vector(&hdev->misc_vector, false);
	event_cause = hclgevf_check_evt_cause(hdev, &clearval);
	if (event_cause != HCLGEVF_VECTOR0_EVENT_OTHER)
		hclgevf_clear_event_cause(hdev, clearval);

	switch (event_cause) {
	case HCLGEVF_VECTOR0_EVENT_RST:
		hclgevf_reset_task_schedule(hdev);
		break;
	case HCLGEVF_VECTOR0_EVENT_MBX:
		hclgevf_mbx_handler(hdev);
		break;
	default:
		break;
	}

	hclgevf_enable_vector(&hdev->misc_vector, true);

	return IRQ_HANDLED;
}

static int hclgevf_configure(struct hclgevf_dev *hdev)
{
	int ret;

	hdev->gro_en = true;

	ret = hclgevf_get_basic_info(hdev);
	if (ret)
		return ret;

	/* get current port based vlan state from PF */
	ret = hclgevf_get_port_base_vlan_filter_state(hdev);
	if (ret)
		return ret;

	/* get queue configuration from PF */
	ret = hclgevf_get_queue_info(hdev);
	if (ret)
		return ret;

	/* get queue depth info from PF */
	ret = hclgevf_get_queue_depth(hdev);
	if (ret)
		return ret;

	return hclgevf_get_pf_media_type(hdev);
}

static int hclgevf_alloc_hdev(struct hnae3_ae_dev *ae_dev)
{
	struct pci_dev *pdev = ae_dev->pdev;
	struct hclgevf_dev *hdev;

	hdev = devm_kzalloc(&pdev->dev, sizeof(*hdev), GFP_KERNEL);
	if (!hdev)
		return -ENOMEM;

	hdev->pdev = pdev;
	hdev->ae_dev = ae_dev;
	ae_dev->priv = hdev;

	return 0;
}

static int hclgevf_init_roce_base_info(struct hclgevf_dev *hdev)
{
	struct hnae3_handle *roce = &hdev->roce;
	struct hnae3_handle *nic = &hdev->nic;

	roce->rinfo.num_vectors = hdev->num_roce_msix;

	if (hdev->num_msi_left < roce->rinfo.num_vectors ||
	    hdev->num_msi_left == 0)
		return -EINVAL;

	roce->rinfo.base_vector = hdev->roce_base_msix_offset;

	roce->rinfo.netdev = nic->kinfo.netdev;
	roce->rinfo.roce_io_base = hdev->hw.hw.io_base;
	roce->rinfo.roce_mem_base = hdev->hw.hw.mem_base;

	roce->pdev = nic->pdev;
	roce->ae_algo = nic->ae_algo;
	roce->numa_node_mask = nic->numa_node_mask;

	return 0;
}

static int hclgevf_config_gro(struct hclgevf_dev *hdev)
{
	struct hclgevf_cfg_gro_status_cmd *req;
	struct hclge_desc desc;
	int ret;

	if (!hnae3_dev_gro_supported(hdev))
		return 0;

	hclgevf_cmd_setup_basic_desc(&desc, HCLGE_OPC_GRO_GENERIC_CONFIG,
				     false);
	req = (struct hclgevf_cfg_gro_status_cmd *)desc.data;

	req->gro_en = hdev->gro_en ? 1 : 0;

	ret = hclgevf_cmd_send(&hdev->hw, &desc, 1);
	if (ret)
		dev_err(&hdev->pdev->dev,
			"VF GRO hardware config cmd failed, ret = %d.\n", ret);

	return ret;
}

static int hclgevf_rss_init_hw(struct hclgevf_dev *hdev)
{
	struct hclge_comm_rss_cfg *rss_cfg = &hdev->rss_cfg;
	u16 tc_offset[HCLGE_COMM_MAX_TC_NUM];
	u16 tc_valid[HCLGE_COMM_MAX_TC_NUM];
	u16 tc_size[HCLGE_COMM_MAX_TC_NUM];
	int ret;

	if (hdev->ae_dev->dev_version >= HNAE3_DEVICE_VERSION_V2) {
		ret = hclge_comm_set_rss_algo_key(&hdev->hw.hw,
						  rss_cfg->rss_algo,
						  rss_cfg->rss_hash_key);
		if (ret)
			return ret;

		ret = hclge_comm_set_rss_input_tuple(&hdev->nic, &hdev->hw.hw,
						     false, rss_cfg);
		if (ret)
			return ret;
	}

	ret = hclge_comm_set_rss_indir_table(hdev->ae_dev, &hdev->hw.hw,
					     rss_cfg->rss_indirection_tbl);
	if (ret)
		return ret;

	hclge_comm_get_rss_tc_info(rss_cfg->rss_size, hdev->hw_tc_map,
				   tc_offset, tc_valid, tc_size);

	return hclge_comm_set_rss_tc_mode(&hdev->hw.hw, tc_offset,
					  tc_valid, tc_size);
}

static int hclgevf_init_vlan_config(struct hclgevf_dev *hdev)
{
	struct hnae3_handle *nic = &hdev->nic;
	int ret;

	ret = hclgevf_en_hw_strip_rxvtag(nic, true);
	if (ret) {
		dev_err(&hdev->pdev->dev,
			"failed to enable rx vlan offload, ret = %d\n", ret);
		return ret;
	}

	return hclgevf_set_vlan_filter(&hdev->nic, htons(ETH_P_8021Q), 0,
				       false);
}

static void hclgevf_flush_link_update(struct hclgevf_dev *hdev)
{
#define HCLGEVF_FLUSH_LINK_TIMEOUT	100000

	unsigned long last = hdev->serv_processed_cnt;
	int i = 0;

	while (test_bit(HCLGEVF_STATE_LINK_UPDATING, &hdev->state) &&
	       i++ < HCLGEVF_FLUSH_LINK_TIMEOUT &&
	       last == hdev->serv_processed_cnt)
		usleep_range(1, 1);
}

static void hclgevf_set_timer_task(struct hnae3_handle *handle, bool enable)
{
	struct hclgevf_dev *hdev = hclgevf_ae_get_hdev(handle);

	if (enable) {
		hclgevf_task_schedule(hdev, 0);
	} else {
		set_bit(HCLGEVF_STATE_DOWN, &hdev->state);

		/* flush memory to make sure DOWN is seen by service task */
		smp_mb__before_atomic();
		hclgevf_flush_link_update(hdev);
	}
}

static int hclgevf_ae_start(struct hnae3_handle *handle)
{
	struct hclgevf_dev *hdev = hclgevf_ae_get_hdev(handle);

	clear_bit(HCLGEVF_STATE_DOWN, &hdev->state);
	clear_bit(HCLGEVF_STATE_PF_PUSH_LINK_STATUS, &hdev->state);

	hclge_comm_reset_tqp_stats(handle);

	hclgevf_request_link_info(hdev);

	hclgevf_update_link_mode(hdev);

	return 0;
}

static void hclgevf_ae_stop(struct hnae3_handle *handle)
{
	struct hclgevf_dev *hdev = hclgevf_ae_get_hdev(handle);

	set_bit(HCLGEVF_STATE_DOWN, &hdev->state);

	if (hdev->reset_type != HNAE3_VF_RESET)
		hclgevf_reset_tqp(handle);

	hclge_comm_reset_tqp_stats(handle);
	hclgevf_update_link_status(hdev, 0);
}

static int hclgevf_set_alive(struct hnae3_handle *handle, bool alive)
{
#define HCLGEVF_STATE_ALIVE	1
#define HCLGEVF_STATE_NOT_ALIVE	0

	struct hclgevf_dev *hdev = hclgevf_ae_get_hdev(handle);
	struct hclge_vf_to_pf_msg send_msg;

	hclgevf_build_send_msg(&send_msg, HCLGE_MBX_SET_ALIVE, 0);
	send_msg.data[0] = alive ? HCLGEVF_STATE_ALIVE :
				HCLGEVF_STATE_NOT_ALIVE;
	return hclgevf_send_mbx_msg(hdev, &send_msg, false, NULL, 0);
}

static int hclgevf_client_start(struct hnae3_handle *handle)
{
	return hclgevf_set_alive(handle, true);
}

static void hclgevf_client_stop(struct hnae3_handle *handle)
{
	struct hclgevf_dev *hdev = hclgevf_ae_get_hdev(handle);
	int ret;

	ret = hclgevf_set_alive(handle, false);
	if (ret)
		dev_warn(&hdev->pdev->dev,
			 "%s failed %d\n", __func__, ret);
}

static void hclgevf_state_init(struct hclgevf_dev *hdev)
{
	clear_bit(HCLGEVF_STATE_MBX_SERVICE_SCHED, &hdev->state);
	clear_bit(HCLGEVF_STATE_MBX_HANDLING, &hdev->state);
	clear_bit(HCLGEVF_STATE_RST_FAIL, &hdev->state);

	INIT_DELAYED_WORK(&hdev->service_task, hclgevf_service_task);

	mutex_init(&hdev->mbx_resp.mbx_mutex);
	sema_init(&hdev->reset_sem, 1);

	spin_lock_init(&hdev->mac_table.mac_list_lock);
	INIT_LIST_HEAD(&hdev->mac_table.uc_mac_list);
	INIT_LIST_HEAD(&hdev->mac_table.mc_mac_list);

	/* bring the device down */
	set_bit(HCLGEVF_STATE_DOWN, &hdev->state);
}

static void hclgevf_state_uninit(struct hclgevf_dev *hdev)
{
	set_bit(HCLGEVF_STATE_DOWN, &hdev->state);
	set_bit(HCLGEVF_STATE_REMOVING, &hdev->state);

	if (hdev->service_task.work.func)
		cancel_delayed_work_sync(&hdev->service_task);

	mutex_destroy(&hdev->mbx_resp.mbx_mutex);
}

static int hclgevf_init_msi(struct hclgevf_dev *hdev)
{
	struct pci_dev *pdev = hdev->pdev;
	int vectors;
	int i;

	if (hnae3_dev_roce_supported(hdev))
		vectors = pci_alloc_irq_vectors(pdev,
						hdev->roce_base_msix_offset + 1,
						hdev->num_msi,
						PCI_IRQ_MSIX);
	else
		vectors = pci_alloc_irq_vectors(pdev, HNAE3_MIN_VECTOR_NUM,
						hdev->num_msi,
						PCI_IRQ_MSI | PCI_IRQ_MSIX);

	if (vectors < 0) {
		dev_err(&pdev->dev,
			"failed(%d) to allocate MSI/MSI-X vectors\n",
			vectors);
		return vectors;
	}
	if (vectors < hdev->num_msi)
		dev_warn(&hdev->pdev->dev,
			 "requested %u MSI/MSI-X, but allocated %d MSI/MSI-X\n",
			 hdev->num_msi, vectors);

	hdev->num_msi = vectors;
	hdev->num_msi_left = vectors;

	hdev->vector_status = devm_kcalloc(&pdev->dev, hdev->num_msi,
					   sizeof(u16), GFP_KERNEL);
	if (!hdev->vector_status) {
		pci_free_irq_vectors(pdev);
		return -ENOMEM;
	}

	for (i = 0; i < hdev->num_msi; i++)
		hdev->vector_status[i] = HCLGEVF_INVALID_VPORT;

	hdev->vector_irq = devm_kcalloc(&pdev->dev, hdev->num_msi,
					sizeof(int), GFP_KERNEL);
	if (!hdev->vector_irq) {
		devm_kfree(&pdev->dev, hdev->vector_status);
		pci_free_irq_vectors(pdev);
		return -ENOMEM;
	}

	return 0;
}

static void hclgevf_uninit_msi(struct hclgevf_dev *hdev)
{
	struct pci_dev *pdev = hdev->pdev;

	devm_kfree(&pdev->dev, hdev->vector_status);
	devm_kfree(&pdev->dev, hdev->vector_irq);
	pci_free_irq_vectors(pdev);
}

static int hclgevf_misc_irq_init(struct hclgevf_dev *hdev)
{
	int ret;

	hclgevf_get_misc_vector(hdev);

	snprintf(hdev->misc_vector.name, HNAE3_INT_NAME_LEN, "%s-misc-%s",
		 HCLGEVF_NAME, pci_name(hdev->pdev));
	ret = request_irq(hdev->misc_vector.vector_irq, hclgevf_misc_irq_handle,
			  0, hdev->misc_vector.name, hdev);
	if (ret) {
		dev_err(&hdev->pdev->dev, "VF failed to request misc irq(%d)\n",
			hdev->misc_vector.vector_irq);
		return ret;
	}

	hclgevf_clear_event_cause(hdev, 0);

	/* enable misc. vector(vector 0) */
	hclgevf_enable_vector(&hdev->misc_vector, true);

	return ret;
}

static void hclgevf_misc_irq_uninit(struct hclgevf_dev *hdev)
{
	/* disable misc vector(vector 0) */
	hclgevf_enable_vector(&hdev->misc_vector, false);
	synchronize_irq(hdev->misc_vector.vector_irq);
	free_irq(hdev->misc_vector.vector_irq, hdev);
	hclgevf_free_vector(hdev, 0);
}

static void hclgevf_info_show(struct hclgevf_dev *hdev)
{
	struct device *dev = &hdev->pdev->dev;

	dev_info(dev, "VF info begin:\n");

	dev_info(dev, "Task queue pairs numbers: %u\n", hdev->num_tqps);
	dev_info(dev, "Desc num per TX queue: %u\n", hdev->num_tx_desc);
	dev_info(dev, "Desc num per RX queue: %u\n", hdev->num_rx_desc);
	dev_info(dev, "Numbers of vports: %u\n", hdev->num_alloc_vport);
	dev_info(dev, "HW tc map: 0x%x\n", hdev->hw_tc_map);
	dev_info(dev, "PF media type of this VF: %u\n",
		 hdev->hw.mac.media_type);

	dev_info(dev, "VF info end.\n");
}

static int hclgevf_init_nic_client_instance(struct hnae3_ae_dev *ae_dev,
					    struct hnae3_client *client)
{
	struct hclgevf_dev *hdev = ae_dev->priv;
	int rst_cnt = hdev->rst_stats.rst_cnt;
	int ret;

	ret = client->ops->init_instance(&hdev->nic);
	if (ret)
		return ret;

	set_bit(HCLGEVF_STATE_NIC_REGISTERED, &hdev->state);
	if (test_bit(HCLGEVF_STATE_RST_HANDLING, &hdev->state) ||
	    rst_cnt != hdev->rst_stats.rst_cnt) {
		clear_bit(HCLGEVF_STATE_NIC_REGISTERED, &hdev->state);

		client->ops->uninit_instance(&hdev->nic, 0);
		return -EBUSY;
	}

	hnae3_set_client_init_flag(client, ae_dev, 1);

	if (netif_msg_drv(&hdev->nic))
		hclgevf_info_show(hdev);

	return 0;
}

static int hclgevf_init_roce_client_instance(struct hnae3_ae_dev *ae_dev,
					     struct hnae3_client *client)
{
	struct hclgevf_dev *hdev = ae_dev->priv;
	int ret;

	if (!hnae3_dev_roce_supported(hdev) || !hdev->roce_client ||
	    !hdev->nic_client)
		return 0;

	ret = hclgevf_init_roce_base_info(hdev);
	if (ret)
		return ret;

	ret = client->ops->init_instance(&hdev->roce);
	if (ret)
		return ret;

	set_bit(HCLGEVF_STATE_ROCE_REGISTERED, &hdev->state);
	hnae3_set_client_init_flag(client, ae_dev, 1);

	return 0;
}

static int hclgevf_init_client_instance(struct hnae3_client *client,
					struct hnae3_ae_dev *ae_dev)
{
	struct hclgevf_dev *hdev = ae_dev->priv;
	int ret;

	switch (client->type) {
	case HNAE3_CLIENT_KNIC:
		hdev->nic_client = client;
		hdev->nic.client = client;

		ret = hclgevf_init_nic_client_instance(ae_dev, client);
		if (ret)
			goto clear_nic;

		ret = hclgevf_init_roce_client_instance(ae_dev,
							hdev->roce_client);
		if (ret)
			goto clear_roce;

		break;
	case HNAE3_CLIENT_ROCE:
		if (hnae3_dev_roce_supported(hdev)) {
			hdev->roce_client = client;
			hdev->roce.client = client;
		}

		ret = hclgevf_init_roce_client_instance(ae_dev, client);
		if (ret)
			goto clear_roce;

		break;
	default:
		return -EINVAL;
	}

	return 0;

clear_nic:
	hdev->nic_client = NULL;
	hdev->nic.client = NULL;
	return ret;
clear_roce:
	hdev->roce_client = NULL;
	hdev->roce.client = NULL;
	return ret;
}

static void hclgevf_uninit_client_instance(struct hnae3_client *client,
					   struct hnae3_ae_dev *ae_dev)
{
	struct hclgevf_dev *hdev = ae_dev->priv;

	/* un-init roce, if it exists */
	if (hdev->roce_client) {
		while (test_bit(HCLGEVF_STATE_RST_HANDLING, &hdev->state))
			msleep(HCLGEVF_WAIT_RESET_DONE);
		clear_bit(HCLGEVF_STATE_ROCE_REGISTERED, &hdev->state);

		hdev->roce_client->ops->uninit_instance(&hdev->roce, 0);
		hdev->roce_client = NULL;
		hdev->roce.client = NULL;
	}

	/* un-init nic/unic, if this was not called by roce client */
	if (client->ops->uninit_instance && hdev->nic_client &&
	    client->type != HNAE3_CLIENT_ROCE) {
		while (test_bit(HCLGEVF_STATE_RST_HANDLING, &hdev->state))
			msleep(HCLGEVF_WAIT_RESET_DONE);
		clear_bit(HCLGEVF_STATE_NIC_REGISTERED, &hdev->state);

		client->ops->uninit_instance(&hdev->nic, 0);
		hdev->nic_client = NULL;
		hdev->nic.client = NULL;
	}
}

static int hclgevf_dev_mem_map(struct hclgevf_dev *hdev)
{
#define HCLGEVF_MEM_BAR		4

	struct pci_dev *pdev = hdev->pdev;
	struct hclgevf_hw *hw = &hdev->hw;

	/* for device does not have device memory, return directly */
	if (!(pci_select_bars(pdev, IORESOURCE_MEM) & BIT(HCLGEVF_MEM_BAR)))
		return 0;

	hw->hw.mem_base =
		devm_ioremap_wc(&pdev->dev,
				pci_resource_start(pdev, HCLGEVF_MEM_BAR),
				pci_resource_len(pdev, HCLGEVF_MEM_BAR));
	if (!hw->hw.mem_base) {
		dev_err(&pdev->dev, "failed to map device memory\n");
		return -EFAULT;
	}

	return 0;
}

static int hclgevf_pci_init(struct hclgevf_dev *hdev)
{
	struct pci_dev *pdev = hdev->pdev;
	struct hclgevf_hw *hw;
	int ret;

	ret = pci_enable_device(pdev);
	if (ret) {
		dev_err(&pdev->dev, "failed to enable PCI device\n");
		return ret;
	}

	ret = dma_set_mask_and_coherent(&pdev->dev, DMA_BIT_MASK(64));
	if (ret) {
		dev_err(&pdev->dev, "can't set consistent PCI DMA, exiting");
		goto err_disable_device;
	}

	ret = pci_request_regions(pdev, HCLGEVF_DRIVER_NAME);
	if (ret) {
		dev_err(&pdev->dev, "PCI request regions failed %d\n", ret);
		goto err_disable_device;
	}

	pci_set_master(pdev);
	hw = &hdev->hw;
	hw->hw.io_base = pci_iomap(pdev, 2, 0);
	if (!hw->hw.io_base) {
		dev_err(&pdev->dev, "can't map configuration register space\n");
		ret = -ENOMEM;
		goto err_clr_master;
	}

	ret = hclgevf_dev_mem_map(hdev);
	if (ret)
		goto err_unmap_io_base;

	return 0;

err_unmap_io_base:
	pci_iounmap(pdev, hdev->hw.hw.io_base);
err_clr_master:
	pci_clear_master(pdev);
	pci_release_regions(pdev);
err_disable_device:
	pci_disable_device(pdev);

	return ret;
}

static void hclgevf_pci_uninit(struct hclgevf_dev *hdev)
{
	struct pci_dev *pdev = hdev->pdev;

	if (hdev->hw.hw.mem_base)
		devm_iounmap(&pdev->dev, hdev->hw.hw.mem_base);

	pci_iounmap(pdev, hdev->hw.hw.io_base);
	pci_clear_master(pdev);
	pci_release_regions(pdev);
	pci_disable_device(pdev);
}

static int hclgevf_query_vf_resource(struct hclgevf_dev *hdev)
{
	struct hclgevf_query_res_cmd *req;
	struct hclge_desc desc;
	int ret;

	hclgevf_cmd_setup_basic_desc(&desc, HCLGE_OPC_QUERY_VF_RSRC, true);
	ret = hclgevf_cmd_send(&hdev->hw, &desc, 1);
	if (ret) {
		dev_err(&hdev->pdev->dev,
			"query vf resource failed, ret = %d.\n", ret);
		return ret;
	}

	req = (struct hclgevf_query_res_cmd *)desc.data;

	if (hnae3_dev_roce_supported(hdev)) {
		hdev->roce_base_msix_offset =
		hnae3_get_field(le16_to_cpu(req->msixcap_localid_ba_rocee),
				HCLGEVF_MSIX_OFT_ROCEE_M,
				HCLGEVF_MSIX_OFT_ROCEE_S);
		hdev->num_roce_msix =
		hnae3_get_field(le16_to_cpu(req->vf_intr_vector_number),
				HCLGEVF_VEC_NUM_M, HCLGEVF_VEC_NUM_S);

		/* nic's msix numbers is always equals to the roce's. */
		hdev->num_nic_msix = hdev->num_roce_msix;

		/* VF should have NIC vectors and Roce vectors, NIC vectors
		 * are queued before Roce vectors. The offset is fixed to 64.
		 */
		hdev->num_msi = hdev->num_roce_msix +
				hdev->roce_base_msix_offset;
	} else {
		hdev->num_msi =
		hnae3_get_field(le16_to_cpu(req->vf_intr_vector_number),
				HCLGEVF_VEC_NUM_M, HCLGEVF_VEC_NUM_S);

		hdev->num_nic_msix = hdev->num_msi;
	}

	if (hdev->num_nic_msix < HNAE3_MIN_VECTOR_NUM) {
		dev_err(&hdev->pdev->dev,
			"Just %u msi resources, not enough for vf(min:2).\n",
			hdev->num_nic_msix);
		return -EINVAL;
	}

	return 0;
}

static void hclgevf_set_default_dev_specs(struct hclgevf_dev *hdev)
{
#define HCLGEVF_MAX_NON_TSO_BD_NUM			8U

	struct hnae3_ae_dev *ae_dev = pci_get_drvdata(hdev->pdev);

	ae_dev->dev_specs.max_non_tso_bd_num =
					HCLGEVF_MAX_NON_TSO_BD_NUM;
	ae_dev->dev_specs.rss_ind_tbl_size = HCLGEVF_RSS_IND_TBL_SIZE;
	ae_dev->dev_specs.rss_key_size = HCLGE_COMM_RSS_KEY_SIZE;
	ae_dev->dev_specs.max_int_gl = HCLGEVF_DEF_MAX_INT_GL;
	ae_dev->dev_specs.max_frm_size = HCLGEVF_MAC_MAX_FRAME;
}

static void hclgevf_parse_dev_specs(struct hclgevf_dev *hdev,
				    struct hclge_desc *desc)
{
	struct hnae3_ae_dev *ae_dev = pci_get_drvdata(hdev->pdev);
	struct hclgevf_dev_specs_0_cmd *req0;
	struct hclgevf_dev_specs_1_cmd *req1;

	req0 = (struct hclgevf_dev_specs_0_cmd *)desc[0].data;
	req1 = (struct hclgevf_dev_specs_1_cmd *)desc[1].data;

	ae_dev->dev_specs.max_non_tso_bd_num = req0->max_non_tso_bd_num;
	ae_dev->dev_specs.rss_ind_tbl_size =
					le16_to_cpu(req0->rss_ind_tbl_size);
	ae_dev->dev_specs.int_ql_max = le16_to_cpu(req0->int_ql_max);
	ae_dev->dev_specs.rss_key_size = le16_to_cpu(req0->rss_key_size);
	ae_dev->dev_specs.max_int_gl = le16_to_cpu(req1->max_int_gl);
	ae_dev->dev_specs.max_frm_size = le16_to_cpu(req1->max_frm_size);
}

static void hclgevf_check_dev_specs(struct hclgevf_dev *hdev)
{
	struct hnae3_dev_specs *dev_specs = &hdev->ae_dev->dev_specs;

	if (!dev_specs->max_non_tso_bd_num)
		dev_specs->max_non_tso_bd_num = HCLGEVF_MAX_NON_TSO_BD_NUM;
	if (!dev_specs->rss_ind_tbl_size)
		dev_specs->rss_ind_tbl_size = HCLGEVF_RSS_IND_TBL_SIZE;
	if (!dev_specs->rss_key_size)
		dev_specs->rss_key_size = HCLGE_COMM_RSS_KEY_SIZE;
	if (!dev_specs->max_int_gl)
		dev_specs->max_int_gl = HCLGEVF_DEF_MAX_INT_GL;
	if (!dev_specs->max_frm_size)
		dev_specs->max_frm_size = HCLGEVF_MAC_MAX_FRAME;
}

static int hclgevf_query_dev_specs(struct hclgevf_dev *hdev)
{
	struct hclge_desc desc[HCLGEVF_QUERY_DEV_SPECS_BD_NUM];
	int ret;
	int i;

	/* set default specifications as devices lower than version V3 do not
	 * support querying specifications from firmware.
	 */
	if (hdev->ae_dev->dev_version < HNAE3_DEVICE_VERSION_V3) {
		hclgevf_set_default_dev_specs(hdev);
		return 0;
	}

	for (i = 0; i < HCLGEVF_QUERY_DEV_SPECS_BD_NUM - 1; i++) {
		hclgevf_cmd_setup_basic_desc(&desc[i],
					     HCLGE_OPC_QUERY_DEV_SPECS, true);
		desc[i].flag |= cpu_to_le16(HCLGE_COMM_CMD_FLAG_NEXT);
	}
	hclgevf_cmd_setup_basic_desc(&desc[i], HCLGE_OPC_QUERY_DEV_SPECS, true);

	ret = hclgevf_cmd_send(&hdev->hw, desc, HCLGEVF_QUERY_DEV_SPECS_BD_NUM);
	if (ret)
		return ret;

	hclgevf_parse_dev_specs(hdev, desc);
	hclgevf_check_dev_specs(hdev);

	return 0;
}

static int hclgevf_pci_reset(struct hclgevf_dev *hdev)
{
	struct pci_dev *pdev = hdev->pdev;
	int ret = 0;

	if (hdev->reset_type == HNAE3_VF_FULL_RESET &&
	    test_bit(HCLGEVF_STATE_IRQ_INITED, &hdev->state)) {
		hclgevf_misc_irq_uninit(hdev);
		hclgevf_uninit_msi(hdev);
		clear_bit(HCLGEVF_STATE_IRQ_INITED, &hdev->state);
	}

	if (!test_bit(HCLGEVF_STATE_IRQ_INITED, &hdev->state)) {
		pci_set_master(pdev);
		ret = hclgevf_init_msi(hdev);
		if (ret) {
			dev_err(&pdev->dev,
				"failed(%d) to init MSI/MSI-X\n", ret);
			return ret;
		}

		ret = hclgevf_misc_irq_init(hdev);
		if (ret) {
			hclgevf_uninit_msi(hdev);
			dev_err(&pdev->dev, "failed(%d) to init Misc IRQ(vector0)\n",
				ret);
			return ret;
		}

		set_bit(HCLGEVF_STATE_IRQ_INITED, &hdev->state);
	}

	return ret;
}

static int hclgevf_clear_vport_list(struct hclgevf_dev *hdev)
{
	struct hclge_vf_to_pf_msg send_msg;

	hclgevf_build_send_msg(&send_msg, HCLGE_MBX_HANDLE_VF_TBL,
			       HCLGE_MBX_VPORT_LIST_CLEAR);
	return hclgevf_send_mbx_msg(hdev, &send_msg, false, NULL, 0);
}

static void hclgevf_init_rxd_adv_layout(struct hclgevf_dev *hdev)
{
	if (hnae3_ae_dev_rxd_adv_layout_supported(hdev->ae_dev))
		hclgevf_write_dev(&hdev->hw, HCLGEVF_RXD_ADV_LAYOUT_EN_REG, 1);
}

static void hclgevf_uninit_rxd_adv_layout(struct hclgevf_dev *hdev)
{
	if (hnae3_ae_dev_rxd_adv_layout_supported(hdev->ae_dev))
		hclgevf_write_dev(&hdev->hw, HCLGEVF_RXD_ADV_LAYOUT_EN_REG, 0);
}

static int hclgevf_reset_hdev(struct hclgevf_dev *hdev)
{
	struct pci_dev *pdev = hdev->pdev;
	int ret;

	ret = hclgevf_pci_reset(hdev);
	if (ret) {
		dev_err(&pdev->dev, "pci reset failed %d\n", ret);
		return ret;
	}

	hclgevf_arq_init(hdev);
	ret = hclge_comm_cmd_init(hdev->ae_dev, &hdev->hw.hw,
				  &hdev->fw_version, false,
				  hdev->reset_pending);
	if (ret) {
		dev_err(&pdev->dev, "cmd failed %d\n", ret);
		return ret;
	}

	ret = hclgevf_rss_init_hw(hdev);
	if (ret) {
		dev_err(&hdev->pdev->dev,
			"failed(%d) to initialize RSS\n", ret);
		return ret;
	}

	ret = hclgevf_config_gro(hdev);
	if (ret)
		return ret;

	ret = hclgevf_init_vlan_config(hdev);
	if (ret) {
		dev_err(&hdev->pdev->dev,
			"failed(%d) to initialize VLAN config\n", ret);
		return ret;
	}

	set_bit(HCLGEVF_STATE_PROMISC_CHANGED, &hdev->state);

	hclgevf_init_rxd_adv_layout(hdev);

	dev_info(&hdev->pdev->dev, "Reset done\n");

	return 0;
}

static int hclgevf_init_hdev(struct hclgevf_dev *hdev)
{
	struct pci_dev *pdev = hdev->pdev;
	int ret;

	ret = hclgevf_pci_init(hdev);
	if (ret)
		return ret;

	ret = hclgevf_devlink_init(hdev);
	if (ret)
		goto err_devlink_init;

	ret = hclge_comm_cmd_queue_init(hdev->pdev, &hdev->hw.hw);
	if (ret)
		goto err_cmd_queue_init;

	hclgevf_arq_init(hdev);
	ret = hclge_comm_cmd_init(hdev->ae_dev, &hdev->hw.hw,
				  &hdev->fw_version, false,
				  hdev->reset_pending);
	if (ret)
		goto err_cmd_init;

	/* Get vf resource */
	ret = hclgevf_query_vf_resource(hdev);
	if (ret)
		goto err_cmd_init;

	ret = hclgevf_query_dev_specs(hdev);
	if (ret) {
		dev_err(&pdev->dev,
			"failed to query dev specifications, ret = %d\n", ret);
		goto err_cmd_init;
	}

	ret = hclgevf_init_msi(hdev);
	if (ret) {
		dev_err(&pdev->dev, "failed(%d) to init MSI/MSI-X\n", ret);
		goto err_cmd_init;
	}

	hclgevf_state_init(hdev);
	hdev->reset_level = HNAE3_VF_FUNC_RESET;
	hdev->reset_type = HNAE3_NONE_RESET;

	ret = hclgevf_misc_irq_init(hdev);
	if (ret)
		goto err_misc_irq_init;

	set_bit(HCLGEVF_STATE_IRQ_INITED, &hdev->state);

	ret = hclgevf_configure(hdev);
	if (ret) {
		dev_err(&pdev->dev, "failed(%d) to fetch configuration\n", ret);
		goto err_config;
	}

	ret = hclgevf_alloc_tqps(hdev);
	if (ret) {
		dev_err(&pdev->dev, "failed(%d) to allocate TQPs\n", ret);
		goto err_config;
	}

	ret = hclgevf_set_handle_info(hdev);
	if (ret)
		goto err_config;

	ret = hclgevf_config_gro(hdev);
	if (ret)
		goto err_config;

	/* Initialize RSS for this VF */
	ret = hclge_comm_rss_init_cfg(&hdev->nic, hdev->ae_dev,
				      &hdev->rss_cfg);
	if (ret) {
		dev_err(&pdev->dev, "failed to init rss cfg, ret = %d\n", ret);
		goto err_config;
	}

	ret = hclgevf_rss_init_hw(hdev);
	if (ret) {
		dev_err(&hdev->pdev->dev,
			"failed(%d) to initialize RSS\n", ret);
		goto err_config;
	}

	/* ensure vf tbl list as empty before init*/
	ret = hclgevf_clear_vport_list(hdev);
	if (ret) {
		dev_err(&pdev->dev,
			"failed to clear tbl list configuration, ret = %d.\n",
			ret);
		goto err_config;
	}

	ret = hclgevf_init_vlan_config(hdev);
	if (ret) {
		dev_err(&hdev->pdev->dev,
			"failed(%d) to initialize VLAN config\n", ret);
		goto err_config;
	}

	hclgevf_init_rxd_adv_layout(hdev);

	set_bit(HCLGEVF_STATE_SERVICE_INITED, &hdev->state);

	hdev->last_reset_time = jiffies;
	dev_info(&hdev->pdev->dev, "finished initializing %s driver\n",
		 HCLGEVF_DRIVER_NAME);

	hclgevf_task_schedule(hdev, round_jiffies_relative(HZ));

	return 0;

err_config:
	hclgevf_misc_irq_uninit(hdev);
err_misc_irq_init:
	hclgevf_state_uninit(hdev);
	hclgevf_uninit_msi(hdev);
err_cmd_init:
	hclge_comm_cmd_uninit(hdev->ae_dev, &hdev->hw.hw);
err_cmd_queue_init:
	hclgevf_devlink_uninit(hdev);
err_devlink_init:
	hclgevf_pci_uninit(hdev);
	clear_bit(HCLGEVF_STATE_IRQ_INITED, &hdev->state);
	return ret;
}

static void hclgevf_uninit_hdev(struct hclgevf_dev *hdev)
{
	struct hclge_vf_to_pf_msg send_msg;

	hclgevf_state_uninit(hdev);
	hclgevf_uninit_rxd_adv_layout(hdev);

	hclgevf_build_send_msg(&send_msg, HCLGE_MBX_VF_UNINIT, 0);
	hclgevf_send_mbx_msg(hdev, &send_msg, false, NULL, 0);

	if (test_bit(HCLGEVF_STATE_IRQ_INITED, &hdev->state)) {
		hclgevf_misc_irq_uninit(hdev);
		hclgevf_uninit_msi(hdev);
	}

	hclge_comm_cmd_uninit(hdev->ae_dev, &hdev->hw.hw);
	hclgevf_devlink_uninit(hdev);
	hclgevf_pci_uninit(hdev);
	hclgevf_uninit_mac_list(hdev);
}

static int hclgevf_init_ae_dev(struct hnae3_ae_dev *ae_dev)
{
	struct pci_dev *pdev = ae_dev->pdev;
	int ret;

	ret = hclgevf_alloc_hdev(ae_dev);
	if (ret) {
		dev_err(&pdev->dev, "hclge device allocation failed\n");
		return ret;
	}

	ret = hclgevf_init_hdev(ae_dev->priv);
	if (ret) {
		dev_err(&pdev->dev, "hclge device initialization failed\n");
		return ret;
	}

	return 0;
}

static void hclgevf_uninit_ae_dev(struct hnae3_ae_dev *ae_dev)
{
	struct hclgevf_dev *hdev = ae_dev->priv;

	hclgevf_uninit_hdev(hdev);
	ae_dev->priv = NULL;
}

static u32 hclgevf_get_max_channels(struct hclgevf_dev *hdev)
{
	struct hnae3_handle *nic = &hdev->nic;
	struct hnae3_knic_private_info *kinfo = &nic->kinfo;

	return min_t(u32, hdev->rss_size_max,
		     hdev->num_tqps / kinfo->tc_info.num_tc);
}

/**
 * hclgevf_get_channels - Get the current channels enabled and max supported.
 * @handle: hardware information for network interface
 * @ch: ethtool channels structure
 *
 * We don't support separate tx and rx queues as channels. The other count
 * represents how many queues are being used for control. max_combined counts
 * how many queue pairs we can support. They may not be mapped 1 to 1 with
 * q_vectors since we support a lot more queue pairs than q_vectors.
 **/
static void hclgevf_get_channels(struct hnae3_handle *handle,
				 struct ethtool_channels *ch)
{
	struct hclgevf_dev *hdev = hclgevf_ae_get_hdev(handle);

	ch->max_combined = hclgevf_get_max_channels(hdev);
	ch->other_count = 0;
	ch->max_other = 0;
	ch->combined_count = handle->kinfo.rss_size;
}

static void hclgevf_get_tqps_and_rss_info(struct hnae3_handle *handle,
					  u16 *alloc_tqps, u16 *max_rss_size)
{
	struct hclgevf_dev *hdev = hclgevf_ae_get_hdev(handle);

	*alloc_tqps = hdev->num_tqps;
	*max_rss_size = hdev->rss_size_max;
}

static void hclgevf_update_rss_size(struct hnae3_handle *handle,
				    u32 new_tqps_num)
{
	struct hnae3_knic_private_info *kinfo = &handle->kinfo;
	struct hclgevf_dev *hdev = hclgevf_ae_get_hdev(handle);
	u16 max_rss_size;

	kinfo->req_rss_size = new_tqps_num;

	max_rss_size = min_t(u16, hdev->rss_size_max,
			     hdev->num_tqps / kinfo->tc_info.num_tc);

	/* Use the user's configuration when it is not larger than
	 * max_rss_size, otherwise, use the maximum specification value.
	 */
	if (kinfo->req_rss_size != kinfo->rss_size && kinfo->req_rss_size &&
	    kinfo->req_rss_size <= max_rss_size)
		kinfo->rss_size = kinfo->req_rss_size;
	else if (kinfo->rss_size > max_rss_size ||
		 (!kinfo->req_rss_size && kinfo->rss_size < max_rss_size))
		kinfo->rss_size = max_rss_size;

	kinfo->num_tqps = kinfo->tc_info.num_tc * kinfo->rss_size;
}

static int hclgevf_set_channels(struct hnae3_handle *handle, u32 new_tqps_num,
				bool rxfh_configured)
{
	struct hclgevf_dev *hdev = hclgevf_ae_get_hdev(handle);
	struct hnae3_knic_private_info *kinfo = &handle->kinfo;
	u16 tc_offset[HCLGE_COMM_MAX_TC_NUM];
	u16 tc_valid[HCLGE_COMM_MAX_TC_NUM];
	u16 tc_size[HCLGE_COMM_MAX_TC_NUM];
	u16 cur_rss_size = kinfo->rss_size;
	u16 cur_tqps = kinfo->num_tqps;
	u32 *rss_indir;
	unsigned int i;
	int ret;

	hclgevf_update_rss_size(handle, new_tqps_num);

	hclge_comm_get_rss_tc_info(cur_rss_size, hdev->hw_tc_map,
				   tc_offset, tc_valid, tc_size);
	ret = hclge_comm_set_rss_tc_mode(&hdev->hw.hw, tc_offset,
					 tc_valid, tc_size);
	if (ret)
		return ret;

	/* RSS indirection table has been configured by user */
	if (rxfh_configured)
		goto out;

	/* Reinitializes the rss indirect table according to the new RSS size */
	rss_indir = kcalloc(hdev->ae_dev->dev_specs.rss_ind_tbl_size,
			    sizeof(u32), GFP_KERNEL);
	if (!rss_indir)
		return -ENOMEM;

	for (i = 0; i < hdev->ae_dev->dev_specs.rss_ind_tbl_size; i++)
		rss_indir[i] = i % kinfo->rss_size;

	hdev->rss_cfg.rss_size = kinfo->rss_size;

	ret = hclgevf_set_rss(handle, rss_indir, NULL, 0);
	if (ret)
		dev_err(&hdev->pdev->dev, "set rss indir table fail, ret=%d\n",
			ret);

	kfree(rss_indir);

out:
	if (!ret)
		dev_info(&hdev->pdev->dev,
			 "Channels changed, rss_size from %u to %u, tqps from %u to %u",
			 cur_rss_size, kinfo->rss_size,
			 cur_tqps, kinfo->rss_size * kinfo->tc_info.num_tc);

	return ret;
}

static int hclgevf_get_status(struct hnae3_handle *handle)
{
	struct hclgevf_dev *hdev = hclgevf_ae_get_hdev(handle);

	return hdev->hw.mac.link;
}

static void hclgevf_get_ksettings_an_result(struct hnae3_handle *handle,
					    u8 *auto_neg, u32 *speed,
					    u8 *duplex)
{
	struct hclgevf_dev *hdev = hclgevf_ae_get_hdev(handle);

	if (speed)
		*speed = hdev->hw.mac.speed;
	if (duplex)
		*duplex = hdev->hw.mac.duplex;
	if (auto_neg)
		*auto_neg = AUTONEG_DISABLE;
}

void hclgevf_update_speed_duplex(struct hclgevf_dev *hdev, u32 speed,
				 u8 duplex)
{
	hdev->hw.mac.speed = speed;
	hdev->hw.mac.duplex = duplex;
}

static int hclgevf_gro_en(struct hnae3_handle *handle, bool enable)
{
	struct hclgevf_dev *hdev = hclgevf_ae_get_hdev(handle);
	bool gro_en_old = hdev->gro_en;
	int ret;

	hdev->gro_en = enable;
	ret = hclgevf_config_gro(hdev);
	if (ret)
		hdev->gro_en = gro_en_old;

	return ret;
}

static void hclgevf_get_media_type(struct hnae3_handle *handle, u8 *media_type,
				   u8 *module_type)
{
	struct hclgevf_dev *hdev = hclgevf_ae_get_hdev(handle);

	if (media_type)
		*media_type = hdev->hw.mac.media_type;

	if (module_type)
		*module_type = hdev->hw.mac.module_type;
}

static bool hclgevf_get_hw_reset_stat(struct hnae3_handle *handle)
{
	struct hclgevf_dev *hdev = hclgevf_ae_get_hdev(handle);

	return !!hclgevf_read_dev(&hdev->hw, HCLGEVF_RST_ING);
}

static bool hclgevf_get_cmdq_stat(struct hnae3_handle *handle)
{
	struct hclgevf_dev *hdev = hclgevf_ae_get_hdev(handle);

	return test_bit(HCLGE_COMM_STATE_CMD_DISABLE, &hdev->hw.hw.comm_state);
}

static bool hclgevf_ae_dev_resetting(struct hnae3_handle *handle)
{
	struct hclgevf_dev *hdev = hclgevf_ae_get_hdev(handle);

	return test_bit(HCLGEVF_STATE_RST_HANDLING, &hdev->state);
}

static unsigned long hclgevf_ae_dev_reset_cnt(struct hnae3_handle *handle)
{
	struct hclgevf_dev *hdev = hclgevf_ae_get_hdev(handle);

	return hdev->rst_stats.hw_rst_done_cnt;
}

static void hclgevf_get_link_mode(struct hnae3_handle *handle,
				  unsigned long *supported,
				  unsigned long *advertising)
{
	struct hclgevf_dev *hdev = hclgevf_ae_get_hdev(handle);

	*supported = hdev->hw.mac.supported;
	*advertising = hdev->hw.mac.advertising;
}

#define MAX_SEPARATE_NUM	4
#define SEPARATOR_VALUE		0xFDFCFBFA
#define REG_NUM_PER_LINE	4
#define REG_LEN_PER_LINE	(REG_NUM_PER_LINE * sizeof(u32))

static int hclgevf_get_regs_len(struct hnae3_handle *handle)
{
	int cmdq_lines, common_lines, ring_lines, tqp_intr_lines;
	struct hclgevf_dev *hdev = hclgevf_ae_get_hdev(handle);

	cmdq_lines = sizeof(cmdq_reg_addr_list) / REG_LEN_PER_LINE + 1;
	common_lines = sizeof(common_reg_addr_list) / REG_LEN_PER_LINE + 1;
	ring_lines = sizeof(ring_reg_addr_list) / REG_LEN_PER_LINE + 1;
	tqp_intr_lines = sizeof(tqp_intr_reg_addr_list) / REG_LEN_PER_LINE + 1;

	return (cmdq_lines + common_lines + ring_lines * hdev->num_tqps +
		tqp_intr_lines * (hdev->num_msi_used - 1)) * REG_LEN_PER_LINE;
}

static void hclgevf_get_regs(struct hnae3_handle *handle, u32 *version,
			     void *data)
{
	struct hclgevf_dev *hdev = hclgevf_ae_get_hdev(handle);
	int i, j, reg_um, separator_num;
	u32 *reg = data;

	*version = hdev->fw_version;

	/* fetching per-VF registers values from VF PCIe register space */
	reg_um = sizeof(cmdq_reg_addr_list) / sizeof(u32);
	separator_num = MAX_SEPARATE_NUM - reg_um % REG_NUM_PER_LINE;
	for (i = 0; i < reg_um; i++)
		*reg++ = hclgevf_read_dev(&hdev->hw, cmdq_reg_addr_list[i]);
	for (i = 0; i < separator_num; i++)
		*reg++ = SEPARATOR_VALUE;

	reg_um = sizeof(common_reg_addr_list) / sizeof(u32);
	separator_num = MAX_SEPARATE_NUM - reg_um % REG_NUM_PER_LINE;
	for (i = 0; i < reg_um; i++)
		*reg++ = hclgevf_read_dev(&hdev->hw, common_reg_addr_list[i]);
	for (i = 0; i < separator_num; i++)
		*reg++ = SEPARATOR_VALUE;

	reg_um = sizeof(ring_reg_addr_list) / sizeof(u32);
	separator_num = MAX_SEPARATE_NUM - reg_um % REG_NUM_PER_LINE;
	for (j = 0; j < hdev->num_tqps; j++) {
		for (i = 0; i < reg_um; i++)
			*reg++ = hclgevf_read_dev(&hdev->hw,
						  ring_reg_addr_list[i] +
						  0x200 * j);
		for (i = 0; i < separator_num; i++)
			*reg++ = SEPARATOR_VALUE;
	}

	reg_um = sizeof(tqp_intr_reg_addr_list) / sizeof(u32);
	separator_num = MAX_SEPARATE_NUM - reg_um % REG_NUM_PER_LINE;
	for (j = 0; j < hdev->num_msi_used - 1; j++) {
		for (i = 0; i < reg_um; i++)
			*reg++ = hclgevf_read_dev(&hdev->hw,
						  tqp_intr_reg_addr_list[i] +
						  4 * j);
		for (i = 0; i < separator_num; i++)
			*reg++ = SEPARATOR_VALUE;
	}
}

void hclgevf_update_port_base_vlan_info(struct hclgevf_dev *hdev, u16 state,
					u8 *port_base_vlan_info, u8 data_size)
{
	struct hnae3_handle *nic = &hdev->nic;
	struct hclge_vf_to_pf_msg send_msg;
	int ret;

	rtnl_lock();

	if (test_bit(HCLGEVF_STATE_RST_HANDLING, &hdev->state) ||
	    test_bit(HCLGEVF_STATE_RST_FAIL, &hdev->state)) {
		dev_warn(&hdev->pdev->dev,
			 "is resetting when updating port based vlan info\n");
		rtnl_unlock();
		return;
	}

	ret = hclgevf_notify_client(hdev, HNAE3_DOWN_CLIENT);
	if (ret) {
		rtnl_unlock();
		return;
	}

	/* send msg to PF and wait update port based vlan info */
	hclgevf_build_send_msg(&send_msg, HCLGE_MBX_SET_VLAN,
			       HCLGE_MBX_PORT_BASE_VLAN_CFG);
	memcpy(send_msg.data, port_base_vlan_info, data_size);
	ret = hclgevf_send_mbx_msg(hdev, &send_msg, false, NULL, 0);
	if (!ret) {
		if (state == HNAE3_PORT_BASE_VLAN_DISABLE)
			nic->port_base_vlan_state = state;
		else
			nic->port_base_vlan_state = HNAE3_PORT_BASE_VLAN_ENABLE;
	}

	hclgevf_notify_client(hdev, HNAE3_UP_CLIENT);
	rtnl_unlock();
}

static const struct hnae3_ae_ops hclgevf_ops = {
	.init_ae_dev = hclgevf_init_ae_dev,
	.uninit_ae_dev = hclgevf_uninit_ae_dev,
	.reset_prepare = hclgevf_reset_prepare_general,
	.reset_done = hclgevf_reset_done,
	.init_client_instance = hclgevf_init_client_instance,
	.uninit_client_instance = hclgevf_uninit_client_instance,
	.start = hclgevf_ae_start,
	.stop = hclgevf_ae_stop,
	.client_start = hclgevf_client_start,
	.client_stop = hclgevf_client_stop,
	.map_ring_to_vector = hclgevf_map_ring_to_vector,
	.unmap_ring_from_vector = hclgevf_unmap_ring_from_vector,
	.get_vector = hclgevf_get_vector,
	.put_vector = hclgevf_put_vector,
	.reset_queue = hclgevf_reset_tqp,
	.get_mac_addr = hclgevf_get_mac_addr,
	.set_mac_addr = hclgevf_set_mac_addr,
	.add_uc_addr = hclgevf_add_uc_addr,
	.rm_uc_addr = hclgevf_rm_uc_addr,
	.add_mc_addr = hclgevf_add_mc_addr,
	.rm_mc_addr = hclgevf_rm_mc_addr,
	.get_stats = hclgevf_get_stats,
	.update_stats = hclgevf_update_stats,
	.get_strings = hclgevf_get_strings,
	.get_sset_count = hclgevf_get_sset_count,
	.get_rss_key_size = hclge_comm_get_rss_key_size,
	.get_rss = hclgevf_get_rss,
	.set_rss = hclgevf_set_rss,
	.get_rss_tuple = hclgevf_get_rss_tuple,
	.set_rss_tuple = hclgevf_set_rss_tuple,
	.get_tc_size = hclgevf_get_tc_size,
	.get_fw_version = hclgevf_get_fw_version,
	.set_vlan_filter = hclgevf_set_vlan_filter,
	.enable_vlan_filter = hclgevf_enable_vlan_filter,
	.enable_hw_strip_rxvtag = hclgevf_en_hw_strip_rxvtag,
	.reset_event = hclgevf_reset_event,
	.set_default_reset_request = hclgevf_set_def_reset_request,
	.set_channels = hclgevf_set_channels,
	.get_channels = hclgevf_get_channels,
	.get_tqps_and_rss_info = hclgevf_get_tqps_and_rss_info,
	.get_regs_len = hclgevf_get_regs_len,
	.get_regs = hclgevf_get_regs,
	.get_status = hclgevf_get_status,
	.get_ksettings_an_result = hclgevf_get_ksettings_an_result,
	.get_media_type = hclgevf_get_media_type,
	.get_hw_reset_stat = hclgevf_get_hw_reset_stat,
	.ae_dev_resetting = hclgevf_ae_dev_resetting,
	.ae_dev_reset_cnt = hclgevf_ae_dev_reset_cnt,
	.set_gro_en = hclgevf_gro_en,
	.set_mtu = hclgevf_set_mtu,
	.get_global_queue_id = hclgevf_get_qid_global,
	.set_timer_task = hclgevf_set_timer_task,
	.get_link_mode = hclgevf_get_link_mode,
	.set_promisc_mode = hclgevf_set_promisc_mode,
	.request_update_promisc_mode = hclgevf_request_update_promisc_mode,
	.get_cmdq_stat = hclgevf_get_cmdq_stat,
};

static struct hnae3_ae_algo ae_algovf = {
	.ops = &hclgevf_ops,
	.pdev_id_table = ae_algovf_pci_tbl,
};

static int hclgevf_init(void)
{
	pr_info("%s is initializing\n", HCLGEVF_NAME);

	hclgevf_wq = alloc_workqueue("%s", WQ_UNBOUND, 0, HCLGEVF_NAME);
	if (!hclgevf_wq) {
		pr_err("%s: failed to create workqueue\n", HCLGEVF_NAME);
		return -ENOMEM;
	}

	hnae3_register_ae_algo(&ae_algovf);

	return 0;
}

static void hclgevf_exit(void)
{
	hnae3_unregister_ae_algo(&ae_algovf);
	destroy_workqueue(hclgevf_wq);
}
module_init(hclgevf_init);
module_exit(hclgevf_exit);

MODULE_LICENSE("GPL");
MODULE_AUTHOR("Huawei Tech. Co., Ltd.");
MODULE_DESCRIPTION("HCLGEVF Driver");
MODULE_VERSION(HCLGEVF_MOD_VERSION);<|MERGE_RESOLUTION|>--- conflicted
+++ resolved
@@ -530,135 +530,6 @@
 	return -EINVAL;
 }
 
-<<<<<<< HEAD
-static int hclgevf_set_rss_algo_key(struct hclgevf_dev *hdev,
-				    const u8 hfunc, const u8 *key)
-{
-	struct hclgevf_rss_config_cmd *req;
-	unsigned int key_offset = 0;
-	struct hclgevf_desc desc;
-	int key_counts;
-	int key_size;
-	int ret;
-
-	key_counts = HCLGEVF_RSS_KEY_SIZE;
-	req = (struct hclgevf_rss_config_cmd *)desc.data;
-
-	while (key_counts) {
-		hclgevf_cmd_setup_basic_desc(&desc,
-					     HCLGEVF_OPC_RSS_GENERIC_CONFIG,
-					     false);
-
-		req->hash_config |= (hfunc & HCLGEVF_RSS_HASH_ALGO_MASK);
-		req->hash_config |=
-			(key_offset << HCLGEVF_RSS_HASH_KEY_OFFSET_B);
-
-		key_size = min(HCLGEVF_RSS_HASH_KEY_NUM, key_counts);
-		memcpy(req->hash_key,
-		       key + key_offset * HCLGEVF_RSS_HASH_KEY_NUM, key_size);
-
-		key_counts -= key_size;
-		key_offset++;
-		ret = hclgevf_cmd_send(&hdev->hw, &desc, 1);
-		if (ret) {
-			dev_err(&hdev->pdev->dev,
-				"Configure RSS config fail, status = %d\n",
-				ret);
-			return ret;
-		}
-	}
-
-	return 0;
-}
-
-static u32 hclgevf_get_rss_key_size(struct hnae3_handle *handle)
-{
-	return HCLGEVF_RSS_KEY_SIZE;
-}
-
-static int hclgevf_set_rss_indir_table(struct hclgevf_dev *hdev)
-{
-	const u8 *indir = hdev->rss_cfg.rss_indirection_tbl;
-	struct hclgevf_rss_indirection_table_cmd *req;
-	struct hclgevf_desc desc;
-	int rss_cfg_tbl_num;
-	int status;
-	int i, j;
-
-	req = (struct hclgevf_rss_indirection_table_cmd *)desc.data;
-	rss_cfg_tbl_num = hdev->ae_dev->dev_specs.rss_ind_tbl_size /
-			  HCLGEVF_RSS_CFG_TBL_SIZE;
-
-	for (i = 0; i < rss_cfg_tbl_num; i++) {
-		hclgevf_cmd_setup_basic_desc(&desc, HCLGEVF_OPC_RSS_INDIR_TABLE,
-					     false);
-		req->start_table_index =
-			cpu_to_le16(i * HCLGEVF_RSS_CFG_TBL_SIZE);
-		req->rss_set_bitmap = cpu_to_le16(HCLGEVF_RSS_SET_BITMAP_MSK);
-		for (j = 0; j < HCLGEVF_RSS_CFG_TBL_SIZE; j++)
-			req->rss_result[j] =
-				indir[i * HCLGEVF_RSS_CFG_TBL_SIZE + j];
-
-		status = hclgevf_cmd_send(&hdev->hw, &desc, 1);
-		if (status) {
-			dev_err(&hdev->pdev->dev,
-				"VF failed(=%d) to set RSS indirection table\n",
-				status);
-			return status;
-		}
-	}
-
-	return 0;
-}
-
-static int hclgevf_set_rss_tc_mode(struct hclgevf_dev *hdev,  u16 rss_size)
-{
-	struct hclgevf_rss_tc_mode_cmd *req;
-	u16 tc_offset[HCLGEVF_MAX_TC_NUM];
-	u16 tc_valid[HCLGEVF_MAX_TC_NUM];
-	u16 tc_size[HCLGEVF_MAX_TC_NUM];
-	struct hclgevf_desc desc;
-	u16 roundup_size;
-	unsigned int i;
-	int status;
-
-	req = (struct hclgevf_rss_tc_mode_cmd *)desc.data;
-
-	roundup_size = roundup_pow_of_two(rss_size);
-	roundup_size = ilog2(roundup_size);
-
-	for (i = 0; i < HCLGEVF_MAX_TC_NUM; i++) {
-		tc_valid[i] = 1;
-		tc_size[i] = roundup_size;
-		tc_offset[i] = (hdev->hw_tc_map & BIT(i)) ? rss_size * i : 0;
-	}
-
-	hclgevf_cmd_setup_basic_desc(&desc, HCLGEVF_OPC_RSS_TC_MODE, false);
-	for (i = 0; i < HCLGEVF_MAX_TC_NUM; i++) {
-		u16 mode = 0;
-
-		hnae3_set_bit(mode, HCLGEVF_RSS_TC_VALID_B,
-			      (tc_valid[i] & 0x1));
-		hnae3_set_field(mode, HCLGEVF_RSS_TC_SIZE_M,
-				HCLGEVF_RSS_TC_SIZE_S, tc_size[i]);
-		hnae3_set_bit(mode, HCLGEVF_RSS_TC_SIZE_MSB_B,
-			      tc_size[i] >> HCLGEVF_RSS_TC_SIZE_MSB_OFFSET &
-			      0x1);
-		hnae3_set_field(mode, HCLGEVF_RSS_TC_OFFSET_M,
-				HCLGEVF_RSS_TC_OFFSET_S, tc_offset[i]);
-
-		req->rss_tc_mode[i] = cpu_to_le16(mode);
-	}
-	status = hclgevf_cmd_send(&hdev->hw, &desc, 1);
-	if (status)
-		dev_err(&hdev->pdev->dev,
-			"VF failed(=%d) to set rss tc mode\n", status);
-
-	return status;
-}
-
-=======
->>>>>>> 754e0b0e
 /* for revision 0x20, vf shared the same rss config with pf */
 static int hclgevf_get_rss_hash_key(struct hclgevf_dev *hdev)
 {
