--- conflicted
+++ resolved
@@ -71,10 +71,6 @@
 	int cur_mon;                       /* last monitor i contacted */
 	unsigned long sub_sent, sub_renew_after;
 	struct ceph_connection con;
-<<<<<<< HEAD
-	bool have_fsid;
-=======
->>>>>>> 4a8e43fe
 
 	/* pending generic requests */
 	struct rb_root generic_request_tree;
