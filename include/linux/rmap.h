/* SPDX-License-Identifier: GPL-2.0 */
#ifndef _LINUX_RMAP_H
#define _LINUX_RMAP_H
/*
 * Declarations for Reverse Mapping functions in mm/rmap.c
 */

#include <linux/list.h>
#include <linux/slab.h>
#include <linux/mm.h>
#include <linux/rwsem.h>
#include <linux/memcontrol.h>
#include <linux/highmem.h>
#include <linux/pagemap.h>
<<<<<<< HEAD
=======
#include <linux/memremap.h>
>>>>>>> 88084a3d

/*
 * The anon_vma heads a list of private "related" vmas, to scan if
 * an anonymous page pointing to this anon_vma needs to be unmapped:
 * the vmas on the list will be related by forking, or by splitting.
 *
 * Since vmas come and go as they are split and merged (particularly
 * in mprotect), the mapping field of an anonymous page cannot point
 * directly to a vma: instead it points to an anon_vma, on whose list
 * the related vmas can be easily linked or unlinked.
 *
 * After unlinking the last vma on the list, we must garbage collect
 * the anon_vma object itself: we're guaranteed no page can be
 * pointing to this anon_vma once its vma list is empty.
 */
struct anon_vma {
	struct anon_vma *root;		/* Root of this anon_vma tree */
	struct rw_semaphore rwsem;	/* W: modification, R: walking the list */
	/*
	 * The refcount is taken on an anon_vma when there is no
	 * guarantee that the vma of page tables will exist for
	 * the duration of the operation. A caller that takes
	 * the reference is responsible for clearing up the
	 * anon_vma if they are the last user on release
	 */
	atomic_t refcount;

	/*
	 * Count of child anon_vmas and VMAs which points to this anon_vma.
	 *
	 * This counter is used for making decision about reusing anon_vma
	 * instead of forking new one. See comments in function anon_vma_clone.
	 */
	unsigned degree;

	struct anon_vma *parent;	/* Parent of this anon_vma */

	/*
	 * NOTE: the LSB of the rb_root.rb_node is set by
	 * mm_take_all_locks() _after_ taking the above lock. So the
	 * rb_root must only be read/written after taking the above lock
	 * to be sure to see a valid next pointer. The LSB bit itself
	 * is serialized by a system wide lock only visible to
	 * mm_take_all_locks() (mm_all_locks_mutex).
	 */

	/* Interval tree of private "related" vmas */
	struct rb_root_cached rb_root;
};

/*
 * The copy-on-write semantics of fork mean that an anon_vma
 * can become associated with multiple processes. Furthermore,
 * each child process will have its own anon_vma, where new
 * pages for that process are instantiated.
 *
 * This structure allows us to find the anon_vmas associated
 * with a VMA, or the VMAs associated with an anon_vma.
 * The "same_vma" list contains the anon_vma_chains linking
 * all the anon_vmas associated with this VMA.
 * The "rb" field indexes on an interval tree the anon_vma_chains
 * which link all the VMAs associated with this anon_vma.
 */
struct anon_vma_chain {
	struct vm_area_struct *vma;
	struct anon_vma *anon_vma;
	struct list_head same_vma;   /* locked by mmap_lock & page_table_lock */
	struct rb_node rb;			/* locked by anon_vma->rwsem */
	unsigned long rb_subtree_last;
#ifdef CONFIG_DEBUG_VM_RB
	unsigned long cached_vma_start, cached_vma_last;
#endif
};

enum ttu_flags {
	TTU_SPLIT_HUGE_PMD	= 0x4,	/* split huge PMD if any */
	TTU_IGNORE_MLOCK	= 0x8,	/* ignore mlock */
	TTU_SYNC		= 0x10,	/* avoid racy checks with PVMW_SYNC */
	TTU_IGNORE_HWPOISON	= 0x20,	/* corrupted page is recoverable */
	TTU_BATCH_FLUSH		= 0x40,	/* Batch TLB flushes where possible
					 * and caller guarantees they will
					 * do a final flush if necessary */
	TTU_RMAP_LOCKED		= 0x80,	/* do not grab rmap lock:
					 * caller holds it */
};

#ifdef CONFIG_MMU
static inline void get_anon_vma(struct anon_vma *anon_vma)
{
	atomic_inc(&anon_vma->refcount);
}

void __put_anon_vma(struct anon_vma *anon_vma);

static inline void put_anon_vma(struct anon_vma *anon_vma)
{
	if (atomic_dec_and_test(&anon_vma->refcount))
		__put_anon_vma(anon_vma);
}

static inline void anon_vma_lock_write(struct anon_vma *anon_vma)
{
	down_write(&anon_vma->root->rwsem);
}

static inline void anon_vma_unlock_write(struct anon_vma *anon_vma)
{
	up_write(&anon_vma->root->rwsem);
}

static inline void anon_vma_lock_read(struct anon_vma *anon_vma)
{
	down_read(&anon_vma->root->rwsem);
}

static inline int anon_vma_trylock_read(struct anon_vma *anon_vma)
{
	return down_read_trylock(&anon_vma->root->rwsem);
}

static inline void anon_vma_unlock_read(struct anon_vma *anon_vma)
{
	up_read(&anon_vma->root->rwsem);
}


/*
 * anon_vma helper functions.
 */
void anon_vma_init(void);	/* create anon_vma_cachep */
int  __anon_vma_prepare(struct vm_area_struct *);
void unlink_anon_vmas(struct vm_area_struct *);
int anon_vma_clone(struct vm_area_struct *, struct vm_area_struct *);
int anon_vma_fork(struct vm_area_struct *, struct vm_area_struct *);

static inline int anon_vma_prepare(struct vm_area_struct *vma)
{
	if (likely(vma->anon_vma))
		return 0;

	return __anon_vma_prepare(vma);
}

static inline void anon_vma_merge(struct vm_area_struct *vma,
				  struct vm_area_struct *next)
{
	VM_BUG_ON_VMA(vma->anon_vma != next->anon_vma, vma);
	unlink_anon_vmas(next);
}

struct anon_vma *page_get_anon_vma(struct page *page);

/* RMAP flags, currently only relevant for some anon rmap operations. */
typedef int __bitwise rmap_t;

/*
 * No special request: if the page is a subpage of a compound page, it is
 * mapped via a PTE. The mapped (sub)page is possibly shared between processes.
 */
#define RMAP_NONE		((__force rmap_t)0)

/* The (sub)page is exclusive to a single process. */
#define RMAP_EXCLUSIVE		((__force rmap_t)BIT(0))

/*
 * The compound page is not mapped via PTEs, but instead via a single PMD and
 * should be accounted accordingly.
 */
#define RMAP_COMPOUND		((__force rmap_t)BIT(1))

/*
 * rmap interfaces called when adding or removing pte of page
 */
void page_move_anon_rmap(struct page *, struct vm_area_struct *);
void page_add_anon_rmap(struct page *, struct vm_area_struct *,
<<<<<<< HEAD
		unsigned long address, bool compound);
void do_page_add_anon_rmap(struct page *, struct vm_area_struct *,
		unsigned long address, int flags);
void page_add_new_anon_rmap(struct page *, struct vm_area_struct *,
		unsigned long address, bool compound);
=======
		unsigned long address, rmap_t flags);
void page_add_new_anon_rmap(struct page *, struct vm_area_struct *,
		unsigned long address);
>>>>>>> 88084a3d
void page_add_file_rmap(struct page *, struct vm_area_struct *,
		bool compound);
void page_remove_rmap(struct page *, struct vm_area_struct *,
		bool compound);
<<<<<<< HEAD
void hugepage_add_anon_rmap(struct page *, struct vm_area_struct *,
		unsigned long address);
=======

void hugepage_add_anon_rmap(struct page *, struct vm_area_struct *,
		unsigned long address, rmap_t flags);
>>>>>>> 88084a3d
void hugepage_add_new_anon_rmap(struct page *, struct vm_area_struct *,
		unsigned long address);

static inline void __page_dup_rmap(struct page *page, bool compound)
{
	atomic_inc(compound ? compound_mapcount_ptr(page) : &page->_mapcount);
}

static inline void page_dup_file_rmap(struct page *page, bool compound)
{
	__page_dup_rmap(page, compound);
}

/**
 * page_try_dup_anon_rmap - try duplicating a mapping of an already mapped
 *			    anonymous page
 * @page: the page to duplicate the mapping for
 * @compound: the page is mapped as compound or as a small page
 * @vma: the source vma
 *
 * The caller needs to hold the PT lock and the vma->vma_mm->write_protect_seq.
 *
 * Duplicating the mapping can only fail if the page may be pinned; device
 * private pages cannot get pinned and consequently this function cannot fail.
 *
 * If duplicating the mapping succeeds, the page has to be mapped R/O into
 * the parent and the child. It must *not* get mapped writable after this call.
 *
 * Returns 0 if duplicating the mapping succeeded. Returns -EBUSY otherwise.
 */
static inline int page_try_dup_anon_rmap(struct page *page, bool compound,
					 struct vm_area_struct *vma)
{
	VM_BUG_ON_PAGE(!PageAnon(page), page);

	/*
	 * No need to check+clear for already shared pages, including KSM
	 * pages.
	 */
	if (!PageAnonExclusive(page))
		goto dup;

	/*
	 * If this page may have been pinned by the parent process,
	 * don't allow to duplicate the mapping but instead require to e.g.,
	 * copy the page immediately for the child so that we'll always
	 * guarantee the pinned page won't be randomly replaced in the
	 * future on write faults.
	 */
	if (likely(!is_device_private_page(page) &&
	    unlikely(page_needs_cow_for_dma(vma, page))))
		return -EBUSY;

	ClearPageAnonExclusive(page);
	/*
	 * It's okay to share the anon page between both processes, mapping
	 * the page R/O into both processes.
	 */
dup:
	__page_dup_rmap(page, compound);
	return 0;
}

/**
 * page_try_share_anon_rmap - try marking an exclusive anonymous page possibly
 *			      shared to prepare for KSM or temporary unmapping
 * @page: the exclusive anonymous page to try marking possibly shared
 *
 * The caller needs to hold the PT lock and has to have the page table entry
 * cleared/invalidated+flushed, to properly sync against GUP-fast.
 *
 * This is similar to page_try_dup_anon_rmap(), however, not used during fork()
 * to duplicate a mapping, but instead to prepare for KSM or temporarily
 * unmapping a page (swap, migration) via page_remove_rmap().
 *
 * Marking the page shared can only fail if the page may be pinned; device
 * private pages cannot get pinned and consequently this function cannot fail.
 *
 * Returns 0 if marking the page possibly shared succeeded. Returns -EBUSY
 * otherwise.
 */
static inline int page_try_share_anon_rmap(struct page *page)
{
	VM_BUG_ON_PAGE(!PageAnon(page) || !PageAnonExclusive(page), page);

	/* See page_try_dup_anon_rmap(). */
	if (likely(!is_device_private_page(page) &&
	    unlikely(page_maybe_dma_pinned(page))))
		return -EBUSY;

	ClearPageAnonExclusive(page);
	return 0;
}

/*
 * Called from mm/vmscan.c to handle paging out
 */
int folio_referenced(struct folio *, int is_locked,
			struct mem_cgroup *memcg, unsigned long *vm_flags);

void try_to_migrate(struct folio *folio, enum ttu_flags flags);
void try_to_unmap(struct folio *, enum ttu_flags flags);

int make_device_exclusive_range(struct mm_struct *mm, unsigned long start,
				unsigned long end, struct page **pages,
				void *arg);

/* Avoid racy checks */
#define PVMW_SYNC		(1 << 0)
/* Look for migration entries rather than present PTEs */
#define PVMW_MIGRATION		(1 << 1)

struct page_vma_mapped_walk {
	unsigned long pfn;
	unsigned long nr_pages;
	pgoff_t pgoff;
	struct vm_area_struct *vma;
	unsigned long address;
	pmd_t *pmd;
	pte_t *pte;
	spinlock_t *ptl;
	unsigned int flags;
};

#define DEFINE_PAGE_VMA_WALK(name, _page, _vma, _address, _flags)	\
	struct page_vma_mapped_walk name = {				\
		.pfn = page_to_pfn(_page),				\
		.nr_pages = compound_nr(page),				\
		.pgoff = page_to_pgoff(page),				\
		.vma = _vma,						\
		.address = _address,					\
		.flags = _flags,					\
	}

#define DEFINE_FOLIO_VMA_WALK(name, _folio, _vma, _address, _flags)	\
	struct page_vma_mapped_walk name = {				\
		.pfn = folio_pfn(_folio),				\
		.nr_pages = folio_nr_pages(_folio),			\
		.pgoff = folio_pgoff(_folio),				\
		.vma = _vma,						\
		.address = _address,					\
		.flags = _flags,					\
	}

static inline void page_vma_mapped_walk_done(struct page_vma_mapped_walk *pvmw)
{
	/* HugeTLB pte is set to the relevant page table entry without pte_mapped. */
	if (pvmw->pte && !is_vm_hugetlb_page(pvmw->vma))
		pte_unmap(pvmw->pte);
	if (pvmw->ptl)
		spin_unlock(pvmw->ptl);
}

bool page_vma_mapped_walk(struct page_vma_mapped_walk *pvmw);

/*
 * Used by swapoff to help locate where page is expected in vma.
 */
unsigned long page_address_in_vma(struct page *, struct vm_area_struct *);

/*
 * Cleans the PTEs of shared mappings.
 * (and since clean PTEs should also be readonly, write protects them too)
 *
 * returns the number of cleaned PTEs.
 */
int folio_mkclean(struct folio *);

<<<<<<< HEAD
void remove_migration_ptes(struct folio *src, struct folio *dst, bool locked);

/*
 * Called by memory-failure.c to kill processes.
 */
struct anon_vma *folio_lock_anon_vma_read(struct folio *folio);
void page_unlock_anon_vma_read(struct anon_vma *anon_vma);
=======
int pfn_mkclean_range(unsigned long pfn, unsigned long nr_pages, pgoff_t pgoff,
		      struct vm_area_struct *vma);

void remove_migration_ptes(struct folio *src, struct folio *dst, bool locked);

>>>>>>> 88084a3d
int page_mapped_in_vma(struct page *page, struct vm_area_struct *vma);

/*
 * rmap_walk_control: To control rmap traversing for specific needs
 *
 * arg: passed to rmap_one() and invalid_vma()
 * try_lock: bail out if the rmap lock is contended
 * contended: indicate the rmap traversal bailed out due to lock contention
 * rmap_one: executed on each vma where page is mapped
 * done: for checking traversing termination condition
 * anon_lock: for getting anon_lock by optimized way rather than default
 * invalid_vma: for skipping uninterested vma
 */
struct rmap_walk_control {
	void *arg;
	bool try_lock;
	bool contended;
	/*
	 * Return false if page table scanning in rmap_walk should be stopped.
	 * Otherwise, return true.
	 */
	bool (*rmap_one)(struct folio *folio, struct vm_area_struct *vma,
					unsigned long addr, void *arg);
	int (*done)(struct folio *folio);
<<<<<<< HEAD
	struct anon_vma *(*anon_lock)(struct folio *folio);
	bool (*invalid_vma)(struct vm_area_struct *vma, void *arg);
};

void rmap_walk(struct folio *folio, const struct rmap_walk_control *rwc);
void rmap_walk_locked(struct folio *folio, const struct rmap_walk_control *rwc);
=======
	struct anon_vma *(*anon_lock)(struct folio *folio,
				      struct rmap_walk_control *rwc);
	bool (*invalid_vma)(struct vm_area_struct *vma, void *arg);
};

void rmap_walk(struct folio *folio, struct rmap_walk_control *rwc);
void rmap_walk_locked(struct folio *folio, struct rmap_walk_control *rwc);

/*
 * Called by memory-failure.c to kill processes.
 */
struct anon_vma *folio_lock_anon_vma_read(struct folio *folio,
					  struct rmap_walk_control *rwc);
void page_unlock_anon_vma_read(struct anon_vma *anon_vma);
>>>>>>> 88084a3d

#else	/* !CONFIG_MMU */

#define anon_vma_init()		do {} while (0)
#define anon_vma_prepare(vma)	(0)
#define anon_vma_link(vma)	do {} while (0)

static inline int folio_referenced(struct folio *folio, int is_locked,
				  struct mem_cgroup *memcg,
				  unsigned long *vm_flags)
{
	*vm_flags = 0;
	return 0;
}

static inline void try_to_unmap(struct folio *folio, enum ttu_flags flags)
{
}

static inline int folio_mkclean(struct folio *folio)
{
	return 0;
}
#endif	/* CONFIG_MMU */

static inline int page_mkclean(struct page *page)
{
	return folio_mkclean(page_folio(page));
}
#endif	/* _LINUX_RMAP_H */<|MERGE_RESOLUTION|>--- conflicted
+++ resolved
@@ -12,10 +12,7 @@
 #include <linux/memcontrol.h>
 #include <linux/highmem.h>
 #include <linux/pagemap.h>
-<<<<<<< HEAD
-=======
 #include <linux/memremap.h>
->>>>>>> 88084a3d
 
 /*
  * The anon_vma heads a list of private "related" vmas, to scan if
@@ -191,29 +188,16 @@
  */
 void page_move_anon_rmap(struct page *, struct vm_area_struct *);
 void page_add_anon_rmap(struct page *, struct vm_area_struct *,
-<<<<<<< HEAD
-		unsigned long address, bool compound);
-void do_page_add_anon_rmap(struct page *, struct vm_area_struct *,
-		unsigned long address, int flags);
-void page_add_new_anon_rmap(struct page *, struct vm_area_struct *,
-		unsigned long address, bool compound);
-=======
 		unsigned long address, rmap_t flags);
 void page_add_new_anon_rmap(struct page *, struct vm_area_struct *,
 		unsigned long address);
->>>>>>> 88084a3d
 void page_add_file_rmap(struct page *, struct vm_area_struct *,
 		bool compound);
 void page_remove_rmap(struct page *, struct vm_area_struct *,
 		bool compound);
-<<<<<<< HEAD
-void hugepage_add_anon_rmap(struct page *, struct vm_area_struct *,
-		unsigned long address);
-=======
 
 void hugepage_add_anon_rmap(struct page *, struct vm_area_struct *,
 		unsigned long address, rmap_t flags);
->>>>>>> 88084a3d
 void hugepage_add_new_anon_rmap(struct page *, struct vm_area_struct *,
 		unsigned long address);
 
@@ -382,21 +366,11 @@
  */
 int folio_mkclean(struct folio *);
 
-<<<<<<< HEAD
-void remove_migration_ptes(struct folio *src, struct folio *dst, bool locked);
-
-/*
- * Called by memory-failure.c to kill processes.
- */
-struct anon_vma *folio_lock_anon_vma_read(struct folio *folio);
-void page_unlock_anon_vma_read(struct anon_vma *anon_vma);
-=======
 int pfn_mkclean_range(unsigned long pfn, unsigned long nr_pages, pgoff_t pgoff,
 		      struct vm_area_struct *vma);
 
 void remove_migration_ptes(struct folio *src, struct folio *dst, bool locked);
 
->>>>>>> 88084a3d
 int page_mapped_in_vma(struct page *page, struct vm_area_struct *vma);
 
 /*
@@ -421,14 +395,6 @@
 	bool (*rmap_one)(struct folio *folio, struct vm_area_struct *vma,
 					unsigned long addr, void *arg);
 	int (*done)(struct folio *folio);
-<<<<<<< HEAD
-	struct anon_vma *(*anon_lock)(struct folio *folio);
-	bool (*invalid_vma)(struct vm_area_struct *vma, void *arg);
-};
-
-void rmap_walk(struct folio *folio, const struct rmap_walk_control *rwc);
-void rmap_walk_locked(struct folio *folio, const struct rmap_walk_control *rwc);
-=======
 	struct anon_vma *(*anon_lock)(struct folio *folio,
 				      struct rmap_walk_control *rwc);
 	bool (*invalid_vma)(struct vm_area_struct *vma, void *arg);
@@ -443,7 +409,6 @@
 struct anon_vma *folio_lock_anon_vma_read(struct folio *folio,
 					  struct rmap_walk_control *rwc);
 void page_unlock_anon_vma_read(struct anon_vma *anon_vma);
->>>>>>> 88084a3d
 
 #else	/* !CONFIG_MMU */
 
