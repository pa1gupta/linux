--- conflicted
+++ resolved
@@ -46,16 +46,7 @@
 
 static void jffs2_free_inode(struct inode *inode)
 {
-<<<<<<< HEAD
-	struct inode *inode = container_of(head, struct inode, i_rcu);
 	struct jffs2_inode_info *f = JFFS2_INODE_INFO(inode);
-
-	kfree(f->target);
-	kmem_cache_free(jffs2_inode_cachep, f);
-}
-=======
-	struct jffs2_inode_info *f = JFFS2_INODE_INFO(inode);
->>>>>>> 0ecfebd2
 
 	kfree(f->target);
 	kmem_cache_free(jffs2_inode_cachep, f);
