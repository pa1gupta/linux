--- conflicted
+++ resolved
@@ -83,11 +83,7 @@
 {
 	unsigned int thoff = nft_thoff(pkt);
 
-<<<<<<< HEAD
-	if (!(pkt->flags & NFT_PKTINFO_L4PROTO))
-=======
 	if (!(pkt->flags & NFT_PKTINFO_L4PROTO) || pkt->fragoff)
->>>>>>> 754e0b0e
 		return -1;
 
 	switch (pkt->tprot) {
@@ -151,11 +147,7 @@
 		offset = skb_network_offset(skb);
 		break;
 	case NFT_PAYLOAD_TRANSPORT_HEADER:
-<<<<<<< HEAD
-		if (!(pkt->flags & NFT_PKTINFO_L4PROTO))
-=======
 		if (!(pkt->flags & NFT_PKTINFO_L4PROTO) || pkt->fragoff)
->>>>>>> 754e0b0e
 			goto err;
 		offset = nft_thoff(pkt);
 		break;
@@ -696,11 +688,7 @@
 		offset = skb_network_offset(skb);
 		break;
 	case NFT_PAYLOAD_TRANSPORT_HEADER:
-<<<<<<< HEAD
-		if (!(pkt->flags & NFT_PKTINFO_L4PROTO))
-=======
 		if (!(pkt->flags & NFT_PKTINFO_L4PROTO) || pkt->fragoff)
->>>>>>> 754e0b0e
 			goto err;
 		offset = nft_thoff(pkt);
 		break;
