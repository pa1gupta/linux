--- conflicted
+++ resolved
@@ -923,13 +923,8 @@
 
 	setup_force_cpu_cap(X86_FEATURE_ALWAYS);
 
-<<<<<<< HEAD
-	/* Assume for now that ALL x86 CPUs are insecure */
-	setup_force_cpu_bug(X86_BUG_CPU_INSECURE);
-=======
 	if (c->x86_vendor != X86_VENDOR_AMD)
 		setup_force_cpu_bug(X86_BUG_CPU_MELTDOWN);
->>>>>>> 4ac71d1b
 
 	fpu__init_system(c);
 
