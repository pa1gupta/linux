

	List of maintainers and how to submit kernel changes

Please try to follow the guidelines below.  This will make things
easier on the maintainers.  Not all of these guidelines matter for every
trivial patch so apply some common sense.

1.	Always _test_ your changes, however small, on at least 4 or
	5 people, preferably many more.

2.	Try to release a few ALPHA test versions to the net. Announce
	them onto the kernel channel and await results. This is especially
	important for device drivers, because often that's the only way
	you will find things like the fact version 3 firmware needs
	a magic fix you didn't know about, or some clown changed the
	chips on a board and not its name.  (Don't laugh!  Look at the
	SMC etherpower for that.)

3.	Make sure your changes compile correctly in multiple
	configurations. In particular check that changes work both as a
	module and built into the kernel.

4.	When you are happy with a change make it generally available for
	testing and await feedback.

5.	Make a patch available to the relevant maintainer in the list. Use
	'diff -u' to make the patch easy to merge. Be prepared to get your
	changes sent back with seemingly silly requests about formatting
	and variable names.  These aren't as silly as they seem. One
	job the maintainers (and especially Linus) do is to keep things
	looking the same. Sometimes this means that the clever hack in
	your driver to get around a problem actually needs to become a
	generalized kernel feature ready for next time.

	PLEASE check your patch with the automated style checker
	(scripts/checkpatch.pl) to catch trival style violations.
	See Documentation/CodingStyle for guidance here.

	PLEASE CC: the maintainers and mailing lists that are generated
	by scripts/get_maintainer.pl.  The results returned by the
	script will be best if you have git installed and are making
	your changes in a branch derived from Linus' latest git tree.
	See Documentation/SubmittingPatches for details.

	PLEASE try to include any credit lines you want added with the
	patch. It avoids people being missed off by mistake and makes
	it easier to know who wants adding and who doesn't.

	PLEASE document known bugs. If it doesn't work for everything
	or does something very odd once a month document it.

	PLEASE remember that submissions must be made under the terms
	of the OSDL certificate of contribution and should include a
	Signed-off-by: line.  The current version of this "Developer's
	Certificate of Origin" (DCO) is listed in the file
	Documentation/SubmittingPatches.

6.	Make sure you have the right to send any changes you make. If you
	do changes at work you may find your employer owns the patch
	not you.

7.	When sending security related changes or reports to a maintainer
	please Cc: security@kernel.org, especially if the maintainer
	does not respond.

8.	Happy hacking.

Descriptions of section entries:

	P: Person (obsolete)
	M: Mail patches to: FullName <address@domain>
	R: Designated reviewer: FullName <address@domain>
	   These reviewers should be CCed on patches.
	L: Mailing list that is relevant to this area
	W: Web-page with status/info
	Q: Patchwork web based patch tracking system site
	T: SCM tree type and location.
	   Type is one of: git, hg, quilt, stgit, topgit
	S: Status, one of the following:
	   Supported:	Someone is actually paid to look after this.
	   Maintained:	Someone actually looks after it.
	   Odd Fixes:	It has a maintainer but they don't have time to do
			much other than throw the odd patch in. See below..
	   Orphan:	No current maintainer [but maybe you could take the
			role as you write your new code].
	   Obsolete:	Old code. Something tagged obsolete generally means
			it has been replaced by a better system and you
			should be using that.
	F: Files and directories with wildcard patterns.
	   A trailing slash includes all files and subdirectory files.
	   F:	drivers/net/	all files in and below drivers/net
	   F:	drivers/net/*	all files in drivers/net, but not below
	   F:	*/net/*		all files in "any top level directory"/net
	   One pattern per line.  Multiple F: lines acceptable.
	N: Files and directories with regex patterns.
	   N:	[^a-z]tegra	all files whose path contains the word tegra
	   One pattern per line.  Multiple N: lines acceptable.
	   scripts/get_maintainer.pl has different behavior for files that
	   match F: pattern and matches of N: patterns.  By default,
	   get_maintainer will not look at git log history when an F: pattern
	   match occurs.  When an N: match occurs, git log history is used
	   to also notify the people that have git commit signatures.
	X: Files and directories that are NOT maintained, same rules as F:
	   Files exclusions are tested before file matches.
	   Can be useful for excluding a specific subdirectory, for instance:
	   F:	net/
	   X:	net/ipv6/
	   matches all files in and below net excluding net/ipv6/
	K: Keyword perl extended regex pattern to match content in a
	   patch or file.  For instance:
	   K: of_get_profile
	      matches patches or files that contain "of_get_profile"
	   K: \b(printk|pr_(info|err))\b
	      matches patches or files that contain one or more of the words
	      printk, pr_info or pr_err
	   One regex pattern per line.  Multiple K: lines acceptable.

Note: For the hard of thinking, this list is meant to remain in alphabetical
order. If you could add yourselves to it in alphabetical order that would be
so much easier [Ed]

Maintainers List (try to look for most precise areas first)

		-----------------------------------

3C59X NETWORK DRIVER
M:	Steffen Klassert <klassert@mathematik.tu-chemnitz.de>
L:	netdev@vger.kernel.org
S:	Maintained
F:	Documentation/networking/vortex.txt
F:	drivers/net/ethernet/3com/3c59x.c

3CR990 NETWORK DRIVER
M:	David Dillow <dave@thedillows.org>
L:	netdev@vger.kernel.org
S:	Maintained
F:	drivers/net/ethernet/3com/typhoon*

3WARE SAS/SATA-RAID SCSI DRIVERS (3W-XXXX, 3W-9XXX, 3W-SAS)
M:	Adam Radford <linuxraid@lsi.com>
L:	linux-scsi@vger.kernel.org
W:	http://www.lsi.com
S:	Supported
F:	drivers/scsi/3w-*

53C700 AND 53C700-66 SCSI DRIVER
M:	"James E.J. Bottomley" <James.Bottomley@HansenPartnership.com>
L:	linux-scsi@vger.kernel.org
S:	Maintained
F:	drivers/scsi/53c700*

6LOWPAN GENERIC (BTLE/IEEE 802.15.4)
M:	Alexander Aring <alex.aring@gmail.com>
L:	linux-zigbee-devel@lists.sourceforge.net (moderated for non-subscribers)
L:	linux-bluetooth@vger.kernel.org
S:	Maintained
F:	net/6lowpan/
F:	include/net/6lowpan.h

6PACK NETWORK DRIVER FOR AX.25
M:	Andreas Koensgen <ajk@comnets.uni-bremen.de>
L:	linux-hams@vger.kernel.org
S:	Maintained
F:	drivers/net/hamradio/6pack.c

8169 10/100/1000 GIGABIT ETHERNET DRIVER
M:	Realtek linux nic maintainers <nic_swsd@realtek.com>
L:	netdev@vger.kernel.org
S:	Maintained
F:	drivers/net/ethernet/realtek/r8169.c

8250/16?50 (AND CLONE UARTS) SERIAL DRIVER
M:	Greg Kroah-Hartman <gregkh@linuxfoundation.org>
L:	linux-serial@vger.kernel.org
W:	http://serial.sourceforge.net
S:	Maintained
T:	git git://git.kernel.org/pub/scm/linux/kernel/git/gregkh/tty.git
F:	drivers/tty/serial/8250*
F:	include/linux/serial_8250.h

8390 NETWORK DRIVERS [WD80x3/SMC-ELITE, SMC-ULTRA, NE2000, 3C503, etc.]
L:	netdev@vger.kernel.org
S:	Orphan / Obsolete
F:	drivers/net/ethernet/8390/

9P FILE SYSTEM
M:	Eric Van Hensbergen <ericvh@gmail.com>
M:	Ron Minnich <rminnich@sandia.gov>
M:	Latchesar Ionkov <lucho@ionkov.net>
L:	v9fs-developer@lists.sourceforge.net
W:	http://swik.net/v9fs
Q:	http://patchwork.kernel.org/project/v9fs-devel/list/
T:	git git://git.kernel.org/pub/scm/linux/kernel/git/ericvh/v9fs.git
S:	Maintained
F:	Documentation/filesystems/9p.txt
F:	fs/9p/
F:	net/9p/
F:	include/net/9p/
F:	include/uapi/linux/virtio_9p.h
F:	include/trace/events/9p.h


A8293 MEDIA DRIVER
M:	Antti Palosaari <crope@iki.fi>
L:	linux-media@vger.kernel.org
W:	http://linuxtv.org/
W:	http://palosaari.fi/linux/
Q:	http://patchwork.linuxtv.org/project/linux-media/list/
T:	git git://linuxtv.org/anttip/media_tree.git
S:	Maintained
F:	drivers/media/dvb-frontends/a8293*

AACRAID SCSI RAID DRIVER
M:	Adaptec OEM Raid Solutions <aacraid@adaptec.com>
L:	linux-scsi@vger.kernel.org
W:	http://www.adaptec.com/
S:	Supported
F:	Documentation/scsi/aacraid.txt
F:	drivers/scsi/aacraid/

ABI/API
L:	linux-api@vger.kernel.org
F:	Documentation/ABI/
F:	include/linux/syscalls.h
F:	include/uapi/
F:	kernel/sys_ni.c

ABIT UGURU 1,2 HARDWARE MONITOR DRIVER
M:	Hans de Goede <hdegoede@redhat.com>
L:	lm-sensors@lm-sensors.org
S:	Maintained
F:	drivers/hwmon/abituguru.c

ABIT UGURU 3 HARDWARE MONITOR DRIVER
M:	Alistair John Strachan <alistair@devzero.co.uk>
L:	lm-sensors@lm-sensors.org
S:	Maintained
F:	drivers/hwmon/abituguru3.c

ACENIC DRIVER
M:	Jes Sorensen <jes@trained-monkey.org>
L:	linux-acenic@sunsite.dk
S:	Maintained
F:	drivers/net/ethernet/alteon/acenic*

ACER ASPIRE ONE TEMPERATURE AND FAN DRIVER
M:	Peter Feuerer <peter@piie.net>
L:	platform-driver-x86@vger.kernel.org
W:	http://piie.net/?section=acerhdf
S:	Maintained
F:	drivers/platform/x86/acerhdf.c

ACER WMI LAPTOP EXTRAS
M:	"Lee, Chun-Yi" <jlee@suse.com>
L:	platform-driver-x86@vger.kernel.org
S:	Maintained
F:	drivers/platform/x86/acer-wmi.c

ACPI
M:	Rafael J. Wysocki <rjw@rjwysocki.net>
M:	Len Brown <lenb@kernel.org>
L:	linux-acpi@vger.kernel.org
W:	https://01.org/linux-acpi
Q:	https://patchwork.kernel.org/project/linux-acpi/list/
T:	git git://git.kernel.org/pub/scm/linux/kernel/git/rafael/linux-pm
S:	Supported
F:	drivers/acpi/
F:	drivers/pnp/pnpacpi/
F:	include/linux/acpi.h
F:	include/acpi/
F:	Documentation/acpi
F:	Documentation/ABI/testing/sysfs-bus-acpi
F:	drivers/pci/*acpi*
F:	drivers/pci/*/*acpi*
F:	drivers/pci/*/*/*acpi*
F:	tools/power/acpi

ACPI COMPONENT ARCHITECTURE (ACPICA)
M:	Robert Moore <robert.moore@intel.com>
M:	Lv Zheng <lv.zheng@intel.com>
M:	Rafael J. Wysocki <rafael.j.wysocki@intel.com>
L:	linux-acpi@vger.kernel.org
L:	devel@acpica.org
W:	https://acpica.org/
W:	https://github.com/acpica/acpica/
Q:	https://patchwork.kernel.org/project/linux-acpi/list/
T:	git git://git.kernel.org/pub/scm/linux/kernel/git/rafael/linux-pm
S:	Supported
F:	drivers/acpi/acpica/
F:	include/acpi/
F:	tools/power/acpi/

ACPI FAN DRIVER
M:	Zhang Rui <rui.zhang@intel.com>
L:	linux-acpi@vger.kernel.org
W:	https://01.org/linux-acpi
S:	Supported
F:	drivers/acpi/fan.c

ACPI THERMAL DRIVER
M:	Zhang Rui <rui.zhang@intel.com>
L:	linux-acpi@vger.kernel.org
W:	https://01.org/linux-acpi
S:	Supported
F:	drivers/acpi/*thermal*

ACPI VIDEO DRIVER
M:	Zhang Rui <rui.zhang@intel.com>
L:	linux-acpi@vger.kernel.org
W:	https://01.org/linux-acpi
S:	Supported
F:	drivers/acpi/video.c

ACPI WMI DRIVER
L:	platform-driver-x86@vger.kernel.org
S:	Orphan
F:	drivers/platform/x86/wmi.c

AD1889 ALSA SOUND DRIVER
M:	Thibaut Varene <T-Bone@parisc-linux.org>
W:	http://wiki.parisc-linux.org/AD1889
L:	linux-parisc@vger.kernel.org
S:	Maintained
F:	sound/pci/ad1889.*

AD525X ANALOG DEVICES DIGITAL POTENTIOMETERS DRIVER
M:	Michael Hennerich <michael.hennerich@analog.com>
W:	http://wiki.analog.com/AD5254
W:	http://ez.analog.com/community/linux-device-drivers
S:	Supported
F:	drivers/misc/ad525x_dpot.c

AD5398 CURRENT REGULATOR DRIVER (AD5398/AD5821)
M:	Michael Hennerich <michael.hennerich@analog.com>
W:	http://wiki.analog.com/AD5398
W:	http://ez.analog.com/community/linux-device-drivers
S:	Supported
F:	drivers/regulator/ad5398.c

AD714X CAPACITANCE TOUCH SENSOR DRIVER (AD7142/3/7/8/7A)
M:	Michael Hennerich <michael.hennerich@analog.com>
W:	http://wiki.analog.com/AD7142
W:	http://ez.analog.com/community/linux-device-drivers
S:	Supported
F:	drivers/input/misc/ad714x.c

AD7877 TOUCHSCREEN DRIVER
M:	Michael Hennerich <michael.hennerich@analog.com>
W:	http://wiki.analog.com/AD7877
W:	http://ez.analog.com/community/linux-device-drivers
S:	Supported
F:	drivers/input/touchscreen/ad7877.c

AD7879 TOUCHSCREEN DRIVER (AD7879/AD7889)
M:	Michael Hennerich <michael.hennerich@analog.com>
W:	http://wiki.analog.com/AD7879
W:	http://ez.analog.com/community/linux-device-drivers
S:	Supported
F:	drivers/input/touchscreen/ad7879.c

ADDRESS SPACE LAYOUT RANDOMIZATION (ASLR)
M:	Jiri Kosina <jkosina@suse.cz>
S:	Maintained

ADM1025 HARDWARE MONITOR DRIVER
M:	Jean Delvare <jdelvare@suse.de>
L:	lm-sensors@lm-sensors.org
S:	Maintained
F:	Documentation/hwmon/adm1025
F:	drivers/hwmon/adm1025.c

ADM1029 HARDWARE MONITOR DRIVER
M:	Corentin Labbe <clabbe.montjoie@gmail.com>
L:	lm-sensors@lm-sensors.org
S:	Maintained
F:	drivers/hwmon/adm1029.c

ADM8211 WIRELESS DRIVER
L:	linux-wireless@vger.kernel.org
W:	http://wireless.kernel.org/
S:	Orphan
F:	drivers/net/wireless/adm8211.*

ADP1653 FLASH CONTROLLER DRIVER
M:	Sakari Ailus <sakari.ailus@iki.fi>
L:	linux-media@vger.kernel.org
S:	Maintained
F:	drivers/media/i2c/adp1653.c
F:	include/media/adp1653.h

ADP5520 BACKLIGHT DRIVER WITH IO EXPANDER (ADP5520/ADP5501)
M:	Michael Hennerich <michael.hennerich@analog.com>
W:	http://wiki.analog.com/ADP5520
W:	http://ez.analog.com/community/linux-device-drivers
S:	Supported
F:	drivers/mfd/adp5520.c
F:	drivers/video/backlight/adp5520_bl.c
F:	drivers/leds/leds-adp5520.c
F:	drivers/gpio/gpio-adp5520.c
F:	drivers/input/keyboard/adp5520-keys.c

ADP5588 QWERTY KEYPAD AND IO EXPANDER DRIVER (ADP5588/ADP5587)
M:	Michael Hennerich <michael.hennerich@analog.com>
W:	http://wiki.analog.com/ADP5588
W:	http://ez.analog.com/community/linux-device-drivers
S:	Supported
F:	drivers/input/keyboard/adp5588-keys.c
F:	drivers/gpio/gpio-adp5588.c

ADP8860 BACKLIGHT DRIVER (ADP8860/ADP8861/ADP8863)
M:	Michael Hennerich <michael.hennerich@analog.com>
W:	http://wiki.analog.com/ADP8860
W:	http://ez.analog.com/community/linux-device-drivers
S:	Supported
F:	drivers/video/backlight/adp8860_bl.c

ADS1015 HARDWARE MONITOR DRIVER
M:	Dirk Eibach <eibach@gdsys.de>
L:	lm-sensors@lm-sensors.org
S:	Maintained
F:	Documentation/hwmon/ads1015
F:	drivers/hwmon/ads1015.c
F:	include/linux/i2c/ads1015.h

ADT746X FAN DRIVER
M:	Colin Leroy <colin@colino.net>
S:	Maintained
F:	drivers/macintosh/therm_adt746x.c

ADT7475 HARDWARE MONITOR DRIVER
M:	Jean Delvare <jdelvare@suse.de>
L:	lm-sensors@lm-sensors.org
S:	Maintained
F:	Documentation/hwmon/adt7475
F:	drivers/hwmon/adt7475.c

ADXL34X THREE-AXIS DIGITAL ACCELEROMETER DRIVER (ADXL345/ADXL346)
M:	Michael Hennerich <michael.hennerich@analog.com>
W:	http://wiki.analog.com/ADXL345
W:	http://ez.analog.com/community/linux-device-drivers
S:	Supported
F:	drivers/input/misc/adxl34x.c

ADVANSYS SCSI DRIVER
M:	Matthew Wilcox <matthew@wil.cx>
L:	linux-scsi@vger.kernel.org
S:	Maintained
F:	Documentation/scsi/advansys.txt
F:	drivers/scsi/advansys.c

AEDSP16 DRIVER
M:	Riccardo Facchetti <fizban@tin.it>
S:	Maintained
F:	sound/oss/aedsp16.c

AF9013 MEDIA DRIVER
M:	Antti Palosaari <crope@iki.fi>
L:	linux-media@vger.kernel.org
W:	http://linuxtv.org/
W:	http://palosaari.fi/linux/
Q:	http://patchwork.linuxtv.org/project/linux-media/list/
T:	git git://linuxtv.org/anttip/media_tree.git
S:	Maintained
F:	drivers/media/dvb-frontends/af9013*

AF9033 MEDIA DRIVER
M:	Antti Palosaari <crope@iki.fi>
L:	linux-media@vger.kernel.org
W:	http://linuxtv.org/
W:	http://palosaari.fi/linux/
Q:	http://patchwork.linuxtv.org/project/linux-media/list/
T:	git git://linuxtv.org/anttip/media_tree.git
S:	Maintained
F:	drivers/media/dvb-frontends/af9033*

AFFS FILE SYSTEM
L:	linux-fsdevel@vger.kernel.org
S:	Orphan
F:	Documentation/filesystems/affs.txt
F:	fs/affs/

AFS FILESYSTEM & AF_RXRPC SOCKET DOMAIN
M:	David Howells <dhowells@redhat.com>
L:	linux-afs@lists.infradead.org
S:	Supported
F:	fs/afs/
F:	include/net/af_rxrpc.h
F:	net/rxrpc/af_rxrpc.c

AGPGART DRIVER
M:	David Airlie <airlied@linux.ie>
T:	git git://people.freedesktop.org/~airlied/linux (part of drm maint)
S:	Maintained
F:	drivers/char/agp/
F:	include/linux/agp*
F:	include/uapi/linux/agp*

AHA152X SCSI DRIVER
M:	"Juergen E. Fischer" <fischer@norbit.de>
L:	linux-scsi@vger.kernel.org
S:	Maintained
F:	drivers/scsi/aha152x*
F:	drivers/scsi/pcmcia/aha152x*

AIC7XXX / AIC79XX SCSI DRIVER
M:	Hannes Reinecke <hare@suse.de>
L:	linux-scsi@vger.kernel.org
S:	Maintained
F:	drivers/scsi/aic7xxx/

AIMSLAB FM RADIO RECEIVER DRIVER
M:	Hans Verkuil <hverkuil@xs4all.nl>
L:	linux-media@vger.kernel.org
T:	git git://linuxtv.org/media_tree.git
W:	http://linuxtv.org
S:	Maintained
F:	drivers/media/radio/radio-aimslab*

AIO
M:	Benjamin LaHaise <bcrl@kvack.org>
L:	linux-aio@kvack.org
S:	Supported
F:	fs/aio.c
F:	include/linux/*aio*.h

AIRSPY MEDIA DRIVER
M:	Antti Palosaari <crope@iki.fi>
L:	linux-media@vger.kernel.org
W:	http://linuxtv.org/
W:	http://palosaari.fi/linux/
Q:	http://patchwork.linuxtv.org/project/linux-media/list/
T:	git git://linuxtv.org/anttip/media_tree.git
S:	Maintained
F:	drivers/media/usb/airspy/

ALCATEL SPEEDTOUCH USB DRIVER
M:	Duncan Sands <duncan.sands@free.fr>
L:	linux-usb@vger.kernel.org
W:	http://www.linux-usb.org/SpeedTouch/
S:	Maintained
F:	drivers/usb/atm/speedtch.c
F:	drivers/usb/atm/usbatm.c

ALCHEMY AU1XX0 MMC DRIVER
M:	Manuel Lauss <manuel.lauss@gmail.com>
S:	Maintained
F:	drivers/mmc/host/au1xmmc.c

ALI1563 I2C DRIVER
M:	Rudolf Marek <r.marek@assembler.cz>
L:	linux-i2c@vger.kernel.org
S:	Maintained
F:	Documentation/i2c/busses/i2c-ali1563
F:	drivers/i2c/busses/i2c-ali1563.c

ALPHA PORT
M:	Richard Henderson <rth@twiddle.net>
M:	Ivan Kokshaysky <ink@jurassic.park.msu.ru>
M:	Matt Turner <mattst88@gmail.com>
S:	Odd Fixes
L:	linux-alpha@vger.kernel.org
F:	arch/alpha/

ALTERA TRIPLE SPEED ETHERNET DRIVER
M:	Vince Bridgers <vbridgers2013@gmail.com>
L:	netdev@vger.kernel.org
L:	nios2-dev@lists.rocketboards.org (moderated for non-subscribers)
S:	Maintained
F:	drivers/net/ethernet/altera/

ALTERA UART/JTAG UART SERIAL DRIVERS
M:	Tobias Klauser <tklauser@distanz.ch>
L:	linux-serial@vger.kernel.org
L:	nios2-dev@lists.rocketboards.org (moderated for non-subscribers)
S:	Maintained
F:	drivers/tty/serial/altera_uart.c
F:	drivers/tty/serial/altera_jtaguart.c
F:	include/linux/altera_uart.h
F:	include/linux/altera_jtaguart.h

AMD CRYPTOGRAPHIC COPROCESSOR (CCP) DRIVER
M:	Tom Lendacky <thomas.lendacky@amd.com>
L:	linux-crypto@vger.kernel.org
S:	Supported
F:	drivers/crypto/ccp/
F:	include/linux/ccp.h

AMD FAM15H PROCESSOR POWER MONITORING DRIVER
M:	Andreas Herrmann <herrmann.der.user@googlemail.com>
L:	lm-sensors@lm-sensors.org
S:	Maintained
F:	Documentation/hwmon/fam15h_power
F:	drivers/hwmon/fam15h_power.c

AMD GEODE CS5536 USB DEVICE CONTROLLER DRIVER
M:	Thomas Dahlmann <dahlmann.thomas@arcor.de>
L:	linux-geode@lists.infradead.org (moderated for non-subscribers)
S:	Supported
F:	drivers/usb/gadget/udc/amd5536udc.*

AMD GEODE PROCESSOR/CHIPSET SUPPORT
P:	Andres Salomon <dilinger@queued.net>
L:	linux-geode@lists.infradead.org (moderated for non-subscribers)
W:	http://www.amd.com/us-en/ConnectivitySolutions/TechnicalResources/0,,50_2334_2452_11363,00.html
S:	Supported
F:	drivers/char/hw_random/geode-rng.c
F:	drivers/crypto/geode*
F:	drivers/video/geode/
F:	arch/x86/include/asm/geode.h

AMD IOMMU (AMD-VI)
M:	Joerg Roedel <joro@8bytes.org>
L:	iommu@lists.linux-foundation.org
T:	git git://git.kernel.org/pub/scm/linux/kernel/git/joro/iommu.git
S:	Maintained
F:	drivers/iommu/amd_iommu*.[ch]
F:	include/linux/amd-iommu.h

AMD MICROCODE UPDATE SUPPORT
M:	Andreas Herrmann <herrmann.der.user@googlemail.com>
L:	amd64-microcode@amd64.org
S:	Maintained
F:	arch/x86/kernel/cpu/microcode/amd*

AMD XGBE DRIVER
M:	Tom Lendacky <thomas.lendacky@amd.com>
L:	netdev@vger.kernel.org
S:	Supported
F:	drivers/net/ethernet/amd/xgbe/
F:	drivers/net/phy/amd-xgbe-phy.c

AMD XGBE DRIVER
M:	Tom Lendacky <thomas.lendacky@amd.com>
L:	netdev@vger.kernel.org
S:	Supported
F:	drivers/net/ethernet/amd/xgbe/
F:	drivers/net/phy/amd-xgbe-phy.c

AMS (Apple Motion Sensor) DRIVER
M:	Michael Hanselmann <linux-kernel@hansmi.ch>
S:	Supported
F:	drivers/macintosh/ams/

AMSO1100 RNIC DRIVER
M:	Tom Tucker <tom@opengridcomputing.com>
M:	Steve Wise <swise@opengridcomputing.com>
L:	linux-rdma@vger.kernel.org
S:	Maintained
F:	drivers/infiniband/hw/amso1100/

ANALOG DEVICES INC AD9389B DRIVER
M:	Hans Verkuil <hans.verkuil@cisco.com>
L:	linux-media@vger.kernel.org
S:	Maintained
F:	drivers/media/i2c/ad9389b*

ANALOG DEVICES INC ADV7511 DRIVER
M:	Hans Verkuil <hans.verkuil@cisco.com>
L:	linux-media@vger.kernel.org
S:	Maintained
F:	drivers/media/i2c/adv7511*

ANALOG DEVICES INC ADV7604 DRIVER
M:	Hans Verkuil <hans.verkuil@cisco.com>
L:	linux-media@vger.kernel.org
S:	Maintained
F:	drivers/media/i2c/adv7604*

ANALOG DEVICES INC ADV7842 DRIVER
M:	Hans Verkuil <hans.verkuil@cisco.com>
L:	linux-media@vger.kernel.org
S:	Maintained
F:	drivers/media/i2c/adv7842*

ANALOG DEVICES INC ASOC CODEC DRIVERS
M:	Lars-Peter Clausen <lars@metafoo.de>
L:	alsa-devel@alsa-project.org (moderated for non-subscribers)
W:	http://wiki.analog.com/
W:	http://ez.analog.com/community/linux-device-drivers
S:	Supported
F:	sound/soc/codecs/adau*
F:	sound/soc/codecs/adav*
F:	sound/soc/codecs/ad1*
F:	sound/soc/codecs/ad7*
F:	sound/soc/codecs/ssm*
F:	sound/soc/codecs/sigmadsp.*

ANALOG DEVICES INC ASOC DRIVERS
L:	adi-buildroot-devel@lists.sourceforge.net (moderated for non-subscribers)
L:	alsa-devel@alsa-project.org (moderated for non-subscribers)
W:	http://blackfin.uclinux.org/
S:	Supported
F:	sound/soc/blackfin/*

AOA (Apple Onboard Audio) ALSA DRIVER
M:	Johannes Berg <johannes@sipsolutions.net>
L:	linuxppc-dev@lists.ozlabs.org
L:	alsa-devel@alsa-project.org (moderated for non-subscribers)
S:	Maintained
F:	sound/aoa/

APM DRIVER
M:	Jiri Kosina <jkosina@suse.cz>
S:	Odd fixes
F:	arch/x86/kernel/apm_32.c
F:	include/linux/apm_bios.h
F:	include/uapi/linux/apm_bios.h
F:	drivers/char/apm-emulation.c

APPLE BCM5974 MULTITOUCH DRIVER
M:	Henrik Rydberg <rydberg@euromail.se>
L:	linux-input@vger.kernel.org
S:	Maintained
F:	drivers/input/mouse/bcm5974.c

APPLE SMC DRIVER
M:	Henrik Rydberg <rydberg@euromail.se>
L:	lm-sensors@lm-sensors.org
S:	Maintained
F:	drivers/hwmon/applesmc.c

APPLETALK NETWORK LAYER
M:	Arnaldo Carvalho de Melo <acme@ghostprotocols.net>
S:	Maintained
F:	drivers/net/appletalk/
F:	net/appletalk/

APTINA CAMERA SENSOR PLL
M:	Laurent Pinchart <Laurent.pinchart@ideasonboard.com>
L:	linux-media@vger.kernel.org
S:	Maintained
F:	drivers/media/i2c/aptina-pll.*

ARASAN COMPACT FLASH PATA CONTROLLER
M:	Viresh Kumar <viresh.linux@gmail.com>
L:	linux-ide@vger.kernel.org
S:	Maintained
F:	include/linux/pata_arasan_cf_data.h
F:	drivers/ata/pata_arasan_cf.c

ARC FRAMEBUFFER DRIVER
M:	Jaya Kumar <jayalk@intworks.biz>
S:	Maintained
F:	drivers/video/arcfb.c
F:	drivers/video/fb_defio.c

ARM MFM AND FLOPPY DRIVERS
M:	Ian Molton <spyro@f2s.com>
S:	Maintained
F:	arch/arm/lib/floppydma.S
F:	arch/arm/include/asm/floppy.h

ARM PMU PROFILING AND DEBUGGING
M:	Will Deacon <will.deacon@arm.com>
S:	Maintained
F:	arch/arm/kernel/perf_event*
F:	arch/arm/oprofile/common.c
F:	arch/arm/include/asm/pmu.h
F:	arch/arm/kernel/hw_breakpoint.c
F:	arch/arm/include/asm/hw_breakpoint.h

ARM PORT
M:	Russell King <linux@arm.linux.org.uk>
L:	linux-arm-kernel@lists.infradead.org (moderated for non-subscribers)
W:	http://www.arm.linux.org.uk/
S:	Maintained
F:	arch/arm/

ARM SUB-ARCHITECTURES
L:	linux-arm-kernel@lists.infradead.org (moderated for non-subscribers)
S:	Maintained
F:	arch/arm/mach-*/
F:	arch/arm/plat-*/
T:	git git://git.kernel.org/pub/scm/linux/kernel/git/arm/arm-soc.git

ARM PRIMECELL AACI PL041 DRIVER
M:	Russell King <linux@arm.linux.org.uk>
S:	Maintained
F:	sound/arm/aaci.*

ARM PRIMECELL CLCD PL110 DRIVER
M:	Russell King <linux@arm.linux.org.uk>
S:	Maintained
F:	drivers/video/amba-clcd.*

ARM PRIMECELL KMI PL050 DRIVER
M:	Russell King <linux@arm.linux.org.uk>
S:	Maintained
F:	drivers/input/serio/ambakmi.*
F:	include/linux/amba/kmi.h

ARM PRIMECELL MMCI PL180/1 DRIVER
M:	Russell King <linux@arm.linux.org.uk>
S:	Maintained
F:	drivers/mmc/host/mmci.*
F:	include/linux/amba/mmci.h

ARM PRIMECELL UART PL010 AND PL011 DRIVERS
M:	Russell King <linux@arm.linux.org.uk>
S:	Maintained
F:	drivers/tty/serial/amba-pl01*.c
F:	include/linux/amba/serial.h

ARM PRIMECELL BUS SUPPORT
M:	Russell King <linux@arm.linux.org.uk>
S:	Maintained
F:	drivers/amba/
F:	include/linux/amba/bus.h

ARM/ADS SPHERE MACHINE SUPPORT
M:	Lennert Buytenhek <kernel@wantstofly.org>
L:	linux-arm-kernel@lists.infradead.org (moderated for non-subscribers)
S:	Maintained

ARM/AFEB9260 MACHINE SUPPORT
M:	Sergey Lapin <slapin@ossfans.org>
L:	linux-arm-kernel@lists.infradead.org (moderated for non-subscribers)
S:	Maintained

ARM/AJECO 1ARM MACHINE SUPPORT
M:	Lennert Buytenhek <kernel@wantstofly.org>
L:	linux-arm-kernel@lists.infradead.org (moderated for non-subscribers)
S:	Maintained

ARM/Allwinner A1X SoC support
M:	Maxime Ripard <maxime.ripard@free-electrons.com>
L:	linux-arm-kernel@lists.infradead.org (moderated for non-subscribers)
S:	Maintained
N:	sun[x4567]i

ARM/Allwinner SoC Clock Support
M:	Emilio López <emilio@elopez.com.ar>
S:	Maintained
F:	drivers/clk/sunxi/

ARM/ATMEL AT91RM9200 AND AT91SAM ARM ARCHITECTURES
M:	Andrew Victor <linux@maxim.org.za>
M:	Nicolas Ferre <nicolas.ferre@atmel.com>
M:	Jean-Christophe Plagniol-Villard <plagnioj@jcrosoft.com>
L:	linux-arm-kernel@lists.infradead.org (moderated for non-subscribers)
W:	http://maxim.org.za/at91_26.html
W:	http://www.linux4sam.org
S:	Supported
F:	arch/arm/mach-at91/
F:	arch/arm/boot/dts/at91*.dts
F:	arch/arm/boot/dts/at91*.dtsi
F:	arch/arm/boot/dts/sama*.dts
F:	arch/arm/boot/dts/sama*.dtsi

ARM/ATMEL AT91 Clock Support
M:	Boris Brezillon <boris.brezillon@free-electrons.com>
S:	Maintained
F:	drivers/clk/at91

ARM/CALXEDA HIGHBANK ARCHITECTURE
M:	Rob Herring <robh@kernel.org>
L:	linux-arm-kernel@lists.infradead.org (moderated for non-subscribers)
S:	Maintained
F:	arch/arm/mach-highbank/

ARM/CAVIUM NETWORKS CNS3XXX MACHINE SUPPORT
M:	Anton Vorontsov <anton@enomsg.org>
S:	Maintained
F:	arch/arm/mach-cns3xxx/
T:	git git://git.infradead.org/users/cbou/linux-cns3xxx.git

ARM/CIRRUS LOGIC CLPS711X ARM ARCHITECTURE
M:	Alexander Shiyan <shc_work@mail.ru>
L:	linux-arm-kernel@lists.infradead.org (moderated for non-subscribers)
S:	Odd Fixes
N:	clps711x

ARM/CIRRUS LOGIC EP93XX ARM ARCHITECTURE
M:	Hartley Sweeten <hsweeten@visionengravers.com>
M:	Ryan Mallon <rmallon@gmail.com>
L:	linux-arm-kernel@lists.infradead.org (moderated for non-subscribers)
S:	Maintained
F:	arch/arm/mach-ep93xx/
F:	arch/arm/mach-ep93xx/include/mach/

ARM/CIRRUS LOGIC EDB9315A MACHINE SUPPORT
M:	Lennert Buytenhek <kernel@wantstofly.org>
L:	linux-arm-kernel@lists.infradead.org (moderated for non-subscribers)
S:	Maintained

ARM/CLKDEV SUPPORT
M:	Russell King <linux@arm.linux.org.uk>
L:	linux-arm-kernel@lists.infradead.org (moderated for non-subscribers)
S:	Maintained
F:	arch/arm/include/asm/clkdev.h
F:	drivers/clk/clkdev.c

ARM/COMPULAB CM-X270/EM-X270 and CM-X300 MACHINE SUPPORT
M:	Mike Rapoport <mike@compulab.co.il>
L:	linux-arm-kernel@lists.infradead.org (moderated for non-subscribers)
S:	Maintained

ARM/CONTEC MICRO9 MACHINE SUPPORT
M:	Hubert Feurstein <hubert.feurstein@contec.at>
S:	Maintained
F:	arch/arm/mach-ep93xx/micro9.c

ARM/CORGI MACHINE SUPPORT
M:	Richard Purdie <rpurdie@rpsys.net>
S:	Maintained

ARM/CORTINA SYSTEMS GEMINI ARM ARCHITECTURE
M:	Hans Ulli Kroll <ulli.kroll@googlemail.com>
L:	linux-arm-kernel@lists.infradead.org (moderated for non-subscribers)
T:	git git://git.berlios.de/gemini-board
S:	Maintained
F:	arch/arm/mach-gemini/

ARM/CSR SIRFPRIMA2 MACHINE SUPPORT
M:	Barry Song <baohua@kernel.org>
L:	linux-arm-kernel@lists.infradead.org (moderated for non-subscribers)
T:	git git://git.kernel.org/pub/scm/linux/kernel/git/baohua/linux.git
S:	Maintained
F:	arch/arm/mach-prima2/
F:	drivers/clk/sirf/
F:	drivers/clocksource/timer-prima2.c
F:	drivers/clocksource/timer-marco.c
N:	[^a-z]sirf

ARM/EBSA110 MACHINE SUPPORT
M:	Russell King <linux@arm.linux.org.uk>
L:	linux-arm-kernel@lists.infradead.org (moderated for non-subscribers)
W:	http://www.arm.linux.org.uk/
S:	Maintained
F:	arch/arm/mach-ebsa110/
F:	drivers/net/ethernet/amd/am79c961a.*

ARM/ENERGY MICRO (SILICON LABS) EFM32 SUPPORT
M:	Uwe Kleine-König <kernel@pengutronix.de>
L:	linux-arm-kernel@lists.infradead.org (moderated for non-subscribers)
S:	Maintained
N:	efm32

ARM/EZX SMARTPHONES (A780, A910, A1200, E680, ROKR E2 and ROKR E6)
M:	Daniel Ribeiro <drwyrm@gmail.com>
M:	Stefan Schmidt <stefan@openezx.org>
M:	Harald Welte <laforge@openezx.org>
L:	openezx-devel@lists.openezx.org (moderated for non-subscribers)
W:	http://www.openezx.org/
S:	Maintained
T:	topgit git://git.openezx.org/openezx.git
F:	arch/arm/mach-pxa/ezx.c

ARM/FARADAY FA526 PORT
M:	Hans Ulli Kroll <ulli.kroll@googlemail.com>
L:	linux-arm-kernel@lists.infradead.org (moderated for non-subscribers)
S:	Maintained
T:	git git://git.berlios.de/gemini-board
F:	arch/arm/mm/*-fa*

ARM/FOOTBRIDGE ARCHITECTURE
M:	Russell King <linux@arm.linux.org.uk>
L:	linux-arm-kernel@lists.infradead.org (moderated for non-subscribers)
W:	http://www.arm.linux.org.uk/
S:	Maintained
F:	arch/arm/include/asm/hardware/dec21285.h
F:	arch/arm/mach-footbridge/

ARM/FREESCALE IMX / MXC ARM ARCHITECTURE
M:	Shawn Guo <shawn.guo@freescale.com>
M:	Sascha Hauer <kernel@pengutronix.de>
L:	linux-arm-kernel@lists.infradead.org (moderated for non-subscribers)
S:	Maintained
T:	git git://git.kernel.org/pub/scm/linux/kernel/git/shawnguo/linux.git
F:	arch/arm/mach-imx/
F:	arch/arm/mach-mxs/
F:	arch/arm/boot/dts/imx*
F:	arch/arm/configs/imx*_defconfig

ARM/GLOMATION GESBC9312SX MACHINE SUPPORT
M:	Lennert Buytenhek <kernel@wantstofly.org>
L:	linux-arm-kernel@lists.infradead.org (moderated for non-subscribers)
S:	Maintained

ARM/GUMSTIX MACHINE SUPPORT
M:	Steve Sakoman <sakoman@gmail.com>
L:	linux-arm-kernel@lists.infradead.org (moderated for non-subscribers)
S:	Maintained

ARM/H4700 (HP IPAQ HX4700) MACHINE SUPPORT
M:	Philipp Zabel <philipp.zabel@gmail.com>
M:	Paul Parsons <lost.distance@yahoo.com>
L:	linux-arm-kernel@lists.infradead.org (moderated for non-subscribers)
S:	Maintained
F:	arch/arm/mach-pxa/hx4700.c
F:	arch/arm/mach-pxa/include/mach/hx4700.h
F:	sound/soc/pxa/hx4700.c

ARM/HISILICON SOC SUPPORT
M:	Wei Xu <xuwei5@hisilicon.com>
L:	linux-arm-kernel@lists.infradead.org (moderated for non-subscribers)
W:	http://www.hisilicon.com
S:	Supported
T:	git git://github.com/hisilicon/linux-hisi.git
F:	arch/arm/mach-hisi/

ARM/HP JORNADA 7XX MACHINE SUPPORT
M:	Kristoffer Ericson <kristoffer.ericson@gmail.com>
W:	www.jlime.com
S:	Maintained
T:	git git://git.kernel.org/pub/scm/linux/kernel/git/kristoffer/linux-hpc.git
F:	arch/arm/mach-sa1100/jornada720.c
F:	arch/arm/mach-sa1100/include/mach/jornada720.h

ARM/IGEP MACHINE SUPPORT
M:	Enric Balletbo i Serra <eballetbo@gmail.com>
M:	Javier Martinez Canillas <javier@dowhile0.org>
L:	linux-omap@vger.kernel.org
L:	linux-arm-kernel@lists.infradead.org (moderated for non-subscribers)
S:	Maintained
F:	arch/arm/boot/dts/omap3-igep*

ARM/INCOME PXA270 SUPPORT
M:	Marek Vasut <marek.vasut@gmail.com>
L:	linux-arm-kernel@lists.infradead.org (moderated for non-subscribers)
S:	Maintained
F:	arch/arm/mach-pxa/colibri-pxa270-income.c

ARM/INTEL IOP32X ARM ARCHITECTURE
M:	Lennert Buytenhek <kernel@wantstofly.org>
M:	Dan Williams <dan.j.williams@intel.com>
L:	linux-arm-kernel@lists.infradead.org (moderated for non-subscribers)
S:	Maintained

ARM/INTEL IOP33X ARM ARCHITECTURE
M:	Dan Williams <dan.j.williams@intel.com>
L:	linux-arm-kernel@lists.infradead.org (moderated for non-subscribers)
S:	Maintained

ARM/INTEL IOP13XX ARM ARCHITECTURE
M:	Lennert Buytenhek <kernel@wantstofly.org>
M:	Dan Williams <dan.j.williams@intel.com>
L:	linux-arm-kernel@lists.infradead.org (moderated for non-subscribers)
S:	Maintained

ARM/INTEL IQ81342EX MACHINE SUPPORT
M:	Lennert Buytenhek <kernel@wantstofly.org>
M:	Dan Williams <dan.j.williams@intel.com>
L:	linux-arm-kernel@lists.infradead.org (moderated for non-subscribers)
S:	Maintained

ARM/INTEL IXDP2850 MACHINE SUPPORT
M:	Lennert Buytenhek <kernel@wantstofly.org>
L:	linux-arm-kernel@lists.infradead.org (moderated for non-subscribers)
S:	Maintained

ARM/INTEL IXP4XX ARM ARCHITECTURE
M:	Imre Kaloz <kaloz@openwrt.org>
M:	Krzysztof Halasa <khc@pm.waw.pl>
L:	linux-arm-kernel@lists.infradead.org (moderated for non-subscribers)
S:	Maintained
F:	arch/arm/mach-ixp4xx/

ARM/INTEL RESEARCH IMOTE/STARGATE 2 MACHINE SUPPORT
M:	Jonathan Cameron <jic23@cam.ac.uk>
L:	linux-arm-kernel@lists.infradead.org (moderated for non-subscribers)
S:	Maintained
F:	arch/arm/mach-pxa/stargate2.c
F:	drivers/pcmcia/pxa2xx_stargate2.c

ARM/INTEL XSC3 (MANZANO) ARM CORE
M:	Lennert Buytenhek <kernel@wantstofly.org>
M:	Dan Williams <dan.j.williams@intel.com>
L:	linux-arm-kernel@lists.infradead.org (moderated for non-subscribers)
S:	Maintained

ARM/IP FABRICS DOUBLE ESPRESSO MACHINE SUPPORT
M:	Lennert Buytenhek <kernel@wantstofly.org>
L:	linux-arm-kernel@lists.infradead.org (moderated for non-subscribers)
S:	Maintained

ARM/TEXAS INSTRUMENT KEYSTONE ARCHITECTURE
M:	Santosh Shilimkar <santosh.shilimkar@ti.com>
L:	linux-arm-kernel@lists.infradead.org (moderated for non-subscribers)
S:	Maintained
F:	arch/arm/mach-keystone/
T:	git git://git.kernel.org/pub/scm/linux/kernel/git/ssantosh/linux-keystone.git

ARM/TEXAS INSTRUMENT KEYSTONE CLOCK FRAMEWORK
M:	Santosh Shilimkar <santosh.shilimkar@ti.com>
L:	linux-kernel@vger.kernel.org
S:	Maintained
F:	drivers/clk/keystone/

ARM/TEXAS INSTRUMENT KEYSTONE ClOCKSOURCE
M:	Santosh Shilimkar <santosh.shilimkar@ti.com>
L:	linux-arm-kernel@lists.infradead.org (moderated for non-subscribers)
L:	linux-kernel@vger.kernel.org
S:	Maintained
F:	drivers/clocksource/timer-keystone.c

ARM/TEXAS INSTRUMENT KEYSTONE RESET DRIVER
M:	Santosh Shilimkar <santosh.shilimkar@ti.com>
L:	linux-kernel@vger.kernel.org
S:	Maintained
F:	drivers/power/reset/keystone-reset.c

ARM/TEXAS INSTRUMENT AEMIF/EMIF DRIVERS
M:	Santosh Shilimkar <santosh.shilimkar@ti.com>
L:	linux-kernel@vger.kernel.org
S:	Maintained
F:	drivers/memory/*emif*

ARM/LOGICPD PXA270 MACHINE SUPPORT
M:	Lennert Buytenhek <kernel@wantstofly.org>
L:	linux-arm-kernel@lists.infradead.org (moderated for non-subscribers)
S:	Maintained

ARM/MAGICIAN MACHINE SUPPORT
M:	Philipp Zabel <philipp.zabel@gmail.com>
S:	Maintained

ARM/Marvell Armada 370 and Armada XP SOC support
M:	Jason Cooper <jason@lakedaemon.net>
M:	Andrew Lunn <andrew@lunn.ch>
M:	Gregory Clement <gregory.clement@free-electrons.com>
M:	Sebastian Hesselbarth <sebastian.hesselbarth@gmail.com>
L:	linux-arm-kernel@lists.infradead.org (moderated for non-subscribers)
S:	Maintained
F:	arch/arm/mach-mvebu/

ARM/Marvell Berlin SoC support
M:	Sebastian Hesselbarth <sebastian.hesselbarth@gmail.com>
L:	linux-arm-kernel@lists.infradead.org (moderated for non-subscribers)
S:	Maintained
F:	arch/arm/mach-berlin/

ARM/Marvell Dove/MV78xx0/Orion SOC support
M:	Jason Cooper <jason@lakedaemon.net>
M:	Andrew Lunn <andrew@lunn.ch>
M:	Sebastian Hesselbarth <sebastian.hesselbarth@gmail.com>
L:	linux-arm-kernel@lists.infradead.org (moderated for non-subscribers)
S:	Maintained
F:	arch/arm/mach-dove/
F:	arch/arm/mach-mv78xx0/
F:	arch/arm/mach-orion5x/
F:	arch/arm/plat-orion/

ARM/Orion SoC/Technologic Systems TS-78xx platform support
M:	Alexander Clouter <alex@digriz.org.uk>
L:	linux-arm-kernel@lists.infradead.org (moderated for non-subscribers)
W:	http://www.digriz.org.uk/ts78xx/kernel
S:	Maintained
F:	arch/arm/mach-orion5x/ts78xx-*

ARM/MICREL KS8695 ARCHITECTURE
M:	Greg Ungerer <gerg@uclinux.org>
L:	linux-arm-kernel@lists.infradead.org (moderated for non-subscribers)
F:	arch/arm/mach-ks8695/
S:	Odd Fixes

ARM/MIOA701 MACHINE SUPPORT
M:	Robert Jarzmik <robert.jarzmik@free.fr>
L:	linux-arm-kernel@lists.infradead.org (moderated for non-subscribers)
F:	arch/arm/mach-pxa/mioa701.c
S:	Maintained

ARM/NEC MOBILEPRO 900/c MACHINE SUPPORT
M:	Michael Petchkovsky <mkpetch@internode.on.net>
S:	Maintained

ARM/NOMADIK ARCHITECTURE
M:	Alessandro Rubini <rubini@unipv.it>
M:	Linus Walleij <linus.walleij@linaro.org>
L:	linux-arm-kernel@lists.infradead.org (moderated for non-subscribers)
S:	Maintained
F:	arch/arm/mach-nomadik/
F:	drivers/pinctrl/nomadik/
F:	drivers/i2c/busses/i2c-nomadik.c
T:	git git://git.kernel.org/pub/scm/linux/kernel/git/linusw/linux-nomadik.git

ARM/OPENMOKO NEO FREERUNNER (GTA02) MACHINE SUPPORT
M:	Nelson Castillo <arhuaco@freaks-unidos.net>
L:	openmoko-kernel@lists.openmoko.org (subscribers-only)
W:	http://wiki.openmoko.org/wiki/Neo_FreeRunner
S:	Supported

ARM/QUALCOMM MSM MACHINE SUPPORT
M:	David Brown <davidb@codeaurora.org>
M:	Daniel Walker <dwalker@fifo99.com>
M:	Bryan Huntsman <bryanh@codeaurora.org>
L:	linux-arm-msm@vger.kernel.org
F:	arch/arm/mach-msm/
F:	drivers/video/msm/
F:	drivers/mmc/host/msm_sdcc.c
F:	drivers/mmc/host/msm_sdcc.h
F:	drivers/tty/serial/msm_serial.h
F:	drivers/tty/serial/msm_serial.c
F:	drivers/*/pm8???-*
F:	drivers/mfd/ssbi.c
T:	git git://git.kernel.org/pub/scm/linux/kernel/git/davidb/linux-msm.git
S:	Maintained

ARM/TOSA MACHINE SUPPORT
M:	Dmitry Eremin-Solenikov <dbaryshkov@gmail.com>
M:	Dirk Opfer <dirk@opfer-online.de>
S:	Maintained

ARM/PALMTX,PALMT5,PALMLD,PALMTE2,PALMTC SUPPORT
M:	Marek Vasut <marek.vasut@gmail.com>
L:	linux-arm-kernel@lists.infradead.org
W:	http://hackndev.com
S:	Maintained
F:	arch/arm/mach-pxa/include/mach/palmtx.h
F:	arch/arm/mach-pxa/palmtx.c
F:	arch/arm/mach-pxa/include/mach/palmt5.h
F:	arch/arm/mach-pxa/palmt5.c
F:	arch/arm/mach-pxa/include/mach/palmld.h
F:	arch/arm/mach-pxa/palmld.c
F:	arch/arm/mach-pxa/include/mach/palmte2.h
F:	arch/arm/mach-pxa/palmte2.c
F:	arch/arm/mach-pxa/include/mach/palmtc.h
F:	arch/arm/mach-pxa/palmtc.c

ARM/PALM TREO SUPPORT
M:	Tomas Cech <sleep_walker@suse.cz>
L:	linux-arm-kernel@lists.infradead.org
W:	http://hackndev.com
S:	Maintained
F:	arch/arm/mach-pxa/include/mach/palmtreo.h
F:	arch/arm/mach-pxa/palmtreo.c

ARM/PALMZ72 SUPPORT
M:	Sergey Lapin <slapin@ossfans.org>
L:	linux-arm-kernel@lists.infradead.org
W:	http://hackndev.com
S:	Maintained
F:	arch/arm/mach-pxa/include/mach/palmz72.h
F:	arch/arm/mach-pxa/palmz72.c

ARM/PLEB SUPPORT
M:	Peter Chubb <pleb@gelato.unsw.edu.au>
W:	http://www.disy.cse.unsw.edu.au/Hardware/PLEB
S:	Maintained

ARM/PT DIGITAL BOARD PORT
M:	Stefan Eletzhofer <stefan.eletzhofer@eletztrick.de>
L:	linux-arm-kernel@lists.infradead.org (moderated for non-subscribers)
W:	http://www.arm.linux.org.uk/
S:	Maintained

ARM/QUALCOMM SUPPORT
M:	Kumar Gala <galak@codeaurora.org>
M:	David Brown <davidb@codeaurora.org>
L:	linux-arm-msm@vger.kernel.org
S:	Maintained
F:	arch/arm/mach-qcom/
T:	git git://git.kernel.org/pub/scm/linux/kernel/git/galak/linux-qcom.git

ARM/RADISYS ENP2611 MACHINE SUPPORT
M:	Lennert Buytenhek <kernel@wantstofly.org>
L:	linux-arm-kernel@lists.infradead.org (moderated for non-subscribers)
S:	Maintained

ARM/RISCPC ARCHITECTURE
M:	Russell King <linux@arm.linux.org.uk>
L:	linux-arm-kernel@lists.infradead.org (moderated for non-subscribers)
W:	http://www.arm.linux.org.uk/
S:	Maintained
F:	arch/arm/include/asm/hardware/entry-macro-iomd.S
F:	arch/arm/include/asm/hardware/ioc.h
F:	arch/arm/include/asm/hardware/iomd.h
F:	arch/arm/include/asm/hardware/memc.h
F:	arch/arm/mach-rpc/
F:	drivers/net/ethernet/8390/etherh.c
F:	drivers/net/ethernet/i825xx/ether1*
F:	drivers/net/ethernet/seeq/ether3*
F:	drivers/scsi/arm/

ARM/Rockchip SoC support
M:	Heiko Stuebner <heiko@sntech.de>
L:	linux-arm-kernel@lists.infradead.org (moderated for non-subscribers)
S:	Maintained
F:	arch/arm/mach-rockchip/
F:	drivers/*/*rockchip*

ARM/SAMSUNG ARM ARCHITECTURES
M:	Ben Dooks <ben-linux@fluff.org>
M:	Kukjin Kim <kgene.kim@samsung.com>
L:	linux-arm-kernel@lists.infradead.org (moderated for non-subscribers)
L:	linux-samsung-soc@vger.kernel.org (moderated for non-subscribers)
W:	http://www.fluff.org/ben/linux/
S:	Maintained
F:	arch/arm/boot/dts/s3c*
F:	arch/arm/boot/dts/exynos*
F:	arch/arm/plat-samsung/
F:	arch/arm/mach-s3c24*/
F:	arch/arm/mach-s3c64xx/
F:	drivers/*/*s3c2410*
F:	drivers/*/*/*s3c2410*
F:	drivers/spi/spi-s3c*
F:	sound/soc/samsung/*

ARM/S5P EXYNOS ARM ARCHITECTURES
M:	Kukjin Kim <kgene.kim@samsung.com>
L:	linux-arm-kernel@lists.infradead.org (moderated for non-subscribers)
L:	linux-samsung-soc@vger.kernel.org (moderated for non-subscribers)
S:	Maintained
F:	arch/arm/mach-s5p*/
F:	arch/arm/mach-exynos*/
N:	exynos

ARM/SAMSUNG MOBILE MACHINE SUPPORT
M:	Kyungmin Park <kyungmin.park@samsung.com>
L:	linux-arm-kernel@lists.infradead.org (moderated for non-subscribers)
S:	Maintained
F:	arch/arm/mach-s5pv210/mach-aquila.c
F:	arch/arm/mach-s5pv210/mach-goni.c

ARM/SAMSUNG S5P SERIES 2D GRAPHICS ACCELERATION (G2D) SUPPORT
M:	Kyungmin Park <kyungmin.park@samsung.com>
M:	Kamil Debski <k.debski@samsung.com>
L:	linux-arm-kernel@lists.infradead.org
L:	linux-media@vger.kernel.org
S:	Maintained
F:	drivers/media/platform/s5p-g2d/

ARM/SAMSUNG S5P SERIES Multi Format Codec (MFC) SUPPORT
M:	Kyungmin Park <kyungmin.park@samsung.com>
M:	Kamil Debski <k.debski@samsung.com>
M:	Jeongtae Park <jtp.park@samsung.com>
L:	linux-arm-kernel@lists.infradead.org
L:	linux-media@vger.kernel.org
S:	Maintained
F:	arch/arm/plat-samsung/s5p-dev-mfc.c
F:	drivers/media/platform/s5p-mfc/

ARM/SAMSUNG S5P SERIES TV SUBSYSTEM SUPPORT
M:	Kyungmin Park <kyungmin.park@samsung.com>
M:	Tomasz Stanislawski <t.stanislaws@samsung.com>
L:	linux-arm-kernel@lists.infradead.org
L:	linux-media@vger.kernel.org
S:	Maintained
F:	drivers/media/platform/s5p-tv/

ARM/SHMOBILE ARM ARCHITECTURE
M:	Simon Horman <horms@verge.net.au>
M:	Magnus Damm <magnus.damm@gmail.com>
L:	linux-sh@vger.kernel.org
W:	http://oss.renesas.com
Q:	http://patchwork.kernel.org/project/linux-sh/list/
T:	git git://git.kernel.org/pub/scm/linux/kernel/git/horms/renesas.git next
S:	Supported
F:	arch/arm/boot/dts/emev2*
F:	arch/arm/boot/dts/r7s*
F:	arch/arm/boot/dts/r8a*
F:	arch/arm/boot/dts/sh*
F:	arch/arm/configs/ape6evm_defconfig
F:	arch/arm/configs/armadillo800eva_defconfig
F:	arch/arm/configs/bockw_defconfig
F:	arch/arm/configs/genmai_defconfig
F:	arch/arm/configs/koelsch_defconfig
F:	arch/arm/configs/kzm9g_defconfig
F:	arch/arm/configs/lager_defconfig
F:	arch/arm/configs/mackerel_defconfig
F:	arch/arm/configs/marzen_defconfig
F:	arch/arm/configs/shmobile_defconfig
F:	arch/arm/mach-shmobile/
F:	drivers/sh/

ARM/SOCFPGA ARCHITECTURE
M:	Dinh Nguyen <dinguyen@altera.com>
S:	Maintained
F:	arch/arm/mach-socfpga/

ARM/SOCFPGA CLOCK FRAMEWORK SUPPORT
M:	Dinh Nguyen <dinguyen@altera.com>
S:	Maintained
F:	drivers/clk/socfpga/

ARM/STI ARCHITECTURE
M:	Srinivas Kandagatla <srinivas.kandagatla@gmail.com>
M:	Maxime Coquelin <maxime.coquelin@st.com>
M:	Patrice Chotard <patrice.chotard@st.com>
L:	linux-arm-kernel@lists.infradead.org (moderated for non-subscribers)
L:	kernel@stlinux.com
W:	http://www.stlinux.com
S:	Maintained
F:	arch/arm/mach-sti/
F:	arch/arm/boot/dts/sti*
F:	drivers/clocksource/arm_global_timer.c
F:	drivers/reset/sti/
F:	drivers/pinctrl/pinctrl-st.c
F:	drivers/media/rc/st_rc.c
F:	drivers/i2c/busses/i2c-st.c
F:	drivers/tty/serial/st-asc.c
F:	drivers/mmc/host/sdhci-st.c

ARM/TECHNOLOGIC SYSTEMS TS7250 MACHINE SUPPORT
M:	Lennert Buytenhek <kernel@wantstofly.org>
L:	linux-arm-kernel@lists.infradead.org (moderated for non-subscribers)
S:	Maintained

ARM/TETON BGA MACHINE SUPPORT
M:	"Mark F. Brown" <mark.brown314@gmail.com>
L:	linux-arm-kernel@lists.infradead.org (moderated for non-subscribers)
S:	Maintained

ARM/THECUS N2100 MACHINE SUPPORT
M:	Lennert Buytenhek <kernel@wantstofly.org>
L:	linux-arm-kernel@lists.infradead.org (moderated for non-subscribers)
S:	Maintained

ARM/NUVOTON W90X900 ARM ARCHITECTURE
M:	Wan ZongShun <mcuos.com@gmail.com>
L:	linux-arm-kernel@lists.infradead.org (moderated for non-subscribers)
W:	http://www.mcuos.com
S:	Maintained
F:	arch/arm/mach-w90x900/
F:	drivers/input/keyboard/w90p910_keypad.c
F:	drivers/input/touchscreen/w90p910_ts.c
F:	drivers/watchdog/nuc900_wdt.c
F:	drivers/net/ethernet/nuvoton/w90p910_ether.c
F:	drivers/mtd/nand/nuc900_nand.c
F:	drivers/rtc/rtc-nuc900.c
F:	drivers/spi/spi-nuc900.c
F:	drivers/usb/host/ehci-w90x900.c
F:	drivers/video/nuc900fb.c

ARM/U300 MACHINE SUPPORT
M:	Linus Walleij <linus.walleij@linaro.org>
L:	linux-arm-kernel@lists.infradead.org (moderated for non-subscribers)
S:	Supported
F:	arch/arm/mach-u300/
F:	drivers/clocksource/timer-u300.c
F:	drivers/i2c/busses/i2c-stu300.c
F:	drivers/rtc/rtc-coh901331.c
F:	drivers/watchdog/coh901327_wdt.c
F:	drivers/dma/coh901318*
F:	drivers/mfd/ab3100*
F:	drivers/rtc/rtc-ab3100.c
F:	drivers/rtc/rtc-coh901331.c
T:	git git://git.kernel.org/pub/scm/linux/kernel/git/linusw/linux-stericsson.git

ARM/Ux500 ARM ARCHITECTURE
M:	Linus Walleij <linus.walleij@linaro.org>
L:	linux-arm-kernel@lists.infradead.org (moderated for non-subscribers)
S:	Maintained
F:	arch/arm/mach-ux500/
F:	drivers/clocksource/clksrc-dbx500-prcmu.c
F:	drivers/dma/ste_dma40*
F:	drivers/hwspinlock/u8500_hsem.c
F:	drivers/mfd/abx500*
F:	drivers/mfd/ab8500*
F:	drivers/mfd/dbx500*
F:	drivers/mfd/db8500*
F:	drivers/pinctrl/nomadik/pinctrl-ab*
F:	drivers/pinctrl/nomadik/pinctrl-nomadik*
F:	drivers/rtc/rtc-ab8500.c
F:	drivers/rtc/rtc-pl031.c
T:	git git://git.kernel.org/pub/scm/linux/kernel/git/linusw/linux-stericsson.git

ARM/Ux500 CLOCK FRAMEWORK SUPPORT
M:	Ulf Hansson <ulf.hansson@linaro.org>
L:	linux-arm-kernel@lists.infradead.org (moderated for non-subscribers)
T:	git git://git.linaro.org/people/ulfh/clk.git
S:	Maintained
F:	drivers/clk/ux500/
F:	include/linux/platform_data/clk-ux500.h

ARM/VFP SUPPORT
M:	Russell King <linux@arm.linux.org.uk>
L:	linux-arm-kernel@lists.infradead.org (moderated for non-subscribers)
W:	http://www.arm.linux.org.uk/
S:	Maintained
F:	arch/arm/vfp/

ARM/VOIPAC PXA270 SUPPORT
M:	Marek Vasut <marek.vasut@gmail.com>
L:	linux-arm-kernel@lists.infradead.org (moderated for non-subscribers)
S:	Maintained
F:	arch/arm/mach-pxa/vpac270.c
F:	arch/arm/mach-pxa/include/mach/vpac270.h

ARM/VT8500 ARM ARCHITECTURE
M:	Tony Prisk <linux@prisktech.co.nz>
L:	linux-arm-kernel@lists.infradead.org (moderated for non-subscribers)
S:	Maintained
F:	arch/arm/mach-vt8500/
F:	drivers/clocksource/vt8500_timer.c
F:	drivers/i2c/busses/i2c-wmt.c
F:	drivers/mmc/host/wmt-sdmmc.c
F:	drivers/pwm/pwm-vt8500.c
F:	drivers/rtc/rtc-vt8500.c
F:	drivers/tty/serial/vt8500_serial.c
F:	drivers/usb/host/ehci-platform.c
F:	drivers/usb/host/uhci-platform.c
F:	drivers/video/vt8500lcdfb.*
F:	drivers/video/wm8505fb*
F:	drivers/video/wmt_ge_rops.*

ARM/ZIPIT Z2 SUPPORT
M:	Marek Vasut <marek.vasut@gmail.com>
L:	linux-arm-kernel@lists.infradead.org (moderated for non-subscribers)
S:	Maintained
F:	arch/arm/mach-pxa/z2.c
F:	arch/arm/mach-pxa/include/mach/z2.h

ARM/ZYNQ ARCHITECTURE
M:	Michal Simek <michal.simek@xilinx.com>
L:	linux-arm-kernel@lists.infradead.org (moderated for non-subscribers)
W:	http://wiki.xilinx.com
T:	git git://git.xilinx.com/linux-xlnx.git
S:	Supported
F:	arch/arm/mach-zynq/
F:	drivers/cpuidle/cpuidle-zynq.c
N:	zynq
N:	xilinx
F:	drivers/clocksource/cadence_ttc_timer.c
F:	drivers/i2c/busses/i2c-cadence.c
F:	drivers/mmc/host/sdhci-of-arasan.c

ARM SMMU DRIVER
M:	Will Deacon <will.deacon@arm.com>
L:	linux-arm-kernel@lists.infradead.org (moderated for non-subscribers)
S:	Maintained
F:	drivers/iommu/arm-smmu.c

ARM64 PORT (AARCH64 ARCHITECTURE)
M:	Catalin Marinas <catalin.marinas@arm.com>
M:	Will Deacon <will.deacon@arm.com>
L:	linux-arm-kernel@lists.infradead.org (moderated for non-subscribers)
S:	Maintained
F:	arch/arm64/
F:	Documentation/arm64/

AS3645A LED FLASH CONTROLLER DRIVER
M:	Laurent Pinchart <laurent.pinchart@ideasonboard.com>
L:	linux-media@vger.kernel.org
T:	git git://linuxtv.org/media_tree.git
S:	Maintained
F:	drivers/media/i2c/as3645a.c
F:	include/media/as3645a.h

ASC7621 HARDWARE MONITOR DRIVER
M:	George Joseph <george.joseph@fairview5.com>
L:	lm-sensors@lm-sensors.org
S:	Maintained
F:	Documentation/hwmon/asc7621
F:	drivers/hwmon/asc7621.c

ASUS NOTEBOOKS AND EEEPC ACPI/WMI EXTRAS DRIVERS
M:	Corentin Chary <corentin.chary@gmail.com>
L:	acpi4asus-user@lists.sourceforge.net
L:	platform-driver-x86@vger.kernel.org
W:	http://acpi4asus.sf.net
S:	Maintained
F:	drivers/platform/x86/asus*.c
F:	drivers/platform/x86/eeepc*.c

ASYNCHRONOUS TRANSFERS/TRANSFORMS (IOAT) API
M:	Dan Williams <dan.j.williams@intel.com>
W:	http://sourceforge.net/projects/xscaleiop
S:	Maintained
F:	Documentation/crypto/async-tx-api.txt
F:	crypto/async_tx/
F:	drivers/dma/
F:	include/linux/dmaengine.h
F:	include/linux/async_tx.h

AT24 EEPROM DRIVER
M:	Wolfram Sang <wsa@the-dreams.de>
L:	linux-i2c@vger.kernel.org
S:	Maintained
F:	drivers/misc/eeprom/at24.c
F:	include/linux/platform_data/at24.h

ATA OVER ETHERNET (AOE) DRIVER
M:	"Ed L. Cashin" <ecashin@coraid.com>
W:	http://support.coraid.com/support/linux
S:	Supported
F:	Documentation/aoe/
F:	drivers/block/aoe/

ATHEROS ATH GENERIC UTILITIES
M:	"Luis R. Rodriguez" <mcgrof@do-not-panic.com>
L:	linux-wireless@vger.kernel.org
S:	Supported
F:	drivers/net/wireless/ath/*

ATHEROS ATH5K WIRELESS DRIVER
M:	Jiri Slaby <jirislaby@gmail.com>
M:	Nick Kossifidis <mickflemm@gmail.com>
M:	"Luis R. Rodriguez" <mcgrof@do-not-panic.com>
L:	linux-wireless@vger.kernel.org
L:	ath5k-devel@lists.ath5k.org
W:	http://wireless.kernel.org/en/users/Drivers/ath5k
S:	Maintained
F:	drivers/net/wireless/ath/ath5k/

ATHEROS ATH6KL WIRELESS DRIVER
M:	Kalle Valo <kvalo@qca.qualcomm.com>
L:	linux-wireless@vger.kernel.org
W:	http://wireless.kernel.org/en/users/Drivers/ath6kl
T:	git git://github.com/kvalo/ath.git
S:	Supported
F:	drivers/net/wireless/ath/ath6kl/

WILOCITY WIL6210 WIRELESS DRIVER
M:	Vladimir Kondratiev <qca_vkondrat@qca.qualcomm.com>
L:	linux-wireless@vger.kernel.org
L:	wil6210@qca.qualcomm.com
S:	Supported
W:	http://wireless.kernel.org/en/users/Drivers/wil6210
F:	drivers/net/wireless/ath/wil6210/

CARL9170 LINUX COMMUNITY WIRELESS DRIVER
M:	Christian Lamparter <chunkeey@googlemail.com>
L:	linux-wireless@vger.kernel.org
W:	http://wireless.kernel.org/en/users/Drivers/carl9170
S:	Maintained
F:	drivers/net/wireless/ath/carl9170/

ATK0110 HWMON DRIVER
M:	Luca Tettamanti <kronos.it@gmail.com>
L:	lm-sensors@lm-sensors.org
S:	Maintained
F:	drivers/hwmon/asus_atk0110.c

ATI_REMOTE2 DRIVER
M:	Ville Syrjala <syrjala@sci.fi>
S:	Maintained
F:	drivers/input/misc/ati_remote2.c

ATLX ETHERNET DRIVERS
M:	Jay Cliburn <jcliburn@gmail.com>
M:	Chris Snook <chris.snook@gmail.com>
L:	netdev@vger.kernel.org
W:	http://sourceforge.net/projects/atl1
W:	http://atl1.sourceforge.net
S:	Maintained
F:	drivers/net/ethernet/atheros/

ATM
M:	Chas Williams <chas@cmf.nrl.navy.mil>
L:	linux-atm-general@lists.sourceforge.net (moderated for non-subscribers)
L:	netdev@vger.kernel.org
W:	http://linux-atm.sourceforge.net
S:	Maintained
F:	drivers/atm/
F:	include/linux/atm*
F:	include/uapi/linux/atm*

ATMEL AT91 / AT32 MCI DRIVER
M:	Ludovic Desroches <ludovic.desroches@atmel.com>
S:	Maintained
F:	drivers/mmc/host/atmel-mci.c
F:	drivers/mmc/host/atmel-mci-regs.h

ATMEL AT91 / AT32 SERIAL DRIVER
M:	Nicolas Ferre <nicolas.ferre@atmel.com>
S:	Supported
F:	drivers/tty/serial/atmel_serial.c

ATMEL DMA DRIVER
M:	Nicolas Ferre <nicolas.ferre@atmel.com>
L:	linux-arm-kernel@lists.infradead.org (moderated for non-subscribers)
S:	Supported
F:	drivers/dma/at_hdmac.c
F:	drivers/dma/at_hdmac_regs.h
F:	include/linux/platform_data/dma-atmel.h

ATMEL I2C DRIVER
M:	Ludovic Desroches <ludovic.desroches@atmel.com>
L:	linux-i2c@vger.kernel.org
S:	Supported
F:	drivers/i2c/busses/i2c-at91.c

ATMEL ISI DRIVER
M:	Josh Wu <josh.wu@atmel.com>
L:	linux-media@vger.kernel.org
S:	Supported
F:	drivers/media/platform/soc_camera/atmel-isi.c
F:	include/media/atmel-isi.h

ATMEL LCDFB DRIVER
M:	Nicolas Ferre <nicolas.ferre@atmel.com>
L:	linux-fbdev@vger.kernel.org
S:	Maintained
F:	drivers/video/atmel_lcdfb.c
F:	include/video/atmel_lcdc.h

ATMEL MACB ETHERNET DRIVER
M:	Nicolas Ferre <nicolas.ferre@atmel.com>
S:	Supported
F:	drivers/net/ethernet/cadence/

ATMEL SPI DRIVER
M:	Nicolas Ferre <nicolas.ferre@atmel.com>
S:	Supported
F:	drivers/spi/spi-atmel.*

ATMEL Timer Counter (TC) AND CLOCKSOURCE DRIVERS
M:	Nicolas Ferre <nicolas.ferre@atmel.com>
L:	linux-arm-kernel@lists.infradead.org (moderated for non-subscribers)
S:	Supported
F:	drivers/misc/atmel_tclib.c
F:	drivers/clocksource/tcb_clksrc.c

ATMEL USBA UDC DRIVER
M:	Nicolas Ferre <nicolas.ferre@atmel.com>
L:	linux-arm-kernel@lists.infradead.org (moderated for non-subscribers)
S:	Supported
F:	drivers/usb/gadget/udc/atmel_usba_udc.*

ATMEL WIRELESS DRIVER
M:	Simon Kelley <simon@thekelleys.org.uk>
L:	linux-wireless@vger.kernel.org
W:	http://www.thekelleys.org.uk/atmel
W:	http://atmelwlandriver.sourceforge.net/
S:	Maintained
F:	drivers/net/wireless/atmel*

ATTO EXPRESSSAS SAS/SATA RAID SCSI DRIVER
M:	Bradley Grove <linuxdrivers@attotech.com>
L:	linux-scsi@vger.kernel.org
W:	http://www.attotech.com
S:	Supported
F:	drivers/scsi/esas2r

AUDIT SUBSYSTEM
M:	Eric Paris <eparis@redhat.com>
L:	linux-audit@redhat.com (subscribers-only)
W:	http://people.redhat.com/sgrubb/audit/
T:	git git://git.infradead.org/users/eparis/audit.git
S:	Maintained
F:	include/linux/audit.h
F:	include/uapi/linux/audit.h
F:	kernel/audit*

AUXILIARY DISPLAY DRIVERS
M:	Miguel Ojeda Sandonis <miguel.ojeda.sandonis@gmail.com>
W:	http://miguelojeda.es/auxdisplay.htm
W:	http://jair.lab.fi.uva.es/~migojed/auxdisplay.htm
S:	Maintained
F:	drivers/auxdisplay/
F:	include/linux/cfag12864b.h

AVR32 ARCHITECTURE
M:	Haavard Skinnemoen <hskinnemoen@gmail.com>
M:	Hans-Christian Egtvedt <egtvedt@samfundet.no>
W:	http://www.atmel.com/products/AVR32/
W:	http://mirror.egtvedt.no/avr32linux.org/
W:	http://avrfreaks.net/
S:	Maintained
F:	arch/avr32/

AVR32/AT32AP MACHINE SUPPORT
M:	Haavard Skinnemoen <hskinnemoen@gmail.com>
M:	Hans-Christian Egtvedt <egtvedt@samfundet.no>
S:	Maintained
F:	arch/avr32/mach-at32ap/

AX.25 NETWORK LAYER
M:	Ralf Baechle <ralf@linux-mips.org>
L:	linux-hams@vger.kernel.org
W:	http://www.linux-ax25.org/
S:	Maintained
F:	include/uapi/linux/ax25.h
F:	include/net/ax25.h
F:	net/ax25/

AZ6007 DVB DRIVER
M:	Mauro Carvalho Chehab <m.chehab@samsung.com>
L:	linux-media@vger.kernel.org
W:	http://linuxtv.org
T:	git git://linuxtv.org/media_tree.git
S:	Maintained
F:	drivers/media/usb/dvb-usb-v2/az6007.c

AZTECH FM RADIO RECEIVER DRIVER
M:	Hans Verkuil <hverkuil@xs4all.nl>
L:	linux-media@vger.kernel.org
T:	git git://linuxtv.org/media_tree.git
W:	http://linuxtv.org
S:	Maintained
F:	drivers/media/radio/radio-aztech*

B43 WIRELESS DRIVER
M:	Stefano Brivio <stefano.brivio@polimi.it>
L:	linux-wireless@vger.kernel.org
L:	b43-dev@lists.infradead.org
W:	http://wireless.kernel.org/en/users/Drivers/b43
S:	Maintained
F:	drivers/net/wireless/b43/

B43LEGACY WIRELESS DRIVER
M:	Larry Finger <Larry.Finger@lwfinger.net>
M:	Stefano Brivio <stefano.brivio@polimi.it>
L:	linux-wireless@vger.kernel.org
L:	b43-dev@lists.infradead.org
W:	http://wireless.kernel.org/en/users/Drivers/b43
S:	Maintained
F:	drivers/net/wireless/b43legacy/

BACKLIGHT CLASS/SUBSYSTEM
M:	Jingoo Han <jg1.han@samsung.com>
M:	Bryan Wu <cooloney@gmail.com>
M:	Lee Jones <lee.jones@linaro.org>
S:	Maintained
F:	drivers/video/backlight/
F:	include/linux/backlight.h

BATMAN ADVANCED
M:	Marek Lindner <mareklindner@neomailbox.ch>
M:	Simon Wunderlich <sw@simonwunderlich.de>
M:	Antonio Quartulli <antonio@meshcoding.com>
L:	b.a.t.m.a.n@lists.open-mesh.org
W:	http://www.open-mesh.org/
S:	Maintained
F:	net/batman-adv/

BAYCOM/HDLCDRV DRIVERS FOR AX.25
M:	Thomas Sailer <t.sailer@alumni.ethz.ch>
L:	linux-hams@vger.kernel.org
W:	http://www.baycom.org/~tom/ham/ham.html
S:	Maintained
F:	drivers/net/hamradio/baycom*

BCACHE (BLOCK LAYER CACHE)
M:	Kent Overstreet <kmo@daterainc.com>
L:	linux-bcache@vger.kernel.org
W:	http://bcache.evilpiepirate.org
S:	Maintained:
F:	drivers/md/bcache/

BECEEM BCS200/BCS220-3/BCSM250 WIMAX SUPPORT
M: Kevin McKinney <klmckinney1@gmail.com>
M: Matthias Beyer <mail@beyermatthias.de>
L: devel@driverdev.osuosl.org
S: Maintained
F: drivers/staging/bcm*

BEFS FILE SYSTEM
S:	Orphan
F:	Documentation/filesystems/befs.txt
F:	fs/befs/

BFS FILE SYSTEM
M:	"Tigran A. Aivazian" <tigran@aivazian.fsnet.co.uk>
S:	Maintained
F:	Documentation/filesystems/bfs.txt
F:	fs/bfs/
F:	include/uapi/linux/bfs_fs.h

BLACKFIN ARCHITECTURE
M:	Steven Miao <realmz6@gmail.com>
L:	adi-buildroot-devel@lists.sourceforge.net (moderated for non-subscribers)
T:	git git://git.code.sf.net/p/adi-linux/code
W:	http://blackfin.uclinux.org
S:	Supported
F:	arch/blackfin/

BLACKFIN EMAC DRIVER
L:	adi-buildroot-devel@lists.sourceforge.net (moderated for non-subscribers)
W:	http://blackfin.uclinux.org
S:	Supported
F:	drivers/net/ethernet/adi/

BLACKFIN RTC DRIVER
L:	adi-buildroot-devel@lists.sourceforge.net (moderated for non-subscribers)
W:	http://blackfin.uclinux.org
S:	Supported
F:	drivers/rtc/rtc-bfin.c

BLACKFIN SDH DRIVER
M:	Sonic Zhang <sonic.zhang@analog.com>
L:	adi-buildroot-devel@lists.sourceforge.net (moderated for non-subscribers)
W:	http://blackfin.uclinux.org
S:	Supported
F:	drivers/mmc/host/bfin_sdh.c

BLACKFIN SERIAL DRIVER
M:	Sonic Zhang <sonic.zhang@analog.com>
L:	adi-buildroot-devel@lists.sourceforge.net (moderated for non-subscribers)
W:	http://blackfin.uclinux.org
S:	Supported
F:	drivers/tty/serial/bfin_uart.c

BLACKFIN WATCHDOG DRIVER
L:	adi-buildroot-devel@lists.sourceforge.net (moderated for non-subscribers)
W:	http://blackfin.uclinux.org
S:	Supported
F:	drivers/watchdog/bfin_wdt.c

BLACKFIN I2C TWI DRIVER
M:	Sonic Zhang <sonic.zhang@analog.com>
L:	adi-buildroot-devel@lists.sourceforge.net (moderated for non-subscribers)
W:	http://blackfin.uclinux.org/
S:	Supported
F:	drivers/i2c/busses/i2c-bfin-twi.c

BLACKFIN MEDIA DRIVER
M:	Scott Jiang <scott.jiang.linux@gmail.com>
L:	adi-buildroot-devel@lists.sourceforge.net (moderated for non-subscribers)
W:	http://blackfin.uclinux.org/
S:	Supported
F:	drivers/media/platform/blackfin/
F:	drivers/media/i2c/adv7183*
F:	drivers/media/i2c/vs6624*

BLINKM RGB LED DRIVER
M:	Jan-Simon Moeller <jansimon.moeller@gmx.de>
S:	Maintained
F:	drivers/leds/leds-blinkm.c

BLOCK LAYER
M:	Jens Axboe <axboe@kernel.dk>
T:	git git://git.kernel.org/pub/scm/linux/kernel/git/axboe/linux-block.git
S:	Maintained
F:	block/

BLOCK2MTD DRIVER
M:	Joern Engel <joern@lazybastard.org>
L:	linux-mtd@lists.infradead.org
S:	Maintained
F:	drivers/mtd/devices/block2mtd.c

BLUETOOTH DRIVERS
M:	Marcel Holtmann <marcel@holtmann.org>
M:	Gustavo Padovan <gustavo@padovan.org>
M:	Johan Hedberg <johan.hedberg@gmail.com>
L:	linux-bluetooth@vger.kernel.org
W:	http://www.bluez.org/
T:	git git://git.kernel.org/pub/scm/linux/kernel/git/bluetooth/bluetooth.git
T:	git git://git.kernel.org/pub/scm/linux/kernel/git/bluetooth/bluetooth-next.git
S:	Maintained
F:	drivers/bluetooth/

BLUETOOTH SUBSYSTEM
M:	Marcel Holtmann <marcel@holtmann.org>
M:	Gustavo Padovan <gustavo@padovan.org>
M:	Johan Hedberg <johan.hedberg@gmail.com>
L:	linux-bluetooth@vger.kernel.org
W:	http://www.bluez.org/
T:	git git://git.kernel.org/pub/scm/linux/kernel/git/bluetooth/bluetooth.git
T:	git git://git.kernel.org/pub/scm/linux/kernel/git/bluetooth/bluetooth-next.git
S:	Maintained
F:	net/bluetooth/
F:	include/net/bluetooth/

BONDING DRIVER
M:	Jay Vosburgh <j.vosburgh@gmail.com>
M:	Veaceslav Falico <vfalico@gmail.com>
M:	Andy Gospodarek <andy@greyhouse.net>
L:	netdev@vger.kernel.org
W:	http://sourceforge.net/projects/bonding/
S:	Supported
F:	drivers/net/bonding/
F:	include/uapi/linux/if_bonding.h

BPF (Safe dynamic programs and tools)
M:	Alexei Starovoitov <ast@kernel.org>
L:	netdev@vger.kernel.org
L:	linux-kernel@vger.kernel.org
S:	Supported
F:	kernel/bpf/

BROADCOM B44 10/100 ETHERNET DRIVER
M:	Gary Zambrano <zambrano@broadcom.com>
L:	netdev@vger.kernel.org
S:	Supported
F:	drivers/net/ethernet/broadcom/b44.*

BROADCOM GENET ETHERNET DRIVER
M:	Florian Fainelli <f.fainelli@gmail.com>
L:	netdev@vger.kernel.org
S:	Supported
F:	drivers/net/ethernet/broadcom/genet/

BROADCOM BNX2 GIGABIT ETHERNET DRIVER
M:	Sony Chacko <sony.chacko@qlogic.com>
M:	Dept-HSGLinuxNICDev@qlogic.com
L:	netdev@vger.kernel.org
S:	Supported
F:	drivers/net/ethernet/broadcom/bnx2.*
F:	drivers/net/ethernet/broadcom/bnx2_*

BROADCOM BNX2X 10 GIGABIT ETHERNET DRIVER
M:	Ariel Elior <ariel.elior@qlogic.com>
L:	netdev@vger.kernel.org
S:	Supported
F:	drivers/net/ethernet/broadcom/bnx2x/

BROADCOM BCM281XX/BCM11XXX/BCM216XX ARM ARCHITECTURE
M:	Christian Daudt <bcm@fixthebug.org>
M:	Matt Porter <mporter@linaro.org>
L:	bcm-kernel-feedback-list@broadcom.com
T:	git git://github.com/broadcom/mach-bcm
S:	Maintained
F:	arch/arm/mach-bcm/
F:	arch/arm/boot/dts/bcm113*
F:	arch/arm/boot/dts/bcm216*
F:	arch/arm/boot/dts/bcm281*
F:	arch/arm/configs/bcm_defconfig
F:	drivers/mmc/host/sdhci-bcm-kona.c
F:	drivers/clocksource/bcm_kona_timer.c

BROADCOM BCM2835 ARM ARCHICTURE
M:	Stephen Warren <swarren@wwwdotorg.org>
L:	linux-rpi-kernel@lists.infradead.org (moderated for non-subscribers)
T:	git git://git.kernel.org/pub/scm/linux/kernel/git/swarren/linux-rpi.git
S:	Maintained
F:	arch/arm/mach-bcm/board_bcm2835.c
F:	arch/arm/boot/dts/bcm2835*
F:	arch/arm/configs/bcm2835_defconfig
F:	drivers/*/*bcm2835*

BROADCOM BCM5301X ARM ARCHICTURE
M:	Hauke Mehrtens <hauke@hauke-m.de>
L:	linux-arm-kernel@lists.infradead.org
S:	Maintained
F:	arch/arm/mach-bcm/bcm_5301x.c
F:	arch/arm/boot/dts/bcm5301x.dtsi
F:	arch/arm/boot/dts/bcm470*

BROADCOM BCM7XXX ARM ARCHITECTURE
M:	Marc Carino <marc.ceeeee@gmail.com>
M:	Brian Norris <computersforpeace@gmail.com>
L:	linux-arm-kernel@lists.infradead.org (moderated for non-subscribers)
S:	Maintained
F:	arch/arm/mach-bcm/*brcmstb*
F:	arch/arm/boot/dts/bcm7*.dts*

BROADCOM TG3 GIGABIT ETHERNET DRIVER
M:	Prashant Sreedharan <prashant@broadcom.com>
M:	Michael Chan <mchan@broadcom.com>
L:	netdev@vger.kernel.org
S:	Supported
F:	drivers/net/ethernet/broadcom/tg3.*

BROADCOM BRCM80211 IEEE802.11n WIRELESS DRIVER
M:	Brett Rudley <brudley@broadcom.com>
M:	Arend van Spriel <arend@broadcom.com>
M:	Franky (Zhenhui) Lin <frankyl@broadcom.com>
M:	Hante Meuleman <meuleman@broadcom.com>
L:	linux-wireless@vger.kernel.org
L:	brcm80211-dev-list@broadcom.com
S:	Supported
F:	drivers/net/wireless/brcm80211/

BROADCOM BNX2FC 10 GIGABIT FCOE DRIVER
M:	QLogic-Storage-Upstream@qlogic.com
L:	linux-scsi@vger.kernel.org
S:	Supported
F:	drivers/scsi/bnx2fc/

BROADCOM BNX2I 1/10 GIGABIT iSCSI DRIVER
M:	QLogic-Storage-Upstream@qlogic.com
L:	linux-scsi@vger.kernel.org
S:	Supported
F:	drivers/scsi/bnx2i/

BROADCOM KONA GPIO DRIVER
M:	Markus Mayer <markus.mayer@linaro.org>
L:	bcm-kernel-feedback-list@broadcom.com
S:	Supported
F:	drivers/gpio/gpio-bcm-kona.c
F:	Documentation/devicetree/bindings/gpio/gpio-bcm-kona.txt

BROADCOM SPECIFIC AMBA DRIVER (BCMA)
M:	Rafał Miłecki <zajec5@gmail.com>
L:	linux-wireless@vger.kernel.org
S:	Maintained
F:	drivers/bcma/
F:	include/linux/bcma/

BROADCOM SYSTEMPORT ETHERNET DRIVER
M:	Florian Fainelli <f.fainelli@gmail.com>
L:	netdev@vger.kernel.org
S:	Supported
F:	drivers/net/ethernet/broadcom/bcmsysport.*

BROCADE BFA FC SCSI DRIVER
M:	Anil Gurumurthy <anil.gurumurthy@qlogic.com>
M:	Sudarsana Kalluru <sudarsana.kalluru@qlogic.com>
L:	linux-scsi@vger.kernel.org
S:	Supported
F:	drivers/scsi/bfa/

BROCADE BNA 10 GIGABIT ETHERNET DRIVER
M:	Rasesh Mody <rmody@brocade.com>
L:	netdev@vger.kernel.org
S:	Supported
F:	drivers/net/ethernet/brocade/bna/

BSG (block layer generic sg v4 driver)
M:	FUJITA Tomonori <fujita.tomonori@lab.ntt.co.jp>
L:	linux-scsi@vger.kernel.org
S:	Supported
F:	block/bsg.c
F:	include/linux/bsg.h
F:	include/uapi/linux/bsg.h

BT87X AUDIO DRIVER
M:	Clemens Ladisch <clemens@ladisch.de>
L:	alsa-devel@alsa-project.org (moderated for non-subscribers)
T:	git git://git.alsa-project.org/alsa-kernel.git
S:	Maintained
F:	Documentation/sound/alsa/Bt87x.txt
F:	sound/pci/bt87x.c

BT8XXGPIO DRIVER
M:	Michael Buesch <m@bues.ch>
W:	http://bu3sch.de/btgpio.php
S:	Maintained
F:	drivers/gpio/gpio-bt8xx.c

BTRFS FILE SYSTEM
M:	Chris Mason <clm@fb.com>
M:	Josef Bacik <jbacik@fb.com>
L:	linux-btrfs@vger.kernel.org
W:	http://btrfs.wiki.kernel.org/
Q:	http://patchwork.kernel.org/project/linux-btrfs/list/
T:	git git://git.kernel.org/pub/scm/linux/kernel/git/mason/linux-btrfs.git
S:	Maintained
F:	Documentation/filesystems/btrfs.txt
F:	fs/btrfs/

BTTV VIDEO4LINUX DRIVER
M:	Mauro Carvalho Chehab <m.chehab@samsung.com>
L:	linux-media@vger.kernel.org
W:	http://linuxtv.org
T:	git git://linuxtv.org/media_tree.git
S:	Odd fixes
F:	Documentation/video4linux/bttv/
F:	drivers/media/pci/bt8xx/bttv*

BUSLOGIC SCSI DRIVER
M:	Khalid Aziz <khalid@gonehiking.org>
L:	linux-scsi@vger.kernel.org
S:	Maintained
F:	drivers/scsi/BusLogic.*
F:	drivers/scsi/FlashPoint.*

C-MEDIA CMI8788 DRIVER
M:	Clemens Ladisch <clemens@ladisch.de>
L:	alsa-devel@alsa-project.org (moderated for non-subscribers)
T:	git git://git.alsa-project.org/alsa-kernel.git
S:	Maintained
F:	sound/pci/oxygen/

C6X ARCHITECTURE
M:	Mark Salter <msalter@redhat.com>
M:	Aurelien Jacquiot <a-jacquiot@ti.com>
L:	linux-c6x-dev@linux-c6x.org
W:	http://www.linux-c6x.org/wiki/index.php/Main_Page
S:	Maintained
F:	arch/c6x/

CACHEFILES: FS-CACHE BACKEND FOR CACHING ON MOUNTED FILESYSTEMS
M:	David Howells <dhowells@redhat.com>
L:	linux-cachefs@redhat.com
S:	Supported
F:	Documentation/filesystems/caching/cachefiles.txt
F:	fs/cachefiles/

CADET FM/AM RADIO RECEIVER DRIVER
M:	Hans Verkuil <hverkuil@xs4all.nl>
L:	linux-media@vger.kernel.org
T:	git git://linuxtv.org/media_tree.git
W:	http://linuxtv.org
S:	Maintained
F:	drivers/media/radio/radio-cadet*

CAFE CMOS INTEGRATED CAMERA CONTROLLER DRIVER
M:	Jonathan Corbet <corbet@lwn.net>
L:	linux-media@vger.kernel.org
T:	git git://linuxtv.org/media_tree.git
S:	Maintained
F:	Documentation/video4linux/cafe_ccic
F:	drivers/media/platform/marvell-ccic/

CAIF NETWORK LAYER
M:	Dmitry Tarnyagin <dmitry.tarnyagin@lockless.no>
L:	netdev@vger.kernel.org
S:	Supported
F:	Documentation/networking/caif/
F:	drivers/net/caif/
F:	include/uapi/linux/caif/
F:	include/net/caif/
F:	net/caif/

CALGARY x86-64 IOMMU
M:	Muli Ben-Yehuda <muli@il.ibm.com>
M:	"Jon D. Mason" <jdmason@kudzu.us>
L:	discuss@x86-64.org
S:	Maintained
F:	arch/x86/kernel/pci-calgary_64.c
F:	arch/x86/kernel/tce_64.c
F:	arch/x86/include/asm/calgary.h
F:	arch/x86/include/asm/tce.h

CAN NETWORK LAYER
M:	Oliver Hartkopp <socketcan@hartkopp.net>
L:	linux-can@vger.kernel.org
W:	http://gitorious.org/linux-can
T:	git git://gitorious.org/linux-can/linux-can-next.git
S:	Maintained
F:	Documentation/networking/can.txt
F:	net/can/
F:	include/linux/can/core.h
F:	include/uapi/linux/can.h
F:	include/uapi/linux/can/bcm.h
F:	include/uapi/linux/can/raw.h
F:	include/uapi/linux/can/gw.h

CAN NETWORK DRIVERS
M:	Wolfgang Grandegger <wg@grandegger.com>
M:	Marc Kleine-Budde <mkl@pengutronix.de>
L:	linux-can@vger.kernel.org
W:	http://gitorious.org/linux-can
T:	git git://gitorious.org/linux-can/linux-can-next.git
S:	Maintained
F:	drivers/net/can/
F:	include/linux/can/dev.h
F:	include/linux/can/platform/
F:	include/uapi/linux/can/error.h
F:	include/uapi/linux/can/netlink.h

CAPABILITIES
M:	Serge Hallyn <serge.hallyn@canonical.com>
L:	linux-security-module@vger.kernel.org
S:	Supported
F:	include/linux/capability.h
F:	include/uapi/linux/capability.h
F:	security/capability.c
F:	security/commoncap.c
F:	kernel/capability.c

CELL BROADBAND ENGINE ARCHITECTURE
M:	Arnd Bergmann <arnd@arndb.de>
L:	linuxppc-dev@lists.ozlabs.org
L:	cbe-oss-dev@lists.ozlabs.org
W:	http://www.ibm.com/developerworks/power/cell/
S:	Supported
F:	arch/powerpc/include/asm/cell*.h
F:	arch/powerpc/include/asm/spu*.h
F:	arch/powerpc/include/uapi/asm/spu*.h
F:	arch/powerpc/oprofile/*cell*
F:	arch/powerpc/platforms/cell/

CEPH DISTRIBUTED FILE SYSTEM CLIENT
M:	Sage Weil <sage@inktank.com>
L:	ceph-devel@vger.kernel.org
W:	http://ceph.com/
T:	git git://git.kernel.org/pub/scm/linux/kernel/git/sage/ceph-client.git
S:	Supported
F:	Documentation/filesystems/ceph.txt
F:	fs/ceph/
F:	net/ceph/
F:	include/linux/ceph/
F:	include/linux/crush/

CERTIFIED WIRELESS USB (WUSB) SUBSYSTEM:
L:	linux-usb@vger.kernel.org
S:	Orphan
F:	Documentation/usb/WUSB-Design-overview.txt
F:	Documentation/usb/wusb-cbaf
F:	drivers/usb/host/hwa-hc.c
F:	drivers/usb/host/whci/
F:	drivers/usb/wusbcore/
F:	include/linux/usb/wusb*

CFAG12864B LCD DRIVER
M:	Miguel Ojeda Sandonis <miguel.ojeda.sandonis@gmail.com>
W:	http://miguelojeda.es/auxdisplay.htm
W:	http://jair.lab.fi.uva.es/~migojed/auxdisplay.htm
S:	Maintained
F:	drivers/auxdisplay/cfag12864b.c
F:	include/linux/cfag12864b.h

CFAG12864BFB LCD FRAMEBUFFER DRIVER
M:	Miguel Ojeda Sandonis <miguel.ojeda.sandonis@gmail.com>
W:	http://miguelojeda.es/auxdisplay.htm
W:	http://jair.lab.fi.uva.es/~migojed/auxdisplay.htm
S:	Maintained
F:	drivers/auxdisplay/cfag12864bfb.c
F:	include/linux/cfag12864b.h

CFG80211 and NL80211
M:	Johannes Berg <johannes@sipsolutions.net>
L:	linux-wireless@vger.kernel.org
W:	http://wireless.kernel.org/
T:	git git://git.kernel.org/pub/scm/linux/kernel/git/jberg/mac80211.git
T:	git git://git.kernel.org/pub/scm/linux/kernel/git/jberg/mac80211-next.git
S:	Maintained
F:	include/uapi/linux/nl80211.h
F:	include/net/cfg80211.h
F:	net/wireless/*
X:	net/wireless/wext*

CHAR and MISC DRIVERS
M:	Arnd Bergmann <arnd@arndb.de>
M:	Greg Kroah-Hartman <gregkh@linuxfoundation.org>
T:	git git://git.kernel.org/pub/scm/linux/kernel/git/gregkh/char-misc.git
S:	Supported
F:	drivers/char/*
F:	drivers/misc/*
F:	include/linux/miscdevice.h

CHECKPATCH
M:	Andy Whitcroft <apw@canonical.com>
M:	Joe Perches <joe@perches.com>
S:	Maintained
F:	scripts/checkpatch.pl

CHINESE DOCUMENTATION
M:	Harry Wei <harryxiyou@gmail.com>
L:	xiyoulinuxkernelgroup@googlegroups.com (subscribers-only)
L:	linux-kernel@zh-kernel.org (moderated for non-subscribers)
S:	Maintained
F:	Documentation/zh_CN/

CHIPIDEA USB HIGH SPEED DUAL ROLE CONTROLLER
M:	Peter Chen <Peter.Chen@freescale.com>
T:	git git://github.com/hzpeterchen/linux-usb.git
L:	linux-usb@vger.kernel.org
S:	Maintained
F:	drivers/usb/chipidea/

CHROME HARDWARE PLATFORM SUPPORT
M:	Olof Johansson <olof@lixom.net>
S:	Maintained
F:	drivers/platform/chrome/

CISCO VIC ETHERNET NIC DRIVER
M:	Christian Benvenuti <benve@cisco.com>
M:	Sujith Sankar <ssujith@cisco.com>
M:	Govindarajulu Varadarajan <_govind@gmx.com>
M:	Neel Patel <neepatel@cisco.com>
S:	Supported
F:	drivers/net/ethernet/cisco/enic/

CISCO VIC LOW LATENCY NIC DRIVER
M:	Upinder Malhi <umalhi@cisco.com>
S:	Supported
F:	drivers/infiniband/hw/usnic

CIRRUS LOGIC EP93XX ETHERNET DRIVER
M:	Hartley Sweeten <hsweeten@visionengravers.com>
L:	netdev@vger.kernel.org
S:	Maintained
F:	drivers/net/ethernet/cirrus/ep93xx_eth.c

<<<<<<< HEAD
=======
CIRRUS LOGIC EP93XX OHCI USB HOST DRIVER
M:	Lennert Buytenhek <kernel@wantstofly.org>
L:	linux-usb@vger.kernel.org
S:	Maintained
F:	drivers/usb/host/ohci-ep93xx.c

>>>>>>> c704b4ef
CIRRUS LOGIC AUDIO CODEC DRIVERS
M:	Brian Austin <brian.austin@cirrus.com>
M:	Paul Handrigan <Paul.Handrigan@cirrus.com>
L:	alsa-devel@alsa-project.org (moderated for non-subscribers)
S:	Maintained
F:	sound/soc/codecs/cs*

CLEANCACHE API
M:	Konrad Rzeszutek Wilk <konrad.wilk@oracle.com>
L:	linux-kernel@vger.kernel.org
S:	Maintained
F:	mm/cleancache.c
F:	include/linux/cleancache.h

CLK API
M:	Russell King <linux@arm.linux.org.uk>
S:	Maintained
F:	include/linux/clk.h

CLOCKSOURCE, CLOCKEVENT DRIVERS
M:	Daniel Lezcano <daniel.lezcano@linaro.org>
M:	Thomas Gleixner <tglx@linutronix.de>
L:	linux-kernel@vger.kernel.org
T:	git git://git.kernel.org/pub/scm/linux/kernel/git/tip/tip.git timers/core
S:	Supported
F:	drivers/clocksource

CISCO FCOE HBA DRIVER
M:	Hiral Patel <hiralpat@cisco.com>
M:	Suma Ramars <sramars@cisco.com>
M:	Brian Uchino <buchino@cisco.com>
L:	linux-scsi@vger.kernel.org
S:	Supported
F:	drivers/scsi/fnic/

CMPC ACPI DRIVER
M:	Thadeu Lima de Souza Cascardo <cascardo@holoscopio.com>
M:	Daniel Oliveira Nascimento <don@syst.com.br>
L:	platform-driver-x86@vger.kernel.org
S:	Supported
F:	drivers/platform/x86/classmate-laptop.c

COCCINELLE/Semantic Patches (SmPL)
M:	Julia Lawall <Julia.Lawall@lip6.fr>
M:	Gilles Muller <Gilles.Muller@lip6.fr>
M:	Nicolas Palix <nicolas.palix@imag.fr>
M:	Michal Marek <mmarek@suse.cz>
L:	cocci@systeme.lip6.fr (moderated for non-subscribers)
T:	git git://git.kernel.org/pub/scm/linux/kernel/git/mmarek/kbuild.git misc
W:	http://coccinelle.lip6.fr/
S:	Supported
F:	Documentation/coccinelle.txt
F:	scripts/coccinelle/
F:	scripts/coccicheck

CODA FILE SYSTEM
M:	Jan Harkes <jaharkes@cs.cmu.edu>
M:	coda@cs.cmu.edu
L:	codalist@coda.cs.cmu.edu
W:	http://www.coda.cs.cmu.edu/
S:	Maintained
F:	Documentation/filesystems/coda.txt
F:	fs/coda/
F:	include/linux/coda*.h
F:	include/uapi/linux/coda*.h

COMMON CLK FRAMEWORK
M:	Mike Turquette <mturquette@linaro.org>
L:	linux-kernel@vger.kernel.org
T:	git git://git.linaro.org/people/mturquette/linux.git
S:	Maintained
F:	drivers/clk/
X:	drivers/clk/clkdev.c
F:	include/linux/clk-pr*
F:	include/linux/clk/

COMMON INTERNET FILE SYSTEM (CIFS)
M:	Steve French <sfrench@samba.org>
L:	linux-cifs@vger.kernel.org
L:	samba-technical@lists.samba.org (moderated for non-subscribers)
W:	http://linux-cifs.samba.org/
Q:	http://patchwork.ozlabs.org/project/linux-cifs-client/list/
T:	git git://git.kernel.org/pub/scm/linux/kernel/git/sfrench/cifs-2.6.git
S:	Supported
F:	Documentation/filesystems/cifs/
F:	fs/cifs/

COMPACTPCI HOTPLUG CORE
M:	Scott Murray <scott@spiteful.org>
L:	linux-pci@vger.kernel.org
S:	Maintained
F:	drivers/pci/hotplug/cpci_hotplug*

COMPACTPCI HOTPLUG ZIATECH ZT5550 DRIVER
M:	Scott Murray <scott@spiteful.org>
L:	linux-pci@vger.kernel.org
S:	Maintained
F:	drivers/pci/hotplug/cpcihp_zt5550.*

COMPACTPCI HOTPLUG GENERIC DRIVER
M:	Scott Murray <scott@spiteful.org>
L:	linux-pci@vger.kernel.org
S:	Maintained
F:	drivers/pci/hotplug/cpcihp_generic.c

COMPAL LAPTOP SUPPORT
M:	Cezary Jackiewicz <cezary.jackiewicz@gmail.com>
L:	platform-driver-x86@vger.kernel.org
S:	Maintained
F:	drivers/platform/x86/compal-laptop.c

CONEXANT ACCESSRUNNER USB DRIVER
M:	Simon Arlott <cxacru@fire.lp0.eu>
L:	accessrunner-general@lists.sourceforge.net
W:	http://accessrunner.sourceforge.net/
S:	Maintained
F:	drivers/usb/atm/cxacru.c

CONFIGFS
M:	Joel Becker <jlbec@evilplan.org>
T:	git git://git.kernel.org/pub/scm/linux/kernel/git/jlbec/configfs.git
S:	Supported
F:	fs/configfs/
F:	include/linux/configfs.h

CONNECTOR
M:	Evgeniy Polyakov <zbr@ioremap.net>
L:	netdev@vger.kernel.org
S:	Maintained
F:	drivers/connector/

CONTROL GROUP (CGROUP)
M:	Tejun Heo <tj@kernel.org>
M:	Li Zefan <lizefan@huawei.com>
L:	cgroups@vger.kernel.org
T:	git git://git.kernel.org/pub/scm/linux/kernel/git/tj/cgroup.git
S:	Maintained
F:	Documentation/cgroups/
F:	include/linux/cgroup*
F:	kernel/cgroup*

CONTROL GROUP - CPUSET
M:	Li Zefan <lizefan@huawei.com>
L:	cgroups@vger.kernel.org
W:	http://www.bullopensource.org/cpuset/
W:	http://oss.sgi.com/projects/cpusets/
T:	git git://git.kernel.org/pub/scm/linux/kernel/git/tj/cgroup.git
S:	Maintained
F:	Documentation/cgroups/cpusets.txt
F:	include/linux/cpuset.h
F:	kernel/cpuset.c

CONTROL GROUP - MEMORY RESOURCE CONTROLLER (MEMCG)
M:	Johannes Weiner <hannes@cmpxchg.org>
M:	Michal Hocko <mhocko@suse.cz>
L:	cgroups@vger.kernel.org
L:	linux-mm@kvack.org
S:	Maintained
F:	mm/memcontrol.c
F:	mm/page_cgroup.c

CORETEMP HARDWARE MONITORING DRIVER
M:	Fenghua Yu <fenghua.yu@intel.com>
L:	lm-sensors@lm-sensors.org
S:	Maintained
F:	Documentation/hwmon/coretemp
F:	drivers/hwmon/coretemp.c

COSA/SRP SYNC SERIAL DRIVER
M:	Jan "Yenya" Kasprzak <kas@fi.muni.cz>
W:	http://www.fi.muni.cz/~kas/cosa/
S:	Maintained
F:	drivers/net/wan/cosa*

CPMAC ETHERNET DRIVER
M:	Florian Fainelli <florian@openwrt.org>
L:	netdev@vger.kernel.org
S:	Maintained
F:	drivers/net/ethernet/ti/cpmac.c

CPU FREQUENCY DRIVERS
M:	Rafael J. Wysocki <rjw@rjwysocki.net>
M:	Viresh Kumar <viresh.kumar@linaro.org>
L:	linux-pm@vger.kernel.org
S:	Maintained
T:	git git://git.kernel.org/pub/scm/linux/kernel/git/rafael/linux-pm.git
T:	git git://git.linaro.org/people/vireshk/linux.git (For ARM Updates)
F:	drivers/cpufreq/
F:	include/linux/cpufreq.h

CPU FREQUENCY DRIVERS - ARM BIG LITTLE
M:	Viresh Kumar <viresh.kumar@linaro.org>
M:	Sudeep Holla <sudeep.holla@arm.com>
L:	linux-pm@vger.kernel.org
W:	http://www.arm.com/products/processors/technologies/biglittleprocessing.php
S:	Maintained
F:	drivers/cpufreq/arm_big_little.h
F:	drivers/cpufreq/arm_big_little.c
F:	drivers/cpufreq/arm_big_little_dt.c

CPUIDLE DRIVER - ARM BIG LITTLE
M:	Lorenzo Pieralisi <lorenzo.pieralisi@arm.com>
M:	Daniel Lezcano <daniel.lezcano@linaro.org>
L:	linux-pm@vger.kernel.org
L:	linux-arm-kernel@lists.infradead.org
T:	git git://git.kernel.org/pub/scm/linux/kernel/git/rafael/linux-pm.git
S:	Maintained
F:	drivers/cpuidle/cpuidle-big_little.c

CPUIDLE DRIVERS
M:	Rafael J. Wysocki <rjw@rjwysocki.net>
M:	Daniel Lezcano <daniel.lezcano@linaro.org>
L:	linux-pm@vger.kernel.org
S:	Maintained
T:	git git://git.kernel.org/pub/scm/linux/kernel/git/rafael/linux-pm.git
F:	drivers/cpuidle/*
F:	include/linux/cpuidle.h

CPUID/MSR DRIVER
M:	"H. Peter Anvin" <hpa@zytor.com>
S:	Maintained
F:	arch/x86/kernel/cpuid.c
F:	arch/x86/kernel/msr.c

CPU POWER MONITORING SUBSYSTEM
M:	Thomas Renninger <trenn@suse.de>
L:	linux-pm@vger.kernel.org
S:	Maintained
F:	tools/power/cpupower/

CRAMFS FILESYSTEM
W:	http://sourceforge.net/projects/cramfs/
S:	Orphan / Obsolete
F:	Documentation/filesystems/cramfs.txt
F:	fs/cramfs/

CRIS PORT
M:	Mikael Starvik <starvik@axis.com>
M:	Jesper Nilsson <jesper.nilsson@axis.com>
L:	linux-cris-kernel@axis.com
W:	http://developer.axis.com
S:	Maintained
F:	arch/cris/
F:	drivers/tty/serial/crisv10.*

CRYPTO API
M:	Herbert Xu <herbert@gondor.apana.org.au>
M:	"David S. Miller" <davem@davemloft.net>
L:	linux-crypto@vger.kernel.org
T:	git git://git.kernel.org/pub/scm/linux/kernel/git/herbert/crypto-2.6.git
S:	Maintained
F:	Documentation/crypto/
F:	arch/*/crypto/
F:	crypto/
F:	drivers/crypto/
F:	include/crypto/

CRYPTOGRAPHIC RANDOM NUMBER GENERATOR
M:	Neil Horman <nhorman@tuxdriver.com>
L:	linux-crypto@vger.kernel.org
S:	Maintained
F:	crypto/ansi_cprng.c
F:	crypto/rng.c

CS5535 Audio ALSA driver
M:	Jaya Kumar <jayakumar.alsa@gmail.com>
S:	Maintained
F:	sound/pci/cs5535audio/

CW1200 WLAN driver
M:	Solomon Peachy <pizza@shaftnet.org>
S:	Maintained
F:	drivers/net/wireless/cw1200/

CX18 VIDEO4LINUX DRIVER
M:	Andy Walls <awalls@md.metrocast.net>
L:	ivtv-devel@ivtvdriver.org (moderated for non-subscribers)
L:	linux-media@vger.kernel.org
T:	git git://linuxtv.org/media_tree.git
W:	http://linuxtv.org
W:	http://www.ivtvdriver.org/index.php/Cx18
S:	Maintained
F:	Documentation/video4linux/cx18.txt
F:	drivers/media/pci/cx18/
F:	include/uapi/linux/ivtv*

CX2341X MPEG ENCODER HELPER MODULE
M:	Hans Verkuil <hverkuil@xs4all.nl>
L:	linux-media@vger.kernel.org
T:	git git://linuxtv.org/media_tree.git
W:	http://linuxtv.org
S:	Maintained
F:	drivers/media/common/cx2341x*
F:	include/media/cx2341x*

CX88 VIDEO4LINUX DRIVER
M:	Mauro Carvalho Chehab <m.chehab@samsung.com>
L:	linux-media@vger.kernel.org
W:	http://linuxtv.org
T:	git git://linuxtv.org/media_tree.git
S:	Odd fixes
F:	Documentation/video4linux/cx88/
F:	drivers/media/pci/cx88/

CXD2820R MEDIA DRIVER
M:	Antti Palosaari <crope@iki.fi>
L:	linux-media@vger.kernel.org
W:	http://linuxtv.org/
W:	http://palosaari.fi/linux/
Q:	http://patchwork.linuxtv.org/project/linux-media/list/
T:	git git://linuxtv.org/anttip/media_tree.git
S:	Maintained
F:	drivers/media/dvb-frontends/cxd2820r*

CXGB3 ETHERNET DRIVER (CXGB3)
M:	Santosh Raspatur <santosh@chelsio.com>
L:	netdev@vger.kernel.org
W:	http://www.chelsio.com
S:	Supported
F:	drivers/net/ethernet/chelsio/cxgb3/

CXGB3 IWARP RNIC DRIVER (IW_CXGB3)
M:	Steve Wise <swise@chelsio.com>
L:	linux-rdma@vger.kernel.org
W:	http://www.openfabrics.org
S:	Supported
F:	drivers/infiniband/hw/cxgb3/

CXGB4 ETHERNET DRIVER (CXGB4)
M:	Hariprasad S <hariprasad@chelsio.com>
L:	netdev@vger.kernel.org
W:	http://www.chelsio.com
S:	Supported
F:	drivers/net/ethernet/chelsio/cxgb4/

CXGB4 IWARP RNIC DRIVER (IW_CXGB4)
M:	Steve Wise <swise@chelsio.com>
L:	linux-rdma@vger.kernel.org
W:	http://www.openfabrics.org
S:	Supported
F:	drivers/infiniband/hw/cxgb4/

CXGB4VF ETHERNET DRIVER (CXGB4VF)
M:	Casey Leedom <leedom@chelsio.com>
L:	netdev@vger.kernel.org
W:	http://www.chelsio.com
S:	Supported
F:	drivers/net/ethernet/chelsio/cxgb4vf/

STMMAC ETHERNET DRIVER
M:	Giuseppe Cavallaro <peppe.cavallaro@st.com>
L:	netdev@vger.kernel.org
W:	http://www.stlinux.com
S:	Supported
F:	drivers/net/ethernet/stmicro/stmmac/

CYBERPRO FB DRIVER
M:	Russell King <linux@arm.linux.org.uk>
L:	linux-arm-kernel@lists.infradead.org (moderated for non-subscribers)
W:	http://www.arm.linux.org.uk/
S:	Maintained
F:	drivers/video/cyber2000fb.*

CYCLADES ASYNC MUX DRIVER
W:	http://www.cyclades.com/
S:	Orphan
F:	drivers/tty/cyclades.c
F:	include/linux/cyclades.h
F:	include/uapi/linux/cyclades.h

CYCLADES PC300 DRIVER
W:	http://www.cyclades.com/
S:	Orphan
F:	drivers/net/wan/pc300*

CYPRESS_FIRMWARE MEDIA DRIVER
M:	Antti Palosaari <crope@iki.fi>
L:	linux-media@vger.kernel.org
W:	http://linuxtv.org/
W:	http://palosaari.fi/linux/
Q:	http://patchwork.linuxtv.org/project/linux-media/list/
T:	git git://linuxtv.org/anttip/media_tree.git
S:	Maintained
F:	drivers/media/common/cypress_firmware*

CYTTSP TOUCHSCREEN DRIVER
M:	Ferruh Yigit <fery@cypress.com>
L:	linux-input@vger.kernel.org
S:	Supported
F:	drivers/input/touchscreen/cyttsp*
F:	include/linux/input/cyttsp.h

DAMA SLAVE for AX.25
M:	Joerg Reuter <jreuter@yaina.de>
W:	http://yaina.de/jreuter/
W:	http://www.qsl.net/dl1bke/
L:	linux-hams@vger.kernel.org
S:	Maintained
F:	net/ax25/af_ax25.c
F:	net/ax25/ax25_dev.c
F:	net/ax25/ax25_ds_*
F:	net/ax25/ax25_in.c
F:	net/ax25/ax25_out.c
F:	net/ax25/ax25_timer.c
F:	net/ax25/sysctl_net_ax25.c

DAVICOM FAST ETHERNET (DMFE) NETWORK DRIVER
L:	netdev@vger.kernel.org
S:	Orphan
F:	Documentation/networking/dmfe.txt
F:	drivers/net/ethernet/dec/tulip/dmfe.c

DC390/AM53C974 SCSI driver
M:	Kurt Garloff <garloff@suse.de>
W:	http://www.garloff.de/kurt/linux/dc390/
M:	Guennadi Liakhovetski <g.liakhovetski@gmx.de>
S:	Maintained
F:	drivers/scsi/tmscsim.*

DC395x SCSI driver
M:	Oliver Neukum <oliver@neukum.org>
M:	Ali Akcaagac <aliakc@web.de>
M:	Jamie Lenehan <lenehan@twibble.org>
L:	dc395x@twibble.org
W:	http://twibble.org/dist/dc395x/
W:	http://lists.twibble.org/mailman/listinfo/dc395x/
S:	Maintained
F:	Documentation/scsi/dc395x.txt
F:	drivers/scsi/dc395x.*

DCCP PROTOCOL
M:	Gerrit Renker <gerrit@erg.abdn.ac.uk>
L:	dccp@vger.kernel.org
W:	http://www.linuxfoundation.org/collaborate/workgroups/networking/dccp
S:	Maintained
F:	include/linux/dccp.h
F:	include/uapi/linux/dccp.h
F:	include/linux/tfrc.h
F:	net/dccp/

DECnet NETWORK LAYER
W:	http://linux-decnet.sourceforge.net
L:	linux-decnet-user@lists.sourceforge.net
S:	Orphan
F:	Documentation/networking/decnet.txt
F:	net/decnet/

DECSTATION PLATFORM SUPPORT
M:	"Maciej W. Rozycki" <macro@linux-mips.org>
L:	linux-mips@linux-mips.org
W:	http://www.linux-mips.org/wiki/DECstation
S:	Maintained
F:	arch/mips/dec/
F:	arch/mips/include/asm/dec/
F:	arch/mips/include/asm/mach-dec/

DEFXX FDDI NETWORK DRIVER
M:	"Maciej W. Rozycki" <macro@linux-mips.org>
S:	Maintained
F:	drivers/net/fddi/defxx.*

DELL LAPTOP DRIVER
M:	Matthew Garrett <mjg59@srcf.ucam.org>
L:	platform-driver-x86@vger.kernel.org
S:	Maintained
F:	drivers/platform/x86/dell-laptop.c

DELL LAPTOP SMM DRIVER
M:	Guenter Roeck <linux@roeck-us.net>
F:	drivers/char/i8k.c
F:	include/uapi/linux/i8k.h

DELL SYSTEMS MANAGEMENT BASE DRIVER (dcdbas)
M:	Doug Warzecha <Douglas_Warzecha@dell.com>
S:	Maintained
F:	Documentation/dcdbas.txt
F:	drivers/firmware/dcdbas.*

DELL WMI EXTRAS DRIVER
M:	Matthew Garrett <mjg59@srcf.ucam.org>
S:	Maintained
F:	drivers/platform/x86/dell-wmi.c

DESIGNWARE USB2 DRD IP DRIVER
M:	Paul Zimmerman <paulz@synopsys.com>
L:	linux-usb@vger.kernel.org
S:	Maintained
F:	drivers/usb/dwc2/

DESIGNWARE USB3 DRD IP DRIVER
M:	Felipe Balbi <balbi@ti.com>
L:	linux-usb@vger.kernel.org
L:	linux-omap@vger.kernel.org
T:	git git://git.kernel.org/pub/scm/linux/kernel/git/balbi/usb.git
S:	Maintained
F:	drivers/usb/dwc3/

DEVICE FREQUENCY (DEVFREQ)
M:	MyungJoo Ham <myungjoo.ham@samsung.com>
M:	Kyungmin Park <kyungmin.park@samsung.com>
L:	linux-pm@vger.kernel.org
S:	Maintained
F:	drivers/devfreq/

DEVICE NUMBER REGISTRY
M:	Torben Mathiasen <device@lanana.org>
W:	http://lanana.org/docs/device-list/index.html
S:	Maintained

DEVICE-MAPPER  (LVM)
M:	Alasdair Kergon <agk@redhat.com>
M:	Mike Snitzer <snitzer@redhat.com>
M:	dm-devel@redhat.com
L:	dm-devel@redhat.com
W:	http://sources.redhat.com/dm
Q:	http://patchwork.kernel.org/project/dm-devel/list/
T:	git git://git.kernel.org/pub/scm/linux/kernel/git/device-mapper/linux-dm.git
T:	quilt http://people.redhat.com/agk/patches/linux/editing/
S:	Maintained
F:	Documentation/device-mapper/
F:	drivers/md/dm*
F:	drivers/md/persistent-data/
F:	include/linux/device-mapper.h
F:	include/linux/dm-*.h
F:	include/uapi/linux/dm-*.h

DIALOG SEMICONDUCTOR DRIVERS
M:	Support Opensource <support.opensource@diasemi.com>
W:	http://www.dialog-semiconductor.com/products
S:	Supported
F:	Documentation/hwmon/da90??
F:	drivers/gpio/gpio-da90??.c
F:	drivers/hwmon/da90??-hwmon.c
F:	drivers/input/misc/da90??_onkey.c
F:	drivers/input/touchscreen/da9052_tsi.c
F:	drivers/leds/leds-da90??.c
F:	drivers/mfd/da903x.c
F:	drivers/mfd/da90??-*.c
F:	drivers/power/da9052-battery.c
F:	drivers/regulator/da903x.c
F:	drivers/regulator/da9???-regulator.[ch]
F:	drivers/rtc/rtc-da90??.c
F:	drivers/video/backlight/da90??_bl.c
F:	drivers/watchdog/da90??_wdt.c
F:	include/linux/mfd/da903x.h
F:	include/linux/mfd/da9052/
F:	include/linux/mfd/da9055/
F:	include/linux/mfd/da9063/
F:	include/sound/da[79]*.h
F:	sound/soc/codecs/da[79]*.[ch]

DIGI NEO AND CLASSIC PCI PRODUCTS
M:	Lidza Louina <lidza.louina@gmail.com>
M:	Mark Hounschell <markh@compro.net>
L:	driverdev-devel@linuxdriverproject.org
S:	Maintained
F:	drivers/staging/dgnc/

DIGI EPCA PCI PRODUCTS
M:	Lidza Louina <lidza.louina@gmail.com>
M:	Mark Hounschell <markh@compro.net>
<<<<<<< HEAD
M:	Daeseok Youn <daeseok.youn@gmail.com>
=======
>>>>>>> c704b4ef
L:	driverdev-devel@linuxdriverproject.org
S:	Maintained
F:	drivers/staging/dgap/

DIOLAN U2C-12 I2C DRIVER
M:	Guenter Roeck <linux@roeck-us.net>
L:	linux-i2c@vger.kernel.org
S:	Maintained
F:	drivers/i2c/busses/i2c-diolan-u2c.c

DIRECTORY NOTIFICATION (DNOTIFY)
M:	Eric Paris <eparis@parisplace.org>
S:	Maintained
F:	Documentation/filesystems/dnotify.txt
F:	fs/notify/dnotify/
F:	include/linux/dnotify.h

DISK GEOMETRY AND PARTITION HANDLING
M:	Andries Brouwer <aeb@cwi.nl>
W:	http://www.win.tue.nl/~aeb/linux/Large-Disk.html
W:	http://www.win.tue.nl/~aeb/linux/zip/zip-1.html
W:	http://www.win.tue.nl/~aeb/partitions/partition_types-1.html
S:	Maintained

DISKQUOTA
M:	Jan Kara <jack@suse.cz>
S:	Maintained
F:	Documentation/filesystems/quota.txt
F:	fs/quota/
F:	include/linux/quota*.h
F:	include/uapi/linux/quota*.h

DISPLAYLINK USB 2.0 FRAMEBUFFER DRIVER (UDLFB)
M:	Bernie Thompson <bernie@plugable.com>
L:	linux-fbdev@vger.kernel.org
S:	Maintained
W:	http://plugable.com/category/projects/udlfb/
F:	drivers/video/udlfb.c
F:	include/video/udlfb.h
F:	Documentation/fb/udlfb.txt

DISTRIBUTED LOCK MANAGER (DLM)
M:	Christine Caulfield <ccaulfie@redhat.com>
M:	David Teigland <teigland@redhat.com>
L:	cluster-devel@redhat.com
W:	http://sources.redhat.com/cluster/
T:	git git://git.kernel.org/pub/scm/linux/kernel/git/teigland/dlm.git
S:	Supported
F:	fs/dlm/

DMA BUFFER SHARING FRAMEWORK
M:	Sumit Semwal <sumit.semwal@linaro.org>
S:	Maintained
L:	linux-media@vger.kernel.org
L:	dri-devel@lists.freedesktop.org
L:	linaro-mm-sig@lists.linaro.org
F:	drivers/dma-buf/
F:	include/linux/dma-buf*
F:	include/linux/reservation.h
F:	include/linux/*fence.h
F:	Documentation/dma-buf-sharing.txt
T:	git git://git.linaro.org/people/sumitsemwal/linux-dma-buf.git

DMA GENERIC OFFLOAD ENGINE SUBSYSTEM
M:	Vinod Koul <vinod.koul@intel.com>
M:	Dan Williams <dan.j.williams@intel.com>
L:	dmaengine@vger.kernel.org
Q:	https://patchwork.kernel.org/project/linux-dmaengine/list/
S:	Supported
F:	drivers/dma/
F:	include/linux/dma*
T:	git git://git.kernel.org/pub/scm/linux/kernel/git/djbw/async_tx.git
T:	git git://git.infradead.org/users/vkoul/slave-dma.git (slave-dma)

DME1737 HARDWARE MONITOR DRIVER
M:	Juerg Haefliger <juergh@gmail.com>
L:	lm-sensors@lm-sensors.org
S:	Maintained
F:	Documentation/hwmon/dme1737
F:	drivers/hwmon/dme1737.c

DOCKING STATION DRIVER
M:	Shaohua Li <shaohua.li@intel.com>
L:	linux-acpi@vger.kernel.org
S:	Supported
F:	drivers/acpi/dock.c

DOCUMENTATION
M:	Randy Dunlap <rdunlap@infradead.org>
L:	linux-doc@vger.kernel.org
T:	quilt http://www.infradead.org/~rdunlap/Doc/patches/
S:	Maintained
F:	Documentation/
X:	Documentation/ABI/
X:	Documentation/devicetree/
X:	Documentation/[a-z][a-z]_[A-Z][A-Z]/

DOUBLETALK DRIVER
M:	"James R. Van Zandt" <jrv@vanzandt.mv.com>
L:	blinux-list@redhat.com
S:	Maintained
F:	drivers/char/dtlk.c
F:	include/linux/dtlk.h

DPT_I2O SCSI RAID DRIVER
M:	Adaptec OEM Raid Solutions <aacraid@adaptec.com>
L:	linux-scsi@vger.kernel.org
W:	http://www.adaptec.com/
S:	Maintained
F:	drivers/scsi/dpt*
F:	drivers/scsi/dpt/

DRBD DRIVER
P:	Philipp Reisner
P:	Lars Ellenberg
M:	drbd-dev@lists.linbit.com
L:	drbd-user@lists.linbit.com
W:	http://www.drbd.org
T:	git git://git.drbd.org/linux-2.6-drbd.git drbd
T:	git git://git.drbd.org/drbd-8.3.git
S:	Supported
F:	drivers/block/drbd/
F:	lib/lru_cache.c
F:	Documentation/blockdev/drbd/

DRIVER CORE, KOBJECTS, DEBUGFS AND SYSFS
M:	Greg Kroah-Hartman <gregkh@linuxfoundation.org>
T:	git git://git.kernel.org/pub/scm/linux/kernel/git/gregkh/driver-core.git
S:	Supported
F:	Documentation/kobject.txt
F:	drivers/base/
F:	fs/sysfs/
F:	fs/debugfs/
F:	include/linux/kobj*
F:	include/linux/debugfs.h
F:	lib/kobj*

DRM DRIVERS
M:	David Airlie <airlied@linux.ie>
L:	dri-devel@lists.freedesktop.org
T:	git git://people.freedesktop.org/~airlied/linux
S:	Maintained
F:	drivers/gpu/drm/
F:	drivers/gpu/vga/
F:	include/drm/
F:	include/uapi/drm/

RADEON DRM DRIVERS
M:	Alex Deucher <alexander.deucher@amd.com>
M:	Christian König <christian.koenig@amd.com>
L:	dri-devel@lists.freedesktop.org
T:	git git://people.freedesktop.org/~agd5f/linux
S:	Supported
F:	drivers/gpu/drm/radeon/
F:	include/uapi/drm/radeon*

DRM PANEL DRIVERS
M:	Thierry Reding <thierry.reding@gmail.com>
L:	dri-devel@lists.freedesktop.org
T:	git git://anongit.freedesktop.org/tegra/linux.git
S:	Maintained
F:	drivers/gpu/drm/drm_panel.c
F:	drivers/gpu/drm/panel/
F:	include/drm/drm_panel.h
F:	Documentation/devicetree/bindings/panel/

INTEL DRM DRIVERS (excluding Poulsbo, Moorestown and derivative chipsets)
M:	Daniel Vetter <daniel.vetter@ffwll.ch>
M:	Jani Nikula <jani.nikula@linux.intel.com>
L:	intel-gfx@lists.freedesktop.org
L:	dri-devel@lists.freedesktop.org
Q:	http://patchwork.freedesktop.org/project/intel-gfx/
T:	git git://anongit.freedesktop.org/drm-intel
S:	Supported
F:	drivers/gpu/drm/i915/
F:	include/drm/i915*
F:	include/uapi/drm/i915*

DRM DRIVERS FOR EXYNOS
M:	Inki Dae <inki.dae@samsung.com>
M:	Joonyoung Shim <jy0922.shim@samsung.com>
M:	Seung-Woo Kim <sw0312.kim@samsung.com>
M:	Kyungmin Park <kyungmin.park@samsung.com>
L:	dri-devel@lists.freedesktop.org
T:	git git://git.kernel.org/pub/scm/linux/kernel/git/daeinki/drm-exynos.git
S:	Supported
F:	drivers/gpu/drm/exynos/
F:	include/drm/exynos*
F:	include/uapi/drm/exynos*

DRM DRIVERS FOR NVIDIA TEGRA
M:	Thierry Reding <thierry.reding@gmail.com>
M:	Terje Bergström <tbergstrom@nvidia.com>
L:	dri-devel@lists.freedesktop.org
L:	linux-tegra@vger.kernel.org
T:	git git://anongit.freedesktop.org/tegra/linux.git
S:	Supported
F:	drivers/gpu/drm/tegra/
F:	drivers/gpu/host1x/
F:	include/linux/host1x.h
F:	include/uapi/drm/tegra_drm.h
F:	Documentation/devicetree/bindings/gpu/nvidia,tegra20-host1x.txt

DSBR100 USB FM RADIO DRIVER
M:	Alexey Klimov <klimov.linux@gmail.com>
L:	linux-media@vger.kernel.org
T:	git git://linuxtv.org/media_tree.git
S:	Maintained
F:	drivers/media/radio/dsbr100.c

DSCC4 DRIVER
M:	Francois Romieu <romieu@fr.zoreil.com>
L:	netdev@vger.kernel.org
S:	Maintained
F:	drivers/net/wan/dscc4.c

DVB_USB_AF9015 MEDIA DRIVER
M:	Antti Palosaari <crope@iki.fi>
L:	linux-media@vger.kernel.org
W:	http://linuxtv.org/
W:	http://palosaari.fi/linux/
Q:	http://patchwork.linuxtv.org/project/linux-media/list/
T:	git git://linuxtv.org/anttip/media_tree.git
S:	Maintained
F:	drivers/media/usb/dvb-usb-v2/af9015*

DVB_USB_AF9035 MEDIA DRIVER
M:	Antti Palosaari <crope@iki.fi>
L:	linux-media@vger.kernel.org
W:	http://linuxtv.org/
W:	http://palosaari.fi/linux/
Q:	http://patchwork.linuxtv.org/project/linux-media/list/
T:	git git://linuxtv.org/anttip/media_tree.git
S:	Maintained
F:	drivers/media/usb/dvb-usb-v2/af9035*

DVB_USB_ANYSEE MEDIA DRIVER
M:	Antti Palosaari <crope@iki.fi>
L:	linux-media@vger.kernel.org
W:	http://linuxtv.org/
W:	http://palosaari.fi/linux/
Q:	http://patchwork.linuxtv.org/project/linux-media/list/
T:	git git://linuxtv.org/anttip/media_tree.git
S:	Maintained
F:	drivers/media/usb/dvb-usb-v2/anysee*

DVB_USB_AU6610 MEDIA DRIVER
M:	Antti Palosaari <crope@iki.fi>
L:	linux-media@vger.kernel.org
W:	http://linuxtv.org/
W:	http://palosaari.fi/linux/
Q:	http://patchwork.linuxtv.org/project/linux-media/list/
T:	git git://linuxtv.org/anttip/media_tree.git
S:	Maintained
F:	drivers/media/usb/dvb-usb-v2/au6610*

DVB_USB_CE6230 MEDIA DRIVER
M:	Antti Palosaari <crope@iki.fi>
L:	linux-media@vger.kernel.org
W:	http://linuxtv.org/
W:	http://palosaari.fi/linux/
Q:	http://patchwork.linuxtv.org/project/linux-media/list/
T:	git git://linuxtv.org/anttip/media_tree.git
S:	Maintained
F:	drivers/media/usb/dvb-usb-v2/ce6230*

DVB_USB_CXUSB MEDIA DRIVER
M:	Michael Krufky <mkrufky@linuxtv.org>
L:	linux-media@vger.kernel.org
W:	http://linuxtv.org/
W:	http://github.com/mkrufky
Q:	http://patchwork.linuxtv.org/project/linux-media/list/
T:	git git://linuxtv.org/media_tree.git
S:	Maintained
F:	drivers/media/usb/dvb-usb/cxusb*

DVB_USB_EC168 MEDIA DRIVER
M:	Antti Palosaari <crope@iki.fi>
L:	linux-media@vger.kernel.org
W:	http://linuxtv.org/
W:	http://palosaari.fi/linux/
Q:	http://patchwork.linuxtv.org/project/linux-media/list/
T:	git git://linuxtv.org/anttip/media_tree.git
S:	Maintained
F:	drivers/media/usb/dvb-usb-v2/ec168*

DVB_USB_GL861 MEDIA DRIVER
M:	Antti Palosaari <crope@iki.fi>
L:	linux-media@vger.kernel.org
W:	http://linuxtv.org/
Q:	http://patchwork.linuxtv.org/project/linux-media/list/
T:	git git://linuxtv.org/anttip/media_tree.git
S:	Maintained
F:	drivers/media/usb/dvb-usb-v2/gl861*

DVB_USB_MXL111SF MEDIA DRIVER
M:	Michael Krufky <mkrufky@linuxtv.org>
L:	linux-media@vger.kernel.org
W:	http://linuxtv.org/
W:	http://github.com/mkrufky
Q:	http://patchwork.linuxtv.org/project/linux-media/list/
T:	git git://linuxtv.org/mkrufky/mxl111sf.git
S:	Maintained
F:	drivers/media/usb/dvb-usb-v2/mxl111sf*

DVB_USB_RTL28XXU MEDIA DRIVER
M:	Antti Palosaari <crope@iki.fi>
L:	linux-media@vger.kernel.org
W:	http://linuxtv.org/
W:	http://palosaari.fi/linux/
Q:	http://patchwork.linuxtv.org/project/linux-media/list/
T:	git git://linuxtv.org/anttip/media_tree.git
S:	Maintained
F:	drivers/media/usb/dvb-usb-v2/rtl28xxu*

DVB_USB_V2 MEDIA DRIVER
M:	Antti Palosaari <crope@iki.fi>
L:	linux-media@vger.kernel.org
W:	http://linuxtv.org/
W:	http://palosaari.fi/linux/
Q:	http://patchwork.linuxtv.org/project/linux-media/list/
T:	git git://linuxtv.org/anttip/media_tree.git
S:	Maintained
F:	drivers/media/usb/dvb-usb-v2/dvb_usb*
F:	drivers/media/usb/dvb-usb-v2/usb_urb.c

DYNAMIC DEBUG
M:	Jason Baron <jbaron@akamai.com>
S:	Maintained
F:	lib/dynamic_debug.c
F:	include/linux/dynamic_debug.h

DZ DECSTATION DZ11 SERIAL DRIVER
M:	"Maciej W. Rozycki" <macro@linux-mips.org>
S:	Maintained
F:	drivers/tty/serial/dz.*

E4000 MEDIA DRIVER
M:	Antti Palosaari <crope@iki.fi>
L:	linux-media@vger.kernel.org
W:	http://linuxtv.org/
W:	http://palosaari.fi/linux/
Q:	http://patchwork.linuxtv.org/project/linux-media/list/
T:	git git://linuxtv.org/anttip/media_tree.git
S:	Maintained
F:	drivers/media/tuners/e4000*

EATA ISA/EISA/PCI SCSI DRIVER
M:	Dario Ballabio <ballabio_dario@emc.com>
L:	linux-scsi@vger.kernel.org
S:	Maintained
F:	drivers/scsi/eata.c

<<<<<<< HEAD
=======
EATA-PIO SCSI DRIVER
M:	Michael Neuffer <mike@i-Connect.Net>
L:	linux-eata@i-connect.net
L:	linux-scsi@vger.kernel.org
S:	Maintained
F:	drivers/scsi/eata_pio.*

>>>>>>> c704b4ef
EC100 MEDIA DRIVER
M:	Antti Palosaari <crope@iki.fi>
L:	linux-media@vger.kernel.org
W:	http://linuxtv.org/
W:	http://palosaari.fi/linux/
Q:	http://patchwork.linuxtv.org/project/linux-media/list/
T:	git git://linuxtv.org/anttip/media_tree.git
S:	Maintained
F:	drivers/media/dvb-frontends/ec100*

ECRYPT FILE SYSTEM
M:	Tyler Hicks <tyhicks@canonical.com>
L:	ecryptfs@vger.kernel.org
W:	http://ecryptfs.org
W:	https://launchpad.net/ecryptfs
S:	Supported
F:	Documentation/filesystems/ecryptfs.txt
F:	fs/ecryptfs/

EDAC-CORE
M:	Doug Thompson <dougthompson@xmission.com>
M:	Borislav Petkov <bp@alien8.de>
M:	Mauro Carvalho Chehab <m.chehab@samsung.com>
L:	linux-edac@vger.kernel.org
W:	bluesmoke.sourceforge.net
S:	Supported
F:	Documentation/edac.txt
F:	drivers/edac/
F:	include/linux/edac.h

EDAC-AMD64
M:	Doug Thompson <dougthompson@xmission.com>
M:	Borislav Petkov <bp@alien8.de>
L:	linux-edac@vger.kernel.org
W:	bluesmoke.sourceforge.net
S:	Maintained
F:	drivers/edac/amd64_edac*

EDAC-CALXEDA
M:	Doug Thompson <dougthompson@xmission.com>
M:	Robert Richter <rric@kernel.org>
L:	linux-edac@vger.kernel.org
W:	bluesmoke.sourceforge.net
S:	Maintained
F:	drivers/edac/highbank*

EDAC-CAVIUM
M:	Ralf Baechle <ralf@linux-mips.org>
M:	David Daney <david.daney@cavium.com>
L:	linux-edac@vger.kernel.org
L:	linux-mips@linux-mips.org
W:	bluesmoke.sourceforge.net
S:	Supported
F:	drivers/edac/octeon_edac*

EDAC-E752X
M:	Mark Gross <mark.gross@intel.com>
M:	Doug Thompson <dougthompson@xmission.com>
L:	linux-edac@vger.kernel.org
W:	bluesmoke.sourceforge.net
S:	Maintained
F:	drivers/edac/e752x_edac.c

EDAC-E7XXX
M:	Doug Thompson <dougthompson@xmission.com>
L:	linux-edac@vger.kernel.org
W:	bluesmoke.sourceforge.net
S:	Maintained
F:	drivers/edac/e7xxx_edac.c

EDAC-GHES
M:	Mauro Carvalho Chehab <m.chehab@samsung.com>
L:	linux-edac@vger.kernel.org
W:	bluesmoke.sourceforge.net
S:	Maintained
F:	drivers/edac/ghes_edac.c

EDAC-I82443BXGX
M:	Tim Small <tim@buttersideup.com>
L:	linux-edac@vger.kernel.org
W:	bluesmoke.sourceforge.net
S:	Maintained
F:	drivers/edac/i82443bxgx_edac.c

EDAC-I3000
M:	Jason Uhlenkott <juhlenko@akamai.com>
L:	linux-edac@vger.kernel.org
W:	bluesmoke.sourceforge.net
S:	Maintained
F:	drivers/edac/i3000_edac.c

EDAC-I5000
M:	Doug Thompson <dougthompson@xmission.com>
L:	linux-edac@vger.kernel.org
W:	bluesmoke.sourceforge.net
S:	Maintained
F:	drivers/edac/i5000_edac.c

EDAC-I5400
M:	Mauro Carvalho Chehab <m.chehab@samsung.com>
L:	linux-edac@vger.kernel.org
W:	bluesmoke.sourceforge.net
S:	Maintained
F:	drivers/edac/i5400_edac.c

EDAC-I7300
M:	Mauro Carvalho Chehab <m.chehab@samsung.com>
L:	linux-edac@vger.kernel.org
W:	bluesmoke.sourceforge.net
S:	Maintained
F:	drivers/edac/i7300_edac.c

EDAC-I7CORE
M:	Mauro Carvalho Chehab <m.chehab@samsung.com>
L:	linux-edac@vger.kernel.org
W:	bluesmoke.sourceforge.net
S:	Maintained
F:	drivers/edac/i7core_edac.c

EDAC-I82975X
M:	Ranganathan Desikan <ravi@jetztechnologies.com>
M:	"Arvind R." <arvino55@gmail.com>
L:	linux-edac@vger.kernel.org
W:	bluesmoke.sourceforge.net
S:	Maintained
F:	drivers/edac/i82975x_edac.c

EDAC-IE31200
M:	Jason Baron <jbaron@akamai.com>
L:	linux-edac@vger.kernel.org
W:	bluesmoke.sourceforge.net
S:	Maintained
F:	drivers/edac/ie31200_edac.c

EDAC-MPC85XX
M:	Johannes Thumshirn <johannes.thumshirn@men.de>
L:	linux-edac@vger.kernel.org
W:	bluesmoke.sourceforge.net
S:	Maintained
F:	drivers/edac/mpc85xx_edac.[ch]

EDAC-PASEMI
M:	Egor Martovetsky <egor@pasemi.com>
L:	linux-edac@vger.kernel.org
W:	bluesmoke.sourceforge.net
S:	Maintained
F:	drivers/edac/pasemi_edac.c

EDAC-R82600
M:	Tim Small <tim@buttersideup.com>
L:	linux-edac@vger.kernel.org
W:	bluesmoke.sourceforge.net
S:	Maintained
F:	drivers/edac/r82600_edac.c

EDAC-SBRIDGE
M:	Mauro Carvalho Chehab <m.chehab@samsung.com>
L:	linux-edac@vger.kernel.org
W:	bluesmoke.sourceforge.net
S:	Maintained
F:	drivers/edac/sb_edac.c

EDIROL UA-101/UA-1000 DRIVER
M:	Clemens Ladisch <clemens@ladisch.de>
L:	alsa-devel@alsa-project.org (moderated for non-subscribers)
T:	git git://git.alsa-project.org/alsa-kernel.git
S:	Maintained
F:	sound/usb/misc/ua101.c

EXTENSIBLE FIRMWARE INTERFACE (EFI)
M:	Matt Fleming <matt.fleming@intel.com>
L:	linux-efi@vger.kernel.org
T:	git git://git.kernel.org/pub/scm/linux/kernel/git/mfleming/efi.git
S:	Maintained
F:	Documentation/efi-stub.txt
F:	arch/ia64/kernel/efi.c
F:	arch/x86/boot/compressed/eboot.[ch]
F:	arch/x86/include/asm/efi.h
F:	arch/x86/platform/efi/*
F:	drivers/firmware/efi/*
F:	include/linux/efi*.h

EFI VARIABLE FILESYSTEM
M:	Matthew Garrett <matthew.garrett@nebula.com>
M:	Jeremy Kerr <jk@ozlabs.org>
M:	Matt Fleming <matt.fleming@intel.com>
T:	git git://git.kernel.org/pub/scm/linux/kernel/git/mfleming/efi.git
L:	linux-efi@vger.kernel.org
S:	Maintained
F:	fs/efivarfs/

EFIFB FRAMEBUFFER DRIVER
L:	linux-fbdev@vger.kernel.org
M:	Peter Jones <pjones@redhat.com>
S:	Maintained
F:	drivers/video/efifb.c

EFS FILESYSTEM
W:	http://aeschi.ch.eu.org/efs/
S:	Orphan
F:	fs/efs/

EHCA (IBM GX bus InfiniBand adapter) DRIVER
M:	Hoang-Nam Nguyen <hnguyen@de.ibm.com>
M:	Christoph Raisch <raisch@de.ibm.com>
L:	linux-rdma@vger.kernel.org
S:	Supported
F:	drivers/infiniband/hw/ehca/

EHEA (IBM pSeries eHEA 10Gb ethernet adapter) DRIVER
M:	Thadeu Lima de Souza Cascardo <cascardo@linux.vnet.ibm.com>
L:	netdev@vger.kernel.org
S:	Maintained
F:	drivers/net/ethernet/ibm/ehea/

EM28XX VIDEO4LINUX DRIVER
M:	Mauro Carvalho Chehab <m.chehab@samsung.com>
L:	linux-media@vger.kernel.org
W:	http://linuxtv.org
T:	git git://linuxtv.org/media_tree.git
S:	Maintained
F:	drivers/media/usb/em28xx/

EMBEDDED LINUX
M:	Paul Gortmaker <paul.gortmaker@windriver.com>
M:	Matt Mackall <mpm@selenic.com>
M:	David Woodhouse <dwmw2@infradead.org>
L:	linux-embedded@vger.kernel.org
S:	Maintained

EMULEX LPFC FC SCSI DRIVER
M:	James Smart <james.smart@emulex.com>
L:	linux-scsi@vger.kernel.org
W:	http://sourceforge.net/projects/lpfcxxxx
S:	Supported
F:	drivers/scsi/lpfc/

ENE CB710 FLASH CARD READER DRIVER
M:	Michał Mirosław <mirq-linux@rere.qmqm.pl>
S:	Maintained
F:	drivers/misc/cb710/
F:	drivers/mmc/host/cb710-mmc.*
F:	include/linux/cb710.h

ENE KB2426 (ENE0100/ENE020XX) INFRARED RECEIVER
M:	Maxim Levitsky <maximlevitsky@gmail.com>
S:	Maintained
F:	drivers/media/rc/ene_ir.*

ENHANCED ERROR HANDLING (EEH)
M:	Gavin Shan <shangw@linux.vnet.ibm.com>
L:	linuxppc-dev@lists.ozlabs.org
S:	Supported
F:	Documentation/powerpc/eeh-pci-error-recovery.txt
F:	arch/powerpc/kernel/eeh*.c

EPSON S1D13XXX FRAMEBUFFER DRIVER
M:	Kristoffer Ericson <kristoffer.ericson@gmail.com>
S:	Maintained
T:	git git://git.kernel.org/pub/scm/linux/kernel/git/kristoffer/linux-hpc.git
F:	drivers/video/s1d13xxxfb.c
F:	include/video/s1d13xxxfb.h

ETHERNET BRIDGE
M:	Stephen Hemminger <stephen@networkplumber.org>
L:	bridge@lists.linux-foundation.org
L:	netdev@vger.kernel.org
W:	http://www.linuxfoundation.org/en/Net:Bridge
S:	Maintained
F:	include/linux/netfilter_bridge/
F:	net/bridge/

ETHERNET PHY LIBRARY
M:	Florian Fainelli <f.fainelli@gmail.com>
L:	netdev@vger.kernel.org
S:	Maintained
F:	include/linux/phy.h
F:	include/linux/phy_fixed.h
F:	drivers/net/phy/
F:	Documentation/networking/phy.txt
F:	drivers/of/of_mdio.c
F:	drivers/of/of_net.c

EXT2 FILE SYSTEM
M:	Jan Kara <jack@suse.cz>
L:	linux-ext4@vger.kernel.org
S:	Maintained
F:	Documentation/filesystems/ext2.txt
F:	fs/ext2/
F:	include/linux/ext2*

EXT3 FILE SYSTEM
M:	Jan Kara <jack@suse.cz>
M:	Andrew Morton <akpm@linux-foundation.org>
M:	Andreas Dilger <adilger.kernel@dilger.ca>
L:	linux-ext4@vger.kernel.org
S:	Maintained
F:	Documentation/filesystems/ext3.txt
F:	fs/ext3/

EXT4 FILE SYSTEM
M:	"Theodore Ts'o" <tytso@mit.edu>
M:	Andreas Dilger <adilger.kernel@dilger.ca>
L:	linux-ext4@vger.kernel.org
W:	http://ext4.wiki.kernel.org
Q:	http://patchwork.ozlabs.org/project/linux-ext4/list/
S:	Maintained
F:	Documentation/filesystems/ext4.txt
F:	fs/ext4/

Extended Verification Module (EVM)
M:	Mimi Zohar <zohar@linux.vnet.ibm.com>
L:	linux-ima-devel@lists.sourceforge.net
L:	linux-security-module@vger.kernel.org
S:	Supported
F:	security/integrity/evm/

EXTERNAL CONNECTOR SUBSYSTEM (EXTCON)
M:	MyungJoo Ham <myungjoo.ham@samsung.com>
M:	Chanwoo Choi <cw00.choi@samsung.com>
L:	linux-kernel@vger.kernel.org
T:	git git://git.kernel.org/pub/scm/linux/kernel/git/chanwoo/extcon.git
S:	Maintained
F:	drivers/extcon/
F:	Documentation/extcon/

EXYNOS DP DRIVER
M:	Jingoo Han <jg1.han@samsung.com>
L:	dri-devel@lists.freedesktop.org
S:	Maintained
F:	drivers/gpu/drm/exynos/exynos_dp*

EXYNOS MIPI DISPLAY DRIVERS
M:	Inki Dae <inki.dae@samsung.com>
M:	Donghwa Lee <dh09.lee@samsung.com>
M:	Kyungmin Park <kyungmin.park@samsung.com>
L:	linux-fbdev@vger.kernel.org
S:	Maintained
F:	drivers/video/exynos/exynos_mipi*
F:	include/video/exynos_mipi*

F71805F HARDWARE MONITORING DRIVER
M:	Jean Delvare <jdelvare@suse.de>
L:	lm-sensors@lm-sensors.org
S:	Maintained
F:	Documentation/hwmon/f71805f
F:	drivers/hwmon/f71805f.c

FC0011 TUNER DRIVER
M:	Michael Buesch <m@bues.ch>
L:	linux-media@vger.kernel.org
S:	Maintained
F:	drivers/media/tuners/fc0011.h
F:	drivers/media/tuners/fc0011.c

FC2580 MEDIA DRIVER
M:	Antti Palosaari <crope@iki.fi>
L:	linux-media@vger.kernel.org
W:	http://linuxtv.org/
W:	http://palosaari.fi/linux/
Q:	http://patchwork.linuxtv.org/project/linux-media/list/
T:	git git://linuxtv.org/anttip/media_tree.git
S:	Maintained
F:	drivers/media/tuners/fc2580*

FANOTIFY
M:	Eric Paris <eparis@redhat.com>
S:	Maintained
F:	fs/notify/fanotify/
F:	include/linux/fanotify.h
F:	include/uapi/linux/fanotify.h

FARSYNC SYNCHRONOUS DRIVER
M:	Kevin Curtis <kevin.curtis@farsite.co.uk>
W:	http://www.farsite.co.uk/
S:	Supported
F:	drivers/net/wan/farsync.*

FAULT INJECTION SUPPORT
M:	Akinobu Mita <akinobu.mita@gmail.com>
S:	Supported
F:	Documentation/fault-injection/
F:	lib/fault-inject.c

FCOE SUBSYSTEM (libfc, libfcoe, fcoe)
M:	Robert Love <robert.w.love@intel.com>
L:	fcoe-devel@open-fcoe.org
W:	www.Open-FCoE.org
S:	Supported
F:	drivers/scsi/libfc/
F:	drivers/scsi/fcoe/
F:	include/scsi/fc/
F:	include/scsi/libfc.h
F:	include/scsi/libfcoe.h
F:	include/uapi/scsi/fc/

FILE LOCKING (flock() and fcntl()/lockf())
M:	Jeff Layton <jlayton@poochiereds.net>
M:	J. Bruce Fields <bfields@fieldses.org>
L:	linux-fsdevel@vger.kernel.org
S:	Maintained
F:	include/linux/fcntl.h
F:	include/linux/fs.h
F:	include/uapi/linux/fcntl.h
F:	include/uapi/linux/fs.h
F:	fs/fcntl.c
F:	fs/locks.c

FILESYSTEMS (VFS and infrastructure)
M:	Alexander Viro <viro@zeniv.linux.org.uk>
L:	linux-fsdevel@vger.kernel.org
S:	Maintained
F:	fs/*

FINTEK F75375S HARDWARE MONITOR AND FAN CONTROLLER DRIVER
M:	Riku Voipio <riku.voipio@iki.fi>
L:	lm-sensors@lm-sensors.org
S:	Maintained
F:	drivers/hwmon/f75375s.c
F:	include/linux/f75375s.h

FIREWIRE AUDIO DRIVERS
M:	Clemens Ladisch <clemens@ladisch.de>
L:	alsa-devel@alsa-project.org (moderated for non-subscribers)
T:	git git://git.alsa-project.org/alsa-kernel.git
S:	Maintained
F:	sound/firewire/

FIREWIRE MEDIA DRIVERS (firedtv)
M:	Stefan Richter <stefanr@s5r6.in-berlin.de>
L:	linux-media@vger.kernel.org
L:	linux1394-devel@lists.sourceforge.net
T:	git git://git.kernel.org/pub/scm/linux/kernel/git/mchehab/linux-media.git
S:	Maintained
F:	drivers/media/firewire/

FIREWIRE SBP-2 TARGET
M:	Chris Boot <bootc@bootc.net>
L:	linux-scsi@vger.kernel.org
L:	target-devel@vger.kernel.org
L:	linux1394-devel@lists.sourceforge.net
T:	git git://git.kernel.org/pub/scm/linux/kernel/git/nab/lio-core-2.6.git master
S:	Maintained
F:	drivers/target/sbp/

FIREWIRE SUBSYSTEM
M:	Stefan Richter <stefanr@s5r6.in-berlin.de>
L:	linux1394-devel@lists.sourceforge.net
W:	http://ieee1394.wiki.kernel.org/
T:	git git://git.kernel.org/pub/scm/linux/kernel/git/ieee1394/linux1394.git
S:	Maintained
F:	drivers/firewire/
F:	include/linux/firewire.h
F:	include/uapi/linux/firewire*.h
F:	tools/firewire/

FIRMWARE LOADER (request_firmware)
M:	Ming Lei <ming.lei@canonical.com>
L:	linux-kernel@vger.kernel.org
S:	Maintained
F:	Documentation/firmware_class/
F:	drivers/base/firmware*.c
F:	include/linux/firmware.h

FLASH ADAPTER DRIVER (IBM Flash Adapter 900GB Full Height PCI Flash Card)
M:	Joshua Morris <josh.h.morris@us.ibm.com>
M:	Philip Kelleher <pjk1939@linux.vnet.ibm.com>
S:	Maintained
F:	drivers/block/rsxx/

FLOPPY DRIVER
M:	Jiri Kosina <jkosina@suse.cz>
T:	git git://git.kernel.org/pub/scm/linux/kernel/git/jikos/floppy.git
S:	Odd fixes
F:	drivers/block/floppy.c

FMC SUBSYSTEM
M:	Alessandro Rubini <rubini@gnudd.com>
W:	http://www.ohwr.org/projects/fmc-bus
S:	Supported
F:	drivers/fmc/
F:	include/linux/fmc*.h
F:	include/linux/ipmi-fru.h
K:	fmc_d.*register

FPU EMULATOR
M:	Bill Metzenthen <billm@melbpc.org.au>
W:	http://floatingpoint.sourceforge.net/emulator/index.html
S:	Maintained
F:	arch/x86/math-emu/

FRAME RELAY DLCI/FRAD (Sangoma drivers too)
L:	netdev@vger.kernel.org
S:	Orphan
F:	drivers/net/wan/dlci.c
F:	drivers/net/wan/sdla.c

FRAMEBUFFER LAYER
M:	Jean-Christophe Plagniol-Villard <plagnioj@jcrosoft.com>
M:	Tomi Valkeinen <tomi.valkeinen@ti.com>
L:	linux-fbdev@vger.kernel.org
W:	http://linux-fbdev.sourceforge.net/
Q:	http://patchwork.kernel.org/project/linux-fbdev/list/
T:	git git://git.kernel.org/pub/scm/linux/kernel/git/plagnioj/linux-fbdev.git
S:	Maintained
F:	Documentation/fb/
F:	Documentation/devicetree/bindings/fb/
F:	drivers/video/
F:	include/video/
F:	include/linux/fb.h
F:	include/uapi/video/
F:	include/uapi/linux/fb.h

FREESCALE DIU FRAMEBUFFER DRIVER
M:	Timur Tabi <timur@tabi.org>
L:	linux-fbdev@vger.kernel.org
S:	Maintained
F:	drivers/video/fsl-diu-fb.*

FREESCALE DMA DRIVER
M:	Li Yang <leoli@freescale.com>
M:	Zhang Wei <zw@zh-kernel.org>
L:	linuxppc-dev@lists.ozlabs.org
S:	Maintained
F:	drivers/dma/fsldma.*

FREESCALE I2C CPM DRIVER
M:	Jochen Friedrich <jochen@scram.de>
L:	linuxppc-dev@lists.ozlabs.org
L:	linux-i2c@vger.kernel.org
S:	Maintained
F:	drivers/i2c/busses/i2c-cpm.c

FREESCALE IMX / MXC FRAMEBUFFER DRIVER
M:	Sascha Hauer <kernel@pengutronix.de>
L:	linux-fbdev@vger.kernel.org
L:	linux-arm-kernel@lists.infradead.org (moderated for non-subscribers)
S:	Maintained
F:	include/linux/platform_data/video-imxfb.h
F:	drivers/video/imxfb.c

FREESCALE SOC FS_ENET DRIVER
M:	Pantelis Antoniou <pantelis.antoniou@gmail.com>
M:	Vitaly Bordug <vbordug@ru.mvista.com>
L:	linuxppc-dev@lists.ozlabs.org
L:	netdev@vger.kernel.org
S:	Maintained
F:	drivers/net/ethernet/freescale/fs_enet/
F:	include/linux/fs_enet_pd.h

FREESCALE QUICC ENGINE LIBRARY
L:	linuxppc-dev@lists.ozlabs.org
S:	Orphan
F:	arch/powerpc/sysdev/qe_lib/
F:	arch/powerpc/include/asm/*qe.h

FREESCALE USB PERIPHERAL DRIVERS
M:	Li Yang <leoli@freescale.com>
L:	linux-usb@vger.kernel.org
L:	linuxppc-dev@lists.ozlabs.org
S:	Maintained
F:	drivers/usb/gadget/udc/fsl*

FREESCALE QUICC ENGINE UCC ETHERNET DRIVER
M:	Li Yang <leoli@freescale.com>
L:	netdev@vger.kernel.org
L:	linuxppc-dev@lists.ozlabs.org
S:	Maintained
F:	drivers/net/ethernet/freescale/ucc_geth*

FREESCALE QUICC ENGINE UCC UART DRIVER
M:	Timur Tabi <timur@tabi.org>
L:	linuxppc-dev@lists.ozlabs.org
S:	Maintained
F:	drivers/tty/serial/ucc_uart.c

FREESCALE SOC SOUND DRIVERS
M:	Timur Tabi <timur@tabi.org>
L:	alsa-devel@alsa-project.org (moderated for non-subscribers)
L:	linuxppc-dev@lists.ozlabs.org
S:	Maintained
F:	sound/soc/fsl/fsl*
F:	sound/soc/fsl/mpc8610_hpcd.c

FREEVXFS FILESYSTEM
M:	Christoph Hellwig <hch@infradead.org>
W:	ftp://ftp.openlinux.org/pub/people/hch/vxfs
S:	Maintained
F:	fs/freevxfs/

FREEZER
M:	"Rafael J. Wysocki" <rjw@rjwysocki.net>
M:	Pavel Machek <pavel@ucw.cz>
L:	linux-pm@vger.kernel.org
S:	Supported
F:	Documentation/power/freezing-of-tasks.txt
F:	include/linux/freezer.h
F:	kernel/freezer.c

FRONTSWAP API
M:	Konrad Rzeszutek Wilk <konrad.wilk@oracle.com>
L:	linux-kernel@vger.kernel.org
S:	Maintained
F:	mm/frontswap.c
F:	include/linux/frontswap.h

FS-CACHE: LOCAL CACHING FOR NETWORK FILESYSTEMS
M:	David Howells <dhowells@redhat.com>
L:	linux-cachefs@redhat.com
S:	Supported
F:	Documentation/filesystems/caching/
F:	fs/fscache/
F:	include/linux/fscache*.h

F2FS FILE SYSTEM
M:	Jaegeuk Kim <jaegeuk@kernel.org>
M:	Changman Lee <cm224.lee@samsung.com>
L:	linux-f2fs-devel@lists.sourceforge.net
W:	http://en.wikipedia.org/wiki/F2FS
T:	git git://git.kernel.org/pub/scm/linux/kernel/git/jaegeuk/f2fs.git
S:	Maintained
F:	Documentation/filesystems/f2fs.txt
F:	Documentation/ABI/testing/sysfs-fs-f2fs
F:	fs/f2fs/
F:	include/linux/f2fs_fs.h

FUJITSU FR-V (FRV) PORT
M:	David Howells <dhowells@redhat.com>
S:	Maintained
F:	arch/frv/

FUJITSU LAPTOP EXTRAS
M:	Jonathan Woithe <jwoithe@just42.net>
L:	platform-driver-x86@vger.kernel.org
S:	Maintained
F:	drivers/platform/x86/fujitsu-laptop.c

FUJITSU M-5MO LS CAMERA ISP DRIVER
M:	Kyungmin Park <kyungmin.park@samsung.com>
M:	Heungjun Kim <riverful.kim@samsung.com>
L:	linux-media@vger.kernel.org
S:	Maintained
F:	drivers/media/i2c/m5mols/
F:	include/media/m5mols.h

FUJITSU TABLET EXTRAS
M:	Robert Gerlach <khnz@gmx.de>
L:	platform-driver-x86@vger.kernel.org
S:	Maintained
F:	drivers/platform/x86/fujitsu-tablet.c

FUSE: FILESYSTEM IN USERSPACE
M:	Miklos Szeredi <miklos@szeredi.hu>
L:	fuse-devel@lists.sourceforge.net
W:	http://fuse.sourceforge.net/
S:	Maintained
F:	fs/fuse/
F:	include/uapi/linux/fuse.h

FUTURE DOMAIN TMC-16x0 SCSI DRIVER (16-bit)
M:	Rik Faith <faith@cs.unc.edu>
L:	linux-scsi@vger.kernel.org
S:	Odd Fixes (e.g., new signatures)
F:	drivers/scsi/fdomain.*

GCOV BASED KERNEL PROFILING
M:	Peter Oberparleiter <oberpar@linux.vnet.ibm.com>
S:	Maintained
F:	kernel/gcov/
F:	Documentation/gcov.txt

GDT SCSI DISK ARRAY CONTROLLER DRIVER
M:	Achim Leubner <achim_leubner@adaptec.com>
L:	linux-scsi@vger.kernel.org
W:	http://www.icp-vortex.com/
S:	Supported
F:	drivers/scsi/gdt*

GEMTEK FM RADIO RECEIVER DRIVER
M:	Hans Verkuil <hverkuil@xs4all.nl>
L:	linux-media@vger.kernel.org
T:	git git://linuxtv.org/media_tree.git
W:	http://linuxtv.org
S:	Maintained
F:	drivers/media/radio/radio-gemtek*

GENERIC GPIO I2C DRIVER
M:	Haavard Skinnemoen <hskinnemoen@gmail.com>
S:	Supported
F:	drivers/i2c/busses/i2c-gpio.c
F:	include/linux/i2c-gpio.h

GENERIC GPIO I2C MULTIPLEXER DRIVER
M:	Peter Korsgaard <peter.korsgaard@barco.com>
L:	linux-i2c@vger.kernel.org
S:	Supported
F:	drivers/i2c/muxes/i2c-mux-gpio.c
F:	include/linux/i2c-mux-gpio.h
F:	Documentation/i2c/muxes/i2c-mux-gpio

GENERIC HDLC (WAN) DRIVERS
M:	Krzysztof Halasa <khc@pm.waw.pl>
W:	http://www.kernel.org/pub/linux/utils/net/hdlc/
S:	Maintained
F:	drivers/net/wan/c101.c
F:	drivers/net/wan/hd6457*
F:	drivers/net/wan/hdlc*
F:	drivers/net/wan/n2.c
F:	drivers/net/wan/pc300too.c
F:	drivers/net/wan/pci200syn.c
F:	drivers/net/wan/wanxl*

GENERIC INCLUDE/ASM HEADER FILES
M:	Arnd Bergmann <arnd@arndb.de>
L:	linux-arch@vger.kernel.org
T:	git git://git.kernel.org/pub/scm/linux/kernel/git/arnd/asm-generic.git
S:	Maintained
F:	include/asm-generic/
F:	include/uapi/asm-generic/

GENERIC PHY FRAMEWORK
M:	Kishon Vijay Abraham I <kishon@ti.com>
L:	linux-kernel@vger.kernel.org
T:	git git://git.kernel.org/pub/scm/linux/kernel/git/kishon/linux-phy.git
S:	Supported
F:	drivers/phy/
F:	include/linux/phy/

GENERIC UIO DRIVER FOR PCI DEVICES
M:	"Michael S. Tsirkin" <mst@redhat.com>
L:	kvm@vger.kernel.org
S:	Supported
F:	drivers/uio/uio_pci_generic.c

GET_MAINTAINER SCRIPT
M:	Joe Perches <joe@perches.com>
S:	Maintained
F:	scripts/get_maintainer.pl

GFS2 FILE SYSTEM
M:	Steven Whitehouse <swhiteho@redhat.com>
L:	cluster-devel@redhat.com
W:	http://sources.redhat.com/cluster/
T:	git git://git.kernel.org/pub/scm/linux/kernel/git/steve/gfs2-3.0-fixes.git
T:	git git://git.kernel.org/pub/scm/linux/kernel/git/steve/gfs2-3.0-nmw.git
S:	Supported
F:	Documentation/filesystems/gfs2*.txt
F:	fs/gfs2/
F:	include/uapi/linux/gfs2_ondisk.h

GIGASET ISDN DRIVERS
M:	Hansjoerg Lipp <hjlipp@web.de>
M:	Tilman Schmidt <tilman@imap.cc>
L:	gigaset307x-common@lists.sourceforge.net
W:	http://gigaset307x.sourceforge.net/
S:	Maintained
F:	Documentation/isdn/README.gigaset
F:	drivers/isdn/gigaset/
F:	include/uapi/linux/gigaset_dev.h

GO7007 MPEG CODEC
M:	Hans Verkuil <hans.verkuil@cisco.com>
L:	linux-media@vger.kernel.org
S:	Maintained
F:	drivers/media/usb/go7007/

GPIO SUBSYSTEM
M:	Linus Walleij <linus.walleij@linaro.org>
M:	Alexandre Courbot <gnurou@gmail.com>
L:	linux-gpio@vger.kernel.org
T:	git git://git.kernel.org/pub/scm/linux/kernel/git/linusw/linux-gpio.git
S:	Maintained
F:	Documentation/gpio/
F:	drivers/gpio/
F:	include/linux/gpio*
F:	include/asm-generic/gpio.h

GRE DEMULTIPLEXER DRIVER
M:	Dmitry Kozlov <xeb@mail.ru>
L:	netdev@vger.kernel.org
S:	Maintained
F:	net/ipv4/gre_demux.c
F:	net/ipv4/gre_offload.c
F:	include/net/gre.h

GRETH 10/100/1G Ethernet MAC device driver
M:	Kristoffer Glembo <kristoffer@gaisler.com>
L:	netdev@vger.kernel.org
S:	Maintained
F:	drivers/net/ethernet/aeroflex/

GSPCA FINEPIX SUBDRIVER
M:	Frank Zago <frank@zago.net>
L:	linux-media@vger.kernel.org
T:	git git://linuxtv.org/media_tree.git
S:	Maintained
F:	drivers/media/usb/gspca/finepix.c

GSPCA GL860 SUBDRIVER
M:	Olivier Lorin <o.lorin@laposte.net>
L:	linux-media@vger.kernel.org
T:	git git://linuxtv.org/media_tree.git
S:	Maintained
F:	drivers/media/usb/gspca/gl860/

GSPCA M5602 SUBDRIVER
M:	Erik Andren <erik.andren@gmail.com>
L:	linux-media@vger.kernel.org
T:	git git://linuxtv.org/media_tree.git
S:	Maintained
F:	drivers/media/usb/gspca/m5602/

GSPCA PAC207 SONIXB SUBDRIVER
M:	Hans de Goede <hdegoede@redhat.com>
L:	linux-media@vger.kernel.org
T:	git git://linuxtv.org/media_tree.git
S:	Maintained
F:	drivers/media/usb/gspca/pac207.c

GSPCA SN9C20X SUBDRIVER
M:	Brian Johnson <brijohn@gmail.com>
L:	linux-media@vger.kernel.org
T:	git git://linuxtv.org/media_tree.git
S:	Maintained
F:	drivers/media/usb/gspca/sn9c20x.c

GSPCA T613 SUBDRIVER
M:	Leandro Costantino <lcostantino@gmail.com>
L:	linux-media@vger.kernel.org
T:	git git://linuxtv.org/media_tree.git
S:	Maintained
F:	drivers/media/usb/gspca/t613.c

GSPCA USB WEBCAM DRIVER
M:	Hans de Goede <hdegoede@redhat.com>
L:	linux-media@vger.kernel.org
T:	git git://linuxtv.org/media_tree.git
S:	Maintained
F:	drivers/media/usb/gspca/

GUID PARTITION TABLE (GPT)
M:	Davidlohr Bueso <davidlohr@hp.com>
L:	linux-efi@vger.kernel.org
S:	Maintained
F:	block/partitions/efi.*

STK1160 USB VIDEO CAPTURE DRIVER
M:	Ezequiel Garcia <elezegarcia@gmail.com>
L:	linux-media@vger.kernel.org
T:	git git://linuxtv.org/media_tree.git
S:	Maintained
F:	drivers/media/usb/stk1160/

HARD DRIVE ACTIVE PROTECTION SYSTEM (HDAPS) DRIVER
M:	Frank Seidel <frank@f-seidel.de>
L:	platform-driver-x86@vger.kernel.org
W:	http://www.kernel.org/pub/linux/kernel/people/fseidel/hdaps/
S:	Maintained
F:	drivers/platform/x86/hdaps.c

HDPVR USB VIDEO ENCODER DRIVER
M:	Hans Verkuil <hverkuil@xs4all.nl>
L:	linux-media@vger.kernel.org
T:	git git://linuxtv.org/media_tree.git
W:	http://linuxtv.org
S:	Odd Fixes
F:	drivers/media/usb/hdpvr/

HWPOISON MEMORY FAILURE HANDLING
M:	Naoya Horiguchi <n-horiguchi@ah.jp.nec.com>
L:	linux-mm@kvack.org
S:	Maintained
F:	mm/memory-failure.c
F:	mm/hwpoison-inject.c

HYPERVISOR VIRTUAL CONSOLE DRIVER
L:	linuxppc-dev@lists.ozlabs.org
S:	Odd Fixes
F:	drivers/tty/hvc/

HARDWARE MONITORING
M:	Jean Delvare <jdelvare@suse.de>
M:	Guenter Roeck <linux@roeck-us.net>
L:	lm-sensors@lm-sensors.org
W:	http://www.lm-sensors.org/
T:	quilt kernel.org/pub/linux/kernel/people/jdelvare/linux-2.6/jdelvare-hwmon/
T:	git git://git.kernel.org/pub/scm/linux/kernel/git/groeck/linux-staging.git
S:	Maintained
F:	Documentation/hwmon/
F:	drivers/hwmon/
F:	include/linux/hwmon*.h

HARDWARE RANDOM NUMBER GENERATOR CORE
M:	Matt Mackall <mpm@selenic.com>
M:	Herbert Xu <herbert@gondor.apana.org.au>
S:	Odd fixes
F:	Documentation/hw_random.txt
F:	drivers/char/hw_random/
F:	include/linux/hw_random.h

HARDWARE SPINLOCK CORE
M:	Ohad Ben-Cohen <ohad@wizery.com>
S:	Maintained
F:	Documentation/hwspinlock.txt
F:	drivers/hwspinlock/hwspinlock_*
F:	include/linux/hwspinlock.h

HARMONY SOUND DRIVER
L:	linux-parisc@vger.kernel.org
S:	Maintained
F:	sound/parisc/harmony.*

HD29L2 MEDIA DRIVER
M:	Antti Palosaari <crope@iki.fi>
L:	linux-media@vger.kernel.org
W:	http://linuxtv.org/
W:	http://palosaari.fi/linux/
Q:	http://patchwork.linuxtv.org/project/linux-media/list/
T:	git git://linuxtv.org/anttip/media_tree.git
S:	Maintained
F:	drivers/media/dvb-frontends/hd29l2*

HEWLETT-PACKARD SMART2 RAID DRIVER
M:	Chirag Kantharia <chirag.kantharia@hp.com>
L:	iss_storagedev@hp.com
S:	Maintained
F:	Documentation/blockdev/cpqarray.txt
F:	drivers/block/cpqarray.*

HEWLETT-PACKARD SMART ARRAY RAID DRIVER (hpsa)
M:	"Stephen M. Cameron" <scameron@beardog.cce.hp.com>
L:	iss_storagedev@hp.com
S:	Supported
F:	Documentation/scsi/hpsa.txt
F:	drivers/scsi/hpsa*.[ch]
F:	include/linux/cciss*.h
F:	include/uapi/linux/cciss*.h

HEWLETT-PACKARD SMART CISS RAID DRIVER (cciss)
M:	Mike Miller <mike.miller@hp.com>
L:	iss_storagedev@hp.com
S:	Supported
F:	Documentation/blockdev/cciss.txt
F:	drivers/block/cciss*
F:	include/linux/cciss_ioctl.h
F:	include/uapi/linux/cciss_ioctl.h

HFS FILESYSTEM
L:	linux-fsdevel@vger.kernel.org
S:	Orphan
F:	Documentation/filesystems/hfs.txt
F:	fs/hfs/

HFSPLUS FILESYSTEM
L:	linux-fsdevel@vger.kernel.org
S:	Orphan
F:	Documentation/filesystems/hfsplus.txt
F:	fs/hfsplus/

HGA FRAMEBUFFER DRIVER
M:	Ferenc Bakonyi <fero@drama.obuda.kando.hu>
L:	linux-nvidia@lists.surfsouth.com
W:	http://drama.obuda.kando.hu/~fero/cgi-bin/hgafb.shtml
S:	Maintained
F:	drivers/video/hgafb.c

HIBERNATION (aka Software Suspend, aka swsusp)
M:	"Rafael J. Wysocki" <rjw@rjwysocki.net>
M:	Pavel Machek <pavel@ucw.cz>
L:	linux-pm@vger.kernel.org
S:	Supported
F:	arch/x86/power/
F:	drivers/base/power/
F:	kernel/power/
F:	include/linux/suspend.h
F:	include/linux/freezer.h
F:	include/linux/pm.h
F:	arch/*/include/asm/suspend*.h

HID CORE LAYER
M:	Jiri Kosina <jkosina@suse.cz>
L:	linux-input@vger.kernel.org
T:	git git://git.kernel.org/pub/scm/linux/kernel/git/jikos/hid.git
S:	Maintained
F:	drivers/hid/
F:	include/linux/hid*
F:	include/uapi/linux/hid*

HIGH-RESOLUTION TIMERS, CLOCKEVENTS, DYNTICKS
M:	Thomas Gleixner <tglx@linutronix.de>
L:	linux-kernel@vger.kernel.org
T:	git git://git.kernel.org/pub/scm/linux/kernel/git/tip/tip.git timers/core
S:	Maintained
F:	Documentation/timers/
F:	kernel/time/hrtimer.c
F:	kernel/time/clockevents.c
F:	kernel/time/tick*.*
F:	kernel/time/timer_*.c
F:	include/linux/clockchips.h
F:	include/linux/hrtimer.h

HIGH-SPEED SCC DRIVER FOR AX.25
L:	linux-hams@vger.kernel.org
S:	Orphan
F:	drivers/net/hamradio/dmascc.c
F:	drivers/net/hamradio/scc.c

HIGHPOINT ROCKETRAID 3xxx RAID DRIVER
M:	HighPoint Linux Team <linux@highpoint-tech.com>
W:	http://www.highpoint-tech.com
S:	Supported
F:	Documentation/scsi/hptiop.txt
F:	drivers/scsi/hptiop.c

HIPPI
M:	Jes Sorensen <jes@trained-monkey.org>
L:	linux-hippi@sunsite.dk
S:	Maintained
F:	include/linux/hippidevice.h
F:	include/uapi/linux/if_hippi.h
F:	net/802/hippi.c
F:	drivers/net/hippi/

HOST AP DRIVER
M:	Jouni Malinen <j@w1.fi>
L:	hostap@shmoo.com (subscribers-only)
L:	linux-wireless@vger.kernel.org
W:	http://hostap.epitest.fi/
S:	Maintained
F:	drivers/net/wireless/hostap/

HP COMPAQ TC1100 TABLET WMI EXTRAS DRIVER
L:	platform-driver-x86@vger.kernel.org
S:	Orphan
F:	drivers/platform/x86/tc1100-wmi.c

HP100:	Driver for HP 10/100 Mbit/s Voice Grade Network Adapter Series
M:	Jaroslav Kysela <perex@perex.cz>
S:	Maintained
F:	drivers/net/ethernet/hp/hp100.*

HPET:	High Precision Event Timers driver
M:	Clemens Ladisch <clemens@ladisch.de>
S:	Maintained
F:	Documentation/timers/hpet.txt
F:	drivers/char/hpet.c
F:	include/linux/hpet.h
F:	include/uapi/linux/hpet.h

HPET:	x86
S:	Orphan
F:	arch/x86/kernel/hpet.c
F:	arch/x86/include/asm/hpet.h

HPFS FILESYSTEM
M:	Mikulas Patocka <mikulas@artax.karlin.mff.cuni.cz>
W:	http://artax.karlin.mff.cuni.cz/~mikulas/vyplody/hpfs/index-e.cgi
S:	Maintained
F:	fs/hpfs/

HSI SUBSYSTEM
M:	Sebastian Reichel <sre@kernel.org>
T:	git git://git.kernel.org/pub/scm/linux/kernel/git/sre/linux-hsi.git
S:	Maintained
F:	Documentation/ABI/testing/sysfs-bus-hsi
F:	Documentation/hsi.txt
F:	drivers/hsi/
F:	include/linux/hsi/
F:	include/uapi/linux/hsi/

HSO 3G MODEM DRIVER
M:	Jan Dumon <j.dumon@option.com>
W:	http://www.pharscape.org
S:	Maintained
F:	drivers/net/usb/hso.c

HSR NETWORK PROTOCOL
M:	Arvid Brodin <arvid.brodin@alten.se>
L:	netdev@vger.kernel.org
S:	Maintained
F:	net/hsr/

HTCPEN TOUCHSCREEN DRIVER
M:	Pau Oliva Fora <pof@eslack.org>
L:	linux-input@vger.kernel.org
S:	Maintained
F:	drivers/input/touchscreen/htcpen.c

HUGETLB FILESYSTEM
M:	Nadia Yvette Chambers <nyc@holomorphy.com>
S:	Maintained
F:	fs/hugetlbfs/

Hyper-V CORE AND DRIVERS
M:	K. Y. Srinivasan <kys@microsoft.com>
M:	Haiyang Zhang <haiyangz@microsoft.com>
L:	devel@linuxdriverproject.org
S:	Maintained
F:	arch/x86/include/asm/mshyperv.h
F:	arch/x86/include/uapi/asm/hyperv.h
F:	arch/x86/kernel/cpu/mshyperv.c
F:	drivers/hid/hid-hyperv.c
F:	drivers/hv/
F:	drivers/input/serio/hyperv-keyboard.c
F:	drivers/net/hyperv/
F:	drivers/scsi/storvsc_drv.c
F:	drivers/video/hyperv_fb.c
F:	include/linux/hyperv.h
F:	tools/hv/

I2C OVER PARALLEL PORT
M:	Jean Delvare <jdelvare@suse.de>
L:	linux-i2c@vger.kernel.org
S:	Maintained
F:	Documentation/i2c/busses/i2c-parport
F:	Documentation/i2c/busses/i2c-parport-light
F:	drivers/i2c/busses/i2c-parport.c
F:	drivers/i2c/busses/i2c-parport-light.c

I2C/SMBUS CONTROLLER DRIVERS FOR PC
M:	Jean Delvare <jdelvare@suse.de>
L:	linux-i2c@vger.kernel.org
S:	Maintained
F:	Documentation/i2c/busses/i2c-ali1535
F:	Documentation/i2c/busses/i2c-ali1563
F:	Documentation/i2c/busses/i2c-ali15x3
F:	Documentation/i2c/busses/i2c-amd756
F:	Documentation/i2c/busses/i2c-amd8111
F:	Documentation/i2c/busses/i2c-i801
F:	Documentation/i2c/busses/i2c-nforce2
F:	Documentation/i2c/busses/i2c-piix4
F:	Documentation/i2c/busses/i2c-sis5595
F:	Documentation/i2c/busses/i2c-sis630
F:	Documentation/i2c/busses/i2c-sis96x
F:	Documentation/i2c/busses/i2c-via
F:	Documentation/i2c/busses/i2c-viapro
F:	drivers/i2c/busses/i2c-ali1535.c
F:	drivers/i2c/busses/i2c-ali1563.c
F:	drivers/i2c/busses/i2c-ali15x3.c
F:	drivers/i2c/busses/i2c-amd756.c
F:	drivers/i2c/busses/i2c-amd756-s4882.c
F:	drivers/i2c/busses/i2c-amd8111.c
F:	drivers/i2c/busses/i2c-i801.c
F:	drivers/i2c/busses/i2c-isch.c
F:	drivers/i2c/busses/i2c-nforce2.c
F:	drivers/i2c/busses/i2c-nforce2-s4985.c
F:	drivers/i2c/busses/i2c-piix4.c
F:	drivers/i2c/busses/i2c-sis5595.c
F:	drivers/i2c/busses/i2c-sis630.c
F:	drivers/i2c/busses/i2c-sis96x.c
F:	drivers/i2c/busses/i2c-via.c
F:	drivers/i2c/busses/i2c-viapro.c

I2C/SMBUS ISMT DRIVER
M:	Seth Heasley <seth.heasley@intel.com>
M:	Neil Horman <nhorman@tuxdriver.com>
L:	linux-i2c@vger.kernel.org
F:	drivers/i2c/busses/i2c-ismt.c
F:	Documentation/i2c/busses/i2c-ismt

I2C/SMBUS STUB DRIVER
M:	Jean Delvare <jdelvare@suse.de>
L:	linux-i2c@vger.kernel.org
S:	Maintained
F:	drivers/i2c/i2c-stub.c

I2C SUBSYSTEM
M:	Wolfram Sang <wsa@the-dreams.de>
L:	linux-i2c@vger.kernel.org
W:	https://i2c.wiki.kernel.org/
Q:	https://patchwork.ozlabs.org/project/linux-i2c/list/
T:	git git://git.kernel.org/pub/scm/linux/kernel/git/wsa/linux.git
S:	Maintained
F:	Documentation/i2c/
F:	drivers/i2c/
F:	include/linux/i2c.h
F:	include/linux/i2c-*.h
F:	include/uapi/linux/i2c.h
F:	include/uapi/linux/i2c-*.h

I2C-TAOS-EVM DRIVER
M:	Jean Delvare <jdelvare@suse.de>
L:	linux-i2c@vger.kernel.org
S:	Maintained
F:	Documentation/i2c/busses/i2c-taos-evm
F:	drivers/i2c/busses/i2c-taos-evm.c

I2C-TINY-USB DRIVER
M:	Till Harbaum <till@harbaum.org>
L:	linux-i2c@vger.kernel.org
W:	http://www.harbaum.org/till/i2c_tiny_usb
S:	Maintained
F:	drivers/i2c/busses/i2c-tiny-usb.c

i386 BOOT CODE
M:	"H. Peter Anvin" <hpa@zytor.com>
S:	Maintained
F:	arch/x86/boot/

i386 SETUP CODE / CPU ERRATA WORKAROUNDS
M:	"H. Peter Anvin" <hpa@zytor.com>
T:	git git://git.kernel.org/pub/scm/linux/kernel/git/hpa/linux-2.6-x86setup.git
S:	Maintained

IA64 (Itanium) PLATFORM
M:	Tony Luck <tony.luck@intel.com>
M:	Fenghua Yu <fenghua.yu@intel.com>
L:	linux-ia64@vger.kernel.org
T:	git git://git.kernel.org/pub/scm/linux/kernel/git/aegl/linux.git
S:	Maintained
F:	arch/ia64/

IBM Power in-Nest Crypto Acceleration
M:	Marcelo Henrique Cerri <mhcerri@linux.vnet.ibm.com>
M:	Fionnuala Gunter <fin@linux.vnet.ibm.com>
L:	linux-crypto@vger.kernel.org
S:	Supported
F:	drivers/crypto/nx/

IBM Power 842 compression accelerator
M:	Nathan Fontenot <nfont@linux.vnet.ibm.com>
S:	Supported
F:	drivers/crypto/nx/nx-842.c
F:	include/linux/nx842.h

IBM Power Linux RAID adapter
M:	Brian King <brking@us.ibm.com>
S:	Supported
F:	drivers/scsi/ipr.*

IBM Power Virtual Ethernet Device Driver
M:	Santiago Leon <santil@linux.vnet.ibm.com>
L:	netdev@vger.kernel.org
S:	Supported
F:	drivers/net/ethernet/ibm/ibmveth.*

IBM Power Virtual SCSI Device Drivers
M:	Nathan Fontenot <nfont@linux.vnet.ibm.com>
<<<<<<< HEAD
L:	linux-scsi@vger.kernel.org
S:	Supported
F:	drivers/scsi/ibmvscsi/ibmvscsi*
F:	drivers/scsi/ibmvscsi/viosrp.h
=======
L:	linux-scsi@vger.kernel.org
S:	Supported
F:	drivers/scsi/ibmvscsi/ibmvscsi*
F:	drivers/scsi/ibmvscsi/viosrp.h

IBM Power Virtual FC Device Drivers
M:	Brian King <brking@linux.vnet.ibm.com>
L:	linux-scsi@vger.kernel.org
S:	Supported
F:	drivers/scsi/ibmvscsi/ibmvfc*
>>>>>>> c704b4ef

IBM Power Virtual FC Device Drivers
M:	Brian King <brking@linux.vnet.ibm.com>
L:	linux-scsi@vger.kernel.org
S:	Supported
F:	drivers/scsi/ibmvscsi/ibmvfc*

IBM ServeRAID RAID DRIVER
S:	Orphan
F:	drivers/scsi/ips.*

ICH LPC AND GPIO DRIVER
M:	Peter Tyser <ptyser@xes-inc.com>
S:	Maintained
F:	drivers/mfd/lpc_ich.c
F:	drivers/gpio/gpio-ich.c

IDE SUBSYSTEM
M:	"David S. Miller" <davem@davemloft.net>
L:	linux-ide@vger.kernel.org
Q:	http://patchwork.ozlabs.org/project/linux-ide/list/
T:	git git://git.kernel.org/pub/scm/linux/kernel/git/davem/ide.git
S:	Maintained
F:	Documentation/ide/
F:	drivers/ide/
F:	include/linux/ide.h

IDEAPAD LAPTOP EXTRAS DRIVER
M:	Ike Panhc <ike.pan@canonical.com>
L:	platform-driver-x86@vger.kernel.org
W:	http://launchpad.net/ideapad-laptop
S:	Maintained
F:	drivers/platform/x86/ideapad-laptop.c

IDEAPAD LAPTOP SLIDEBAR DRIVER
M:	Andrey Moiseev <o2g.org.ru@gmail.com>
L:	linux-input@vger.kernel.org
W:	https://github.com/o2genum/ideapad-slidebar
S:	Maintained
F:	drivers/input/misc/ideapad_slidebar.c

IDE/ATAPI DRIVERS
M:	Borislav Petkov <bp@alien8.de>
L:	linux-ide@vger.kernel.org
S:	Maintained
F:	Documentation/cdrom/ide-cd
F:	drivers/ide/ide-cd*

IDLE-I7300
M:	Andy Henroid <andrew.d.henroid@intel.com>
L:	linux-pm@vger.kernel.org
S:	Supported
F:	drivers/idle/i7300_idle.c

IEEE 802.15.4 SUBSYSTEM
M:	Alexander Aring <alex.aring@gmail.com>
L:	linux-zigbee-devel@lists.sourceforge.net (moderated for non-subscribers)
W:	http://apps.sourceforge.net/trac/linux-zigbee
T:	git git://git.kernel.org/pub/scm/linux/kernel/git/lowpan/lowpan.git
S:	Maintained
F:	net/ieee802154/
F:	net/mac802154/
F:	drivers/net/ieee802154/

IGUANAWORKS USB IR TRANSCEIVER
M:	Sean Young <sean@mess.org>
L:	linux-media@vger.kernel.org
S:	Maintained
F:	drivers/media/rc/iguanair.c

IIO SUBSYSTEM AND DRIVERS
M:	Jonathan Cameron <jic23@kernel.org>
L:	linux-iio@vger.kernel.org
S:	Maintained
F:	drivers/iio/
F:	drivers/staging/iio/

IKANOS/ADI EAGLE ADSL USB DRIVER
M:	Matthieu Castet <castet.matthieu@free.fr>
M:	Stanislaw Gruszka <stf_xl@wp.pl>
S:	Maintained
F:	drivers/usb/atm/ueagle-atm.c

INA209 HARDWARE MONITOR DRIVER
M:	Guenter Roeck <linux@roeck-us.net>
L:	lm-sensors@lm-sensors.org
S:	Maintained
F:	Documentation/hwmon/ina209
F:	Documentation/devicetree/bindings/i2c/ina209.txt
F:	drivers/hwmon/ina209.c

INA2XX HARDWARE MONITOR DRIVER
M:	Guenter Roeck <linux@roeck-us.net>
L:	lm-sensors@lm-sensors.org
S:	Maintained
F:	Documentation/hwmon/ina2xx
F:	drivers/hwmon/ina2xx.c
F:	include/linux/platform_data/ina2xx.h

INDUSTRY PACK SUBSYSTEM (IPACK)
M:	Samuel Iglesias Gonsalvez <siglesias@igalia.com>
M:	Jens Taprogge <jens.taprogge@taprogge.org>
M:	Greg Kroah-Hartman <gregkh@linuxfoundation.org>
L:	industrypack-devel@lists.sourceforge.net
W:	http://industrypack.sourceforge.net
S:	Maintained
F:	drivers/ipack/

INTEGRITY MEASUREMENT ARCHITECTURE (IMA)
M:	Mimi Zohar <zohar@linux.vnet.ibm.com>
M:	Dmitry Kasatkin <d.kasatkin@samsung.com>
L:	linux-ima-devel@lists.sourceforge.net
L:	linux-ima-user@lists.sourceforge.net
L:	linux-security-module@vger.kernel.org
S:	Supported
F:	security/integrity/ima/

IMS TWINTURBO FRAMEBUFFER DRIVER
L:	linux-fbdev@vger.kernel.org
S:	Orphan
F:	drivers/video/imsttfb.c

INFINIBAND SUBSYSTEM
M:	Roland Dreier <roland@kernel.org>
M:	Sean Hefty <sean.hefty@intel.com>
M:	Hal Rosenstock <hal.rosenstock@gmail.com>
L:	linux-rdma@vger.kernel.org
W:	http://www.openfabrics.org/
Q:	http://patchwork.kernel.org/project/linux-rdma/list/
T:	git git://git.kernel.org/pub/scm/linux/kernel/git/roland/infiniband.git
S:	Supported
F:	Documentation/infiniband/
F:	drivers/infiniband/
F:	include/uapi/linux/if_infiniband.h

INOTIFY
M:	John McCutchan <john@johnmccutchan.com>
M:	Robert Love <rlove@rlove.org>
M:	Eric Paris <eparis@parisplace.org>
S:	Maintained
F:	Documentation/filesystems/inotify.txt
F:	fs/notify/inotify/
F:	include/linux/inotify.h
F:	include/uapi/linux/inotify.h

INPUT (KEYBOARD, MOUSE, JOYSTICK, TOUCHSCREEN) DRIVERS
M:	Dmitry Torokhov <dmitry.torokhov@gmail.com>
M:	Dmitry Torokhov <dtor@mail.ru>
L:	linux-input@vger.kernel.org
Q:	http://patchwork.kernel.org/project/linux-input/list/
T:	git git://git.kernel.org/pub/scm/linux/kernel/git/dtor/input.git
S:	Maintained
F:	drivers/input/
F:	include/linux/input.h
F:	include/uapi/linux/input.h
F:	include/linux/input/

INPUT MULTITOUCH (MT) PROTOCOL
M:	Henrik Rydberg <rydberg@euromail.se>
L:	linux-input@vger.kernel.org
T:	git git://git.kernel.org/pub/scm/linux/kernel/git/rydberg/input-mt.git
S:	Maintained
F:	Documentation/input/multi-touch-protocol.txt
F:	drivers/input/input-mt.c
K:	\b(ABS|SYN)_MT_

INTEL C600 SERIES SAS CONTROLLER DRIVER
M:	Intel SCU Linux support <intel-linux-scu@intel.com>
M:	Artur Paszkiewicz <artur.paszkiewicz@intel.com>
M:	Dave Jiang <dave.jiang@intel.com>
L:	linux-scsi@vger.kernel.org
T:	git git://git.code.sf.net/p/intel-sas/isci
S:	Supported
F:	drivers/scsi/isci/

INTEL IDLE DRIVER
M:	Len Brown <lenb@kernel.org>
L:	linux-pm@vger.kernel.org
T:	git git://git.kernel.org/pub/scm/linux/kernel/git/lenb/linux.git
S:	Supported
F:	drivers/idle/intel_idle.c

INTEL FRAMEBUFFER DRIVER (excluding 810 and 815)
M:	Maik Broemme <mbroemme@plusserver.de>
L:	linux-fbdev@vger.kernel.org
S:	Maintained
F:	Documentation/fb/intelfb.txt
F:	drivers/video/intelfb/

INTEL 810/815 FRAMEBUFFER DRIVER
M:	Antonino Daplas <adaplas@gmail.com>
L:	linux-fbdev@vger.kernel.org
S:	Maintained
F:	drivers/video/i810/

INTEL MENLOW THERMAL DRIVER
M:	Sujith Thomas <sujith.thomas@intel.com>
L:	platform-driver-x86@vger.kernel.org
W:	https://01.org/linux-acpi
S:	Supported
F:	drivers/platform/x86/intel_menlow.c

INTEL IA32 MICROCODE UPDATE SUPPORT
M:	Tigran Aivazian <tigran@aivazian.fsnet.co.uk>
S:	Maintained
F:	arch/x86/kernel/cpu/microcode/core*
F:	arch/x86/kernel/cpu/microcode/intel*

INTEL I/OAT DMA DRIVER
M:	Dan Williams <dan.j.williams@intel.com>
M:	Dave Jiang <dave.jiang@intel.com>
L:	dmaengine@vger.kernel.org
Q:	https://patchwork.kernel.org/project/linux-dmaengine/list/
S:	Supported
F:	drivers/dma/ioat*

INTEL IOMMU (VT-d)
M:	David Woodhouse <dwmw2@infradead.org>
L:	iommu@lists.linux-foundation.org
T:	git git://git.infradead.org/iommu-2.6.git
S:	Supported
F:	drivers/iommu/intel-iommu.c
F:	include/linux/intel-iommu.h

INTEL IOP-ADMA DMA DRIVER
M:	Dan Williams <dan.j.williams@intel.com>
S:	Odd fixes
F:	drivers/dma/iop-adma.c

INTEL IXP4XX QMGR, NPE, ETHERNET and HSS SUPPORT
M:	Krzysztof Halasa <khc@pm.waw.pl>
S:	Maintained
F:	arch/arm/mach-ixp4xx/include/mach/qmgr.h
F:	arch/arm/mach-ixp4xx/include/mach/npe.h
F:	arch/arm/mach-ixp4xx/ixp4xx_qmgr.c
F:	arch/arm/mach-ixp4xx/ixp4xx_npe.c
F:	drivers/net/ethernet/xscale/ixp4xx_eth.c
F:	drivers/net/wan/ixp4xx_hss.c

INTEL IXP4XX RANDOM NUMBER GENERATOR SUPPORT
M:	Deepak Saxena <dsaxena@plexity.net>
S:	Maintained
F:	drivers/char/hw_random/ixp4xx-rng.c

INTEL ETHERNET DRIVERS (e100/e1000/e1000e/igb/igbvf/ixgb/ixgbe/ixgbevf/i40e/i40evf)
M:	Jeff Kirsher <jeffrey.t.kirsher@intel.com>
M:	Jesse Brandeburg <jesse.brandeburg@intel.com>
M:	Bruce Allan <bruce.w.allan@intel.com>
M:	Carolyn Wyborny <carolyn.wyborny@intel.com>
M:	Don Skidmore <donald.c.skidmore@intel.com>
M:	Greg Rose <gregory.v.rose@intel.com>
M:	Alex Duyck <alexander.h.duyck@intel.com>
M:	John Ronciak <john.ronciak@intel.com>
M:	Mitch Williams <mitch.a.williams@intel.com>
M:	Linux NICS <linux.nics@intel.com>
L:	e1000-devel@lists.sourceforge.net
W:	http://www.intel.com/support/feedback.htm
W:	http://e1000.sourceforge.net/
T:	git git://git.kernel.org/pub/scm/linux/kernel/git/jkirsher/net.git
T:	git git://git.kernel.org/pub/scm/linux/kernel/git/jkirsher/net-next.git
S:	Supported
F:	Documentation/networking/e100.txt
F:	Documentation/networking/e1000.txt
F:	Documentation/networking/e1000e.txt
F:	Documentation/networking/igb.txt
F:	Documentation/networking/igbvf.txt
F:	Documentation/networking/ixgb.txt
F:	Documentation/networking/ixgbe.txt
F:	Documentation/networking/ixgbevf.txt
F:	Documentation/networking/i40e.txt
F:	Documentation/networking/i40evf.txt
F:	drivers/net/ethernet/intel/
F:	drivers/net/ethernet/intel/*/

INTEL-MID GPIO DRIVER
M:	David Cohen <david.a.cohen@linux.intel.com>
L:	linux-gpio@vger.kernel.org
S:	Maintained
F:	drivers/gpio/gpio-intel-mid.c

INTEL PRO/WIRELESS 2100, 2200BG, 2915ABG NETWORK CONNECTION SUPPORT
M:	Stanislav Yakovlev <stas.yakovlev@gmail.com>
L:	linux-wireless@vger.kernel.org
S:	Maintained
F:	Documentation/networking/README.ipw2100
F:	Documentation/networking/README.ipw2200
F:	drivers/net/wireless/ipw2x00/

INTEL(R) TRUSTED EXECUTION TECHNOLOGY (TXT)
M:	Richard L Maliszewski <richard.l.maliszewski@intel.com>
M:	Gang Wei <gang.wei@intel.com>
M:	Shane Wang <shane.wang@intel.com>
L:	tboot-devel@lists.sourceforge.net
W:	http://tboot.sourceforge.net
T:	hg http://tboot.hg.sourceforge.net:8000/hgroot/tboot/tboot
S:	Supported
F:	Documentation/intel_txt.txt
F:	include/linux/tboot.h
F:	arch/x86/kernel/tboot.c

INTEL WIRELESS WIMAX CONNECTION 2400
M:	Inaky Perez-Gonzalez <inaky.perez-gonzalez@intel.com>
M:	linux-wimax@intel.com
L:     wimax@linuxwimax.org (subscribers-only)
S:	Supported
W:	http://linuxwimax.org
F:	Documentation/wimax/README.i2400m
F:	drivers/net/wimax/i2400m/
F:	include/uapi/linux/wimax/i2400m.h

INTEL WIRELESS 3945ABG/BG, 4965AGN (iwlegacy)
M:	Stanislaw Gruszka <sgruszka@redhat.com>
L:	linux-wireless@vger.kernel.org
S:	Supported
F:	drivers/net/wireless/iwlegacy/

INTEL WIRELESS WIFI LINK (iwlwifi)
M:	Johannes Berg <johannes.berg@intel.com>
M:	Emmanuel Grumbach <emmanuel.grumbach@intel.com>
M:	Intel Linux Wireless <ilw@linux.intel.com>
L:	linux-wireless@vger.kernel.org
W:	http://intellinuxwireless.org
T:	git git://git.kernel.org/pub/scm/linux/kernel/git/iwlwifi/iwlwifi.git
S:	Supported
F:	drivers/net/wireless/iwlwifi/

INTEL MANAGEMENT ENGINE (mei)
M:	Tomas Winkler <tomas.winkler@intel.com>
L:	linux-kernel@vger.kernel.org
S:	Supported
F:	include/uapi/linux/mei.h
F:	drivers/misc/mei/*
F:	Documentation/misc-devices/mei/*

IOC3 ETHERNET DRIVER
M:	Ralf Baechle <ralf@linux-mips.org>
L:	linux-mips@linux-mips.org
S:	Maintained
F:	drivers/net/ethernet/sgi/ioc3-eth.c

IOC3 SERIAL DRIVER
M:	Pat Gefre <pfg@sgi.com>
L:	linux-serial@vger.kernel.org
S:	Maintained
F:	drivers/tty/serial/ioc3_serial.c

IOMMU DRIVERS
M:	Joerg Roedel <joro@8bytes.org>
L:	iommu@lists.linux-foundation.org
T:	git git://git.kernel.org/pub/scm/linux/kernel/git/joro/iommu.git
S:	Maintained
F:	drivers/iommu/

IP MASQUERADING
M:	Juanjo Ciarlante <jjciarla@raiz.uncu.edu.ar>
S:	Maintained
F:	net/ipv4/netfilter/ipt_MASQUERADE.c

IP1000A 10/100/1000 GIGABIT ETHERNET DRIVER
M:	Francois Romieu <romieu@fr.zoreil.com>
M:	Sorbica Shieh <sorbica@icplus.com.tw>
L:	netdev@vger.kernel.org
S:	Maintained
F:	drivers/net/ethernet/icplus/ipg.*

IPATH DRIVER
M:	Mike Marciniszyn <infinipath@intel.com>
L:	linux-rdma@vger.kernel.org
S:	Maintained
F:	drivers/infiniband/hw/ipath/

IPMI SUBSYSTEM
M:	Corey Minyard <minyard@acm.org>
L:	openipmi-developer@lists.sourceforge.net (moderated for non-subscribers)
W:	http://openipmi.sourceforge.net/
S:	Supported
F:	Documentation/IPMI.txt
F:	drivers/char/ipmi/
F:	include/linux/ipmi*
F:	include/uapi/linux/ipmi*

IPS SCSI RAID DRIVER
M:	Adaptec OEM Raid Solutions <aacraid@adaptec.com>
L:	linux-scsi@vger.kernel.org
W:	http://www.adaptec.com/
S:	Maintained
F:	drivers/scsi/ips*

IPVS
M:	Wensong Zhang <wensong@linux-vs.org>
M:	Simon Horman <horms@verge.net.au>
M:	Julian Anastasov <ja@ssi.bg>
L:	netdev@vger.kernel.org
L:	lvs-devel@vger.kernel.org
S:	Maintained
F:	Documentation/networking/ipvs-sysctl.txt
F:	include/net/ip_vs.h
F:	include/uapi/linux/ip_vs.h
F:	net/netfilter/ipvs/

IPWIRELESS DRIVER
M:	Jiri Kosina <jkosina@suse.cz>
M:	David Sterba <dsterba@suse.cz>
S:	Odd Fixes
F:	drivers/tty/ipwireless/

IPX NETWORK LAYER
M:	Arnaldo Carvalho de Melo <acme@ghostprotocols.net>
L:	netdev@vger.kernel.org
S:	Maintained
F:	include/net/ipx.h
F:	include/uapi/linux/ipx.h
F:	net/ipx/

IRDA SUBSYSTEM
M:	Samuel Ortiz <samuel@sortiz.org>
L:	irda-users@lists.sourceforge.net (subscribers-only)
L:	netdev@vger.kernel.org
W:	http://irda.sourceforge.net/
S:	Maintained
T:	git git://git.kernel.org/pub/scm/linux/kernel/git/sameo/irda-2.6.git
F:	Documentation/networking/irda.txt
F:	drivers/net/irda/
F:	include/net/irda/
F:	net/irda/

IRQ SUBSYSTEM
M:	Thomas Gleixner <tglx@linutronix.de>
L:	linux-kernel@vger.kernel.org
S:	Maintained
T:	git git://git.kernel.org/pub/scm/linux/kernel/git/tip/tip.git irq/core
F:	kernel/irq/

IRQCHIP DRIVERS
M:	Thomas Gleixner <tglx@linutronix.de>
M:	Jason Cooper <jason@lakedaemon.net>
L:	linux-kernel@vger.kernel.org
S:	Maintained
T:	git git://git.kernel.org/pub/scm/linux/kernel/git/tip/tip.git irq/core
T:	git git://git.infradead.org/users/jcooper/linux.git irqchip/core
F:	drivers/irqchip/

IRQ DOMAINS (IRQ NUMBER MAPPING LIBRARY)
M:	Benjamin Herrenschmidt <benh@kernel.crashing.org>
S:	Maintained
F:	Documentation/IRQ-domain.txt
F:	include/linux/irqdomain.h
F:	kernel/irq/irqdomain.c

ISAPNP
M:	Jaroslav Kysela <perex@perex.cz>
S:	Maintained
F:	Documentation/isapnp.txt
F:	drivers/pnp/isapnp/
F:	include/linux/isapnp.h

ISA RADIO MODULE
M:	Hans Verkuil <hverkuil@xs4all.nl>
L:	linux-media@vger.kernel.org
T:	git git://linuxtv.org/media_tree.git
W:	http://linuxtv.org
S:	Maintained
F:	drivers/media/radio/radio-isa*

iSCSI BOOT FIRMWARE TABLE (iBFT) DRIVER
M:	Peter Jones <pjones@redhat.com>
M:	Konrad Rzeszutek Wilk <konrad@kernel.org>
S:	Maintained
F:	drivers/firmware/iscsi_ibft*

ISCSI
M:	Mike Christie <michaelc@cs.wisc.edu>
L:	open-iscsi@googlegroups.com
W:	www.open-iscsi.org
T:	git git://git.kernel.org/pub/scm/linux/kernel/git/mnc/linux-2.6-iscsi.git
S:	Maintained
F:	drivers/scsi/*iscsi*
F:	include/scsi/*iscsi*

ISCSI EXTENSIONS FOR RDMA (ISER) INITIATOR
M:	Or Gerlitz <ogerlitz@mellanox.com>
M:	Roi Dayan <roid@mellanox.com>
L:	linux-rdma@vger.kernel.org
S:	Supported
W:	http://www.openfabrics.org
W:	www.open-iscsi.org
Q:	http://patchwork.kernel.org/project/linux-rdma/list/
F:	drivers/infiniband/ulp/iser/

ISDN SUBSYSTEM
M:	Karsten Keil <isdn@linux-pingi.de>
L:	isdn4linux@listserv.isdn4linux.de (subscribers-only)
L:	netdev@vger.kernel.org
W:	http://www.isdn4linux.de
T:	git git://git.kernel.org/pub/scm/linux/kernel/git/kkeil/isdn-2.6.git
S:	Maintained
F:	Documentation/isdn/
F:	drivers/isdn/
F:	include/linux/isdn.h
F:	include/linux/isdn/
F:	include/uapi/linux/isdn.h
F:	include/uapi/linux/isdn/

ISDN SUBSYSTEM (Eicon active card driver)
M:	Armin Schindler <mac@melware.de>
L:	isdn4linux@listserv.isdn4linux.de (subscribers-only)
W:	http://www.melware.de
S:	Maintained
F:	drivers/isdn/hardware/eicon/

IT87 HARDWARE MONITORING DRIVER
M:	Jean Delvare <jdelvare@suse.de>
L:	lm-sensors@lm-sensors.org
S:	Maintained
F:	Documentation/hwmon/it87
F:	drivers/hwmon/it87.c

IT913X MEDIA DRIVER
M:	Antti Palosaari <crope@iki.fi>
L:	linux-media@vger.kernel.org
W:	http://linuxtv.org/
W:	http://palosaari.fi/linux/
Q:	http://patchwork.linuxtv.org/project/linux-media/list/
T:	git git://linuxtv.org/anttip/media_tree.git
S:	Maintained
F:	drivers/media/tuners/tuner_it913x*

IVTV VIDEO4LINUX DRIVER
M:	Andy Walls <awalls@md.metrocast.net>
L:	ivtv-devel@ivtvdriver.org (moderated for non-subscribers)
L:	linux-media@vger.kernel.org
T:	git git://linuxtv.org/media_tree.git
W:	http://www.ivtvdriver.org
S:	Maintained
F:	Documentation/video4linux/*.ivtv
F:	drivers/media/pci/ivtv/
F:	include/uapi/linux/ivtv*

IX2505V MEDIA DRIVER
M:	Malcolm Priestley <tvboxspy@gmail.com>
L:	linux-media@vger.kernel.org
W:	http://linuxtv.org/
Q:	http://patchwork.linuxtv.org/project/linux-media/list/
S:	Maintained
F:	drivers/media/dvb-frontends/ix2505v*

JC42.4 TEMPERATURE SENSOR DRIVER
M:	Guenter Roeck <linux@roeck-us.net>
L:	lm-sensors@lm-sensors.org
S:	Maintained
F:	drivers/hwmon/jc42.c
F:	Documentation/hwmon/jc42

JFS FILESYSTEM
M:	Dave Kleikamp <shaggy@kernel.org>
L:	jfs-discussion@lists.sourceforge.net
W:	http://jfs.sourceforge.net/
T:	git git://git.kernel.org/pub/scm/linux/kernel/git/shaggy/jfs-2.6.git
S:	Maintained
F:	Documentation/filesystems/jfs.txt
F:	fs/jfs/

JME NETWORK DRIVER
M:	Guo-Fu Tseng <cooldavid@cooldavid.org>
L:	netdev@vger.kernel.org
S:	Maintained
F:	drivers/net/ethernet/jme.*

JOURNALLING FLASH FILE SYSTEM V2 (JFFS2)
M:	David Woodhouse <dwmw2@infradead.org>
L:	linux-mtd@lists.infradead.org
W:	http://www.linux-mtd.infradead.org/doc/jffs2.html
S:	Maintained
F:	fs/jffs2/
F:	include/uapi/linux/jffs2.h

JOURNALLING LAYER FOR BLOCK DEVICES (JBD)
M:	Andrew Morton <akpm@linux-foundation.org>
M:	Jan Kara <jack@suse.cz>
L:	linux-ext4@vger.kernel.org
S:	Maintained
F:	fs/jbd/
F:	include/linux/jbd.h

JOURNALLING LAYER FOR BLOCK DEVICES (JBD2)
M:	"Theodore Ts'o" <tytso@mit.edu>
L:	linux-ext4@vger.kernel.org
S:	Maintained
F:	fs/jbd2/
F:	include/linux/jbd2.h

JSM Neo PCI based serial card
M:	Thadeu Lima de Souza Cascardo <cascardo@linux.vnet.ibm.com>
L:	linux-serial@vger.kernel.org
S:	Maintained
F:	drivers/tty/serial/jsm/

K10TEMP HARDWARE MONITORING DRIVER
M:	Clemens Ladisch <clemens@ladisch.de>
L:	lm-sensors@lm-sensors.org
S:	Maintained
F:	Documentation/hwmon/k10temp
F:	drivers/hwmon/k10temp.c

K8TEMP HARDWARE MONITORING DRIVER
M:	Rudolf Marek <r.marek@assembler.cz>
L:	lm-sensors@lm-sensors.org
S:	Maintained
F:	Documentation/hwmon/k8temp
F:	drivers/hwmon/k8temp.c

KCONFIG
M:	"Yann E. MORIN" <yann.morin.1998@free.fr>
L:	linux-kbuild@vger.kernel.org
T:	git git://gitorious.org/linux-kconfig/linux-kconfig
S:	Maintained
F:	Documentation/kbuild/kconfig-language.txt
F:	scripts/kconfig/

KDUMP
M:	Vivek Goyal <vgoyal@redhat.com>
M:	Haren Myneni <hbabu@us.ibm.com>
L:	kexec@lists.infradead.org
W:	http://lse.sourceforge.net/kdump/
S:	Maintained
F:	Documentation/kdump/

KEENE FM RADIO TRANSMITTER DRIVER
M:	Hans Verkuil <hverkuil@xs4all.nl>
L:	linux-media@vger.kernel.org
T:	git git://linuxtv.org/media_tree.git
W:	http://linuxtv.org
S:	Maintained
F:	drivers/media/radio/radio-keene*

KERNEL AUTOMOUNTER v4 (AUTOFS4)
M:	Ian Kent <raven@themaw.net>
L:	autofs@vger.kernel.org
S:	Maintained
F:	fs/autofs4/

KERNEL BUILD + files below scripts/ (unless maintained elsewhere)
M:	Michal Marek <mmarek@suse.cz>
T:	git git://git.kernel.org/pub/scm/linux/kernel/git/mmarek/kbuild.git for-next
T:	git git://git.kernel.org/pub/scm/linux/kernel/git/mmarek/kbuild.git rc-fixes
L:	linux-kbuild@vger.kernel.org
S:	Maintained
F:	Documentation/kbuild/
F:	Makefile
F:	scripts/Makefile.*
F:	scripts/basic/
F:	scripts/mk*
F:	scripts/package/

KERNEL JANITORS
L:	kernel-janitors@vger.kernel.org
W:	http://kernelnewbies.org/KernelJanitors
S:	Odd Fixes

KERNEL NFSD, SUNRPC, AND LOCKD SERVERS
M:	"J. Bruce Fields" <bfields@fieldses.org>
L:	linux-nfs@vger.kernel.org
W:	http://nfs.sourceforge.net/
S:	Supported
F:	fs/nfsd/
F:	include/uapi/linux/nfsd/
F:	fs/lockd/
F:	fs/nfs_common/
F:	net/sunrpc/
F:	include/linux/lockd/
F:	include/linux/sunrpc/
F:	include/uapi/linux/sunrpc/

KERNEL VIRTUAL MACHINE (KVM)
M:	Gleb Natapov <gleb@kernel.org>
M:	Paolo Bonzini <pbonzini@redhat.com>
L:	kvm@vger.kernel.org
W:	http://www.linux-kvm.org
T:	git git://git.kernel.org/pub/scm/virt/kvm/kvm.git
S:	Supported
F:	Documentation/*/kvm*.txt
F:	Documentation/virtual/kvm/
F:	arch/*/kvm/
F:	arch/*/include/asm/kvm*
F:	include/linux/kvm*
F:	include/uapi/linux/kvm*
F:	virt/kvm/

KERNEL VIRTUAL MACHINE (KVM) FOR AMD-V
M:	Joerg Roedel <joro@8bytes.org>
L:	kvm@vger.kernel.org
W:	http://kvm.qumranet.com
S:	Maintained
F:	arch/x86/include/asm/svm.h
F:	arch/x86/kvm/svm.c

KERNEL VIRTUAL MACHINE (KVM) FOR POWERPC
M:	Alexander Graf <agraf@suse.de>
L:	kvm-ppc@vger.kernel.org
W:	http://kvm.qumranet.com
T:	git git://github.com/agraf/linux-2.6.git
S:	Supported
F:	arch/powerpc/include/asm/kvm*
F:	arch/powerpc/kvm/

KERNEL VIRTUAL MACHINE For Itanium (KVM/IA64)
M:	Xiantao Zhang <xiantao.zhang@intel.com>
L:	kvm-ia64@vger.kernel.org
W:	http://kvm.qumranet.com
S:	Supported
F:	Documentation/ia64/kvm.txt
F:	arch/ia64/include/asm/kvm*
F:	arch/ia64/kvm/

KERNEL VIRTUAL MACHINE for s390 (KVM/s390)
M:	Christian Borntraeger <borntraeger@de.ibm.com>
M:	Cornelia Huck <cornelia.huck@de.ibm.com>
M:	linux390@de.ibm.com
L:	linux-s390@vger.kernel.org
W:	http://www.ibm.com/developerworks/linux/linux390/
S:	Supported
F:	Documentation/s390/kvm.txt
F:	arch/s390/include/asm/kvm*
F:	arch/s390/kvm/
F:	drivers/s390/kvm/

KERNEL VIRTUAL MACHINE (KVM) FOR ARM
M:	Christoffer Dall <christoffer.dall@linaro.org>
M:	Marc Zyngier <marc.zyngier@arm.com>
L:	linux-arm-kernel@lists.infradead.org (moderated for non-subscribers)
L:	kvmarm@lists.cs.columbia.edu
W:	http://systems.cs.columbia.edu/projects/kvm-arm
S:	Supported
F:	arch/arm/include/uapi/asm/kvm*
F:	arch/arm/include/asm/kvm*
F:	arch/arm/kvm/
F:	virt/kvm/arm/
F:	include/kvm/arm_*

KERNEL VIRTUAL MACHINE FOR ARM64 (KVM/arm64)
M:	Christoffer Dall <christoffer.dall@linaro.org>
M:	Marc Zyngier <marc.zyngier@arm.com>
L:	linux-arm-kernel@lists.infradead.org (moderated for non-subscribers)
L:	kvmarm@lists.cs.columbia.edu
S:	Maintained
F:	arch/arm64/include/uapi/asm/kvm*
F:	arch/arm64/include/asm/kvm*
F:	arch/arm64/kvm/

KEXEC
M:	Eric Biederman <ebiederm@xmission.com>
W:	http://kernel.org/pub/linux/utils/kernel/kexec/
L:	kexec@lists.infradead.org
S:	Maintained
F:	include/linux/kexec.h
F:	include/uapi/linux/kexec.h
F:	kernel/kexec.c

KEYS/KEYRINGS:
M:	David Howells <dhowells@redhat.com>
L:	keyrings@linux-nfs.org
S:	Maintained
F:	Documentation/security/keys.txt
F:	include/linux/key.h
F:	include/linux/key-type.h
F:	include/keys/
F:	security/keys/

KEYS-TRUSTED
M:	David Safford <safford@us.ibm.com>
M:	Mimi Zohar <zohar@linux.vnet.ibm.com>
L:	linux-security-module@vger.kernel.org
L:	keyrings@linux-nfs.org
S:	Supported
F:	Documentation/security/keys-trusted-encrypted.txt
F:	include/keys/trusted-type.h
F:	security/keys/trusted.c
F:	security/keys/trusted.h

KEYS-ENCRYPTED
M:	Mimi Zohar <zohar@linux.vnet.ibm.com>
M:	David Safford <safford@us.ibm.com>
L:	linux-security-module@vger.kernel.org
L:	keyrings@linux-nfs.org
S:	Supported
F:	Documentation/security/keys-trusted-encrypted.txt
F:	include/keys/encrypted-type.h
F:	security/keys/encrypted-keys/

KGDB / KDB /debug_core
M:	Jason Wessel <jason.wessel@windriver.com>
W:	http://kgdb.wiki.kernel.org/
L:	kgdb-bugreport@lists.sourceforge.net
S:	Maintained
F:	Documentation/DocBook/kgdb.tmpl
F:	drivers/misc/kgdbts.c
F:	drivers/tty/serial/kgdboc.c
F:	include/linux/kdb.h
F:	include/linux/kgdb.h
F:	kernel/debug/

KMEMCHECK
M:	Vegard Nossum <vegardno@ifi.uio.no>
M:	Pekka Enberg <penberg@kernel.org>
S:	Maintained
F:	Documentation/kmemcheck.txt
F:	arch/x86/include/asm/kmemcheck.h
F:	arch/x86/mm/kmemcheck/
F:	include/linux/kmemcheck.h
F:	mm/kmemcheck.c

KMEMLEAK
M:	Catalin Marinas <catalin.marinas@arm.com>
S:	Maintained
F:	Documentation/kmemleak.txt
F:	include/linux/kmemleak.h
F:	mm/kmemleak.c
F:	mm/kmemleak-test.c

KPROBES
M:	Ananth N Mavinakayanahalli <ananth@in.ibm.com>
M:	Anil S Keshavamurthy <anil.s.keshavamurthy@intel.com>
M:	"David S. Miller" <davem@davemloft.net>
M:	Masami Hiramatsu <masami.hiramatsu.pt@hitachi.com>
S:	Maintained
F:	Documentation/kprobes.txt
F:	include/linux/kprobes.h
F:	kernel/kprobes.c

KS0108 LCD CONTROLLER DRIVER
M:	Miguel Ojeda Sandonis <miguel.ojeda.sandonis@gmail.com>
W:	http://miguelojeda.es/auxdisplay.htm
W:	http://jair.lab.fi.uva.es/~migojed/auxdisplay.htm
S:	Maintained
F:	Documentation/auxdisplay/ks0108
F:	drivers/auxdisplay/ks0108.c
F:	include/linux/ks0108.h

LAPB module
L:	linux-x25@vger.kernel.org
S:	Orphan
F:	Documentation/networking/lapb-module.txt
F:	include/*/lapb.h
F:	net/lapb/

LASI 53c700 driver for PARISC
M:	"James E.J. Bottomley" <James.Bottomley@HansenPartnership.com>
L:	linux-scsi@vger.kernel.org
S:	Maintained
F:	Documentation/scsi/53c700.txt
F:	drivers/scsi/53c700*

LED SUBSYSTEM
M:	Bryan Wu <cooloney@gmail.com>
M:	Richard Purdie <rpurdie@rpsys.net>
L:	linux-leds@vger.kernel.org
T:	git git://git.kernel.org/pub/scm/linux/kernel/git/cooloney/linux-leds.git
S:	Maintained
F:	drivers/leds/
F:	include/linux/leds.h

LEGACY EEPROM DRIVER
M:	Jean Delvare <jdelvare@suse.de>
S:	Maintained
F:	Documentation/misc-devices/eeprom
F:	drivers/misc/eeprom/eeprom.c

LEGO USB Tower driver
M:	Juergen Stuber <starblue@users.sourceforge.net>
L:	legousb-devel@lists.sourceforge.net
W:	http://legousb.sourceforge.net/
S:	Maintained
F:	drivers/usb/misc/legousbtower.c

LG2160 MEDIA DRIVER
M:	Michael Krufky <mkrufky@linuxtv.org>
L:	linux-media@vger.kernel.org
W:	http://linuxtv.org/
W:	http://github.com/mkrufky
Q:	http://patchwork.linuxtv.org/project/linux-media/list/
T:	git git://linuxtv.org/mkrufky/tuners.git
S:	Maintained
F:	drivers/media/dvb-frontends/lg2160.*

LGDT3305 MEDIA DRIVER
M:	Michael Krufky <mkrufky@linuxtv.org>
L:	linux-media@vger.kernel.org
W:	http://linuxtv.org/
W:	http://github.com/mkrufky
Q:	http://patchwork.linuxtv.org/project/linux-media/list/
T:	git git://linuxtv.org/mkrufky/tuners.git
S:	Maintained
F:	drivers/media/dvb-frontends/lgdt3305.*

LGUEST
M:	Rusty Russell <rusty@rustcorp.com.au>
L:	lguest@lists.ozlabs.org
W:	http://lguest.ozlabs.org/
S:	Odd Fixes
F:	arch/x86/include/asm/lguest*.h
F:	arch/x86/lguest/
F:	drivers/lguest/
F:	include/linux/lguest*.h
F:	tools/lguest/

LIBLOCKDEP
M:	Sasha Levin <sasha.levin@oracle.com>
S:	Maintained
F:	tools/lib/lockdep/

LINUX FOR IBM pSERIES (RS/6000)
M:	Paul Mackerras <paulus@au.ibm.com>
W:	http://www.ibm.com/linux/ltc/projects/ppc
S:	Supported
F:	arch/powerpc/boot/rs6000.h

LINUX FOR POWERPC (32-BIT AND 64-BIT)
M:	Benjamin Herrenschmidt <benh@kernel.crashing.org>
M:	Paul Mackerras <paulus@samba.org>
M:	Michael Ellerman <mpe@ellerman.id.au>
W:	http://www.penguinppc.org/
L:	linuxppc-dev@lists.ozlabs.org
Q:	http://patchwork.ozlabs.org/project/linuxppc-dev/list/
T:	git git://git.kernel.org/pub/scm/linux/kernel/git/benh/powerpc.git
S:	Supported
F:	Documentation/powerpc/
F:	arch/powerpc/

LINUX FOR POWER MACINTOSH
M:	Benjamin Herrenschmidt <benh@kernel.crashing.org>
W:	http://www.penguinppc.org/
L:	linuxppc-dev@lists.ozlabs.org
S:	Maintained
F:	arch/powerpc/platforms/powermac/
F:	drivers/macintosh/

LINUX FOR POWERPC EMBEDDED MPC5XXX
M:	Anatolij Gustschin <agust@denx.de>
L:	linuxppc-dev@lists.ozlabs.org
T:	git git://git.denx.de/linux-2.6-agust.git
S:	Maintained
F:	arch/powerpc/platforms/512x/
F:	arch/powerpc/platforms/52xx/

LINUX FOR POWERPC EMBEDDED PPC4XX
M:  Alistair Popple <alistair@popple.id.au>
M:	Matt Porter <mporter@kernel.crashing.org>
W:	http://www.penguinppc.org/
L:	linuxppc-dev@lists.ozlabs.org
S:	Maintained
F:	arch/powerpc/platforms/40x/
F:	arch/powerpc/platforms/44x/

LINUX FOR POWERPC EMBEDDED XILINX VIRTEX
L:	linuxppc-dev@lists.ozlabs.org
S:	Orphan
F:	arch/powerpc/*/*virtex*
F:	arch/powerpc/*/*/*virtex*

LINUX FOR POWERPC EMBEDDED PPC8XX
M:	Vitaly Bordug <vitb@kernel.crashing.org>
W:	http://www.penguinppc.org/
L:	linuxppc-dev@lists.ozlabs.org
S:	Maintained
F:	arch/powerpc/platforms/8xx/

LINUX FOR POWERPC EMBEDDED PPC83XX AND PPC85XX
M:	Scott Wood <scottwood@freescale.com>
M:	Kumar Gala <galak@kernel.crashing.org>
W:	http://www.penguinppc.org/
L:	linuxppc-dev@lists.ozlabs.org
T:	git git://git.kernel.org/pub/scm/linux/kernel/git/scottwood/linux.git
S:	Maintained
F:	arch/powerpc/platforms/83xx/
F:	arch/powerpc/platforms/85xx/

LINUX FOR POWERPC PA SEMI PWRFICIENT
M:	Olof Johansson <olof@lixom.net>
L:	linuxppc-dev@lists.ozlabs.org
S:	Maintained
F:	arch/powerpc/platforms/pasemi/
F:	drivers/*/*pasemi*
F:	drivers/*/*/*pasemi*

LINUX SECURITY MODULE (LSM) FRAMEWORK
M:	Chris Wright <chrisw@sous-sol.org>
L:	linux-security-module@vger.kernel.org
S:	Supported

LIS3LV02D ACCELEROMETER DRIVER
M:	Eric Piel <eric.piel@tremplin-utc.net>
S:	Maintained
F:	Documentation/misc-devices/lis3lv02d
F:	drivers/misc/lis3lv02d/
F:	drivers/platform/x86/hp_accel.c

LLC (802.2)
M:	Arnaldo Carvalho de Melo <acme@ghostprotocols.net>
S:	Maintained
F:	include/linux/llc.h
F:	include/uapi/linux/llc.h
F:	include/net/llc*
F:	net/llc/

LM73 HARDWARE MONITOR DRIVER
M:	Guillaume Ligneul <guillaume.ligneul@gmail.com>
L:	lm-sensors@lm-sensors.org
S:	Maintained
F:	drivers/hwmon/lm73.c

LM78 HARDWARE MONITOR DRIVER
M:	Jean Delvare <jdelvare@suse.de>
L:	lm-sensors@lm-sensors.org
S:	Maintained
F:	Documentation/hwmon/lm78
F:	drivers/hwmon/lm78.c

LM83 HARDWARE MONITOR DRIVER
M:	Jean Delvare <jdelvare@suse.de>
L:	lm-sensors@lm-sensors.org
S:	Maintained
F:	Documentation/hwmon/lm83
F:	drivers/hwmon/lm83.c

LM90 HARDWARE MONITOR DRIVER
M:	Jean Delvare <jdelvare@suse.de>
L:	lm-sensors@lm-sensors.org
S:	Maintained
F:	Documentation/hwmon/lm90
F:	Documentation/devicetree/bindings/hwmon/lm90.txt
F:	drivers/hwmon/lm90.c

LM95234 HARDWARE MONITOR DRIVER
M:	Guenter Roeck <linux@roeck-us.net>
L:	lm-sensors@lm-sensors.org
S:	Maintained
F:	Documentation/hwmon/lm95234
F:	drivers/hwmon/lm95234.c

LME2510 MEDIA DRIVER
M:	Malcolm Priestley <tvboxspy@gmail.com>
L:	linux-media@vger.kernel.org
W:	http://linuxtv.org/
Q:	http://patchwork.linuxtv.org/project/linux-media/list/
S:	Maintained
F:	drivers/media/usb/dvb-usb-v2/lmedm04*

LOCKDEP AND LOCKSTAT
M:	Peter Zijlstra <peterz@infradead.org>
M:	Ingo Molnar <mingo@redhat.com>
L:	linux-kernel@vger.kernel.org
T:	git git://git.kernel.org/pub/scm/linux/kernel/git/tip/tip.git core/locking
S:	Maintained
F:	Documentation/lockdep*.txt
F:	Documentation/lockstat.txt
F:	include/linux/lockdep.h
F:	kernel/locking/

LOGICAL DISK MANAGER SUPPORT (LDM, Windows 2000/XP/Vista Dynamic Disks)
M:	"Richard Russon (FlatCap)" <ldm@flatcap.org>
L:	linux-ntfs-dev@lists.sourceforge.net
W:	http://www.linux-ntfs.org/content/view/19/37/
S:	Maintained
F:	Documentation/ldm.txt
F:	block/partitions/ldm.*

LogFS
M:	Joern Engel <joern@logfs.org>
M:	Prasad Joshi <prasadjoshi.linux@gmail.com>
L:	logfs@logfs.org
W:	logfs.org
S:	Maintained
F:	fs/logfs/

LPC32XX MACHINE SUPPORT
M:	Roland Stigge <stigge@antcom.de>
L:	linux-arm-kernel@lists.infradead.org (moderated for non-subscribers)
S:	Maintained
F:	arch/arm/mach-lpc32xx/

LSILOGIC MPT FUSION DRIVERS (FC/SAS/SPI)
M:	Nagalakshmi Nandigama <nagalakshmi.nandigama@avagotech.com>
M:	Praveen Krishnamoorthy <praveen.krishnamoorthy@avagotech.com>
M:	Sreekanth Reddy <sreekanth.reddy@avagotech.com>
M:	Abhijit Mahajan <abhijit.mahajan@avagotech.com>
L:	MPT-FusionLinux.pdl@avagotech.com
L:	linux-scsi@vger.kernel.org
W:	http://www.lsilogic.com/support
S:	Supported
F:	drivers/message/fusion/
F:	drivers/scsi/mpt2sas/
F:	drivers/scsi/mpt3sas/

LSILOGIC/SYMBIOS/NCR 53C8XX and 53C1010 PCI-SCSI drivers
M:	Matthew Wilcox <matthew@wil.cx>
L:	linux-scsi@vger.kernel.org
S:	Maintained
F:	drivers/scsi/sym53c8xx_2/

LTC4261 HARDWARE MONITOR DRIVER
M:	Guenter Roeck <linux@roeck-us.net>
L:	lm-sensors@lm-sensors.org
S:	Maintained
F:	Documentation/hwmon/ltc4261
F:	drivers/hwmon/ltc4261.c

LTP (Linux Test Project)
M:	Mike Frysinger <vapier@gentoo.org>
M:	Cyril Hrubis <chrubis@suse.cz>
M:	Wanlong Gao <gaowanlong@cn.fujitsu.com>
M:	Jan Stancek <jstancek@redhat.com>
M:	Stanislav Kholmanskikh <stanislav.kholmanskikh@oracle.com>
M:	Alexey Kodanev <alexey.kodanev@oracle.com>
L:	ltp-list@lists.sourceforge.net (subscribers-only)
W:	http://linux-test-project.github.io/
T:	git git://github.com/linux-test-project/ltp.git
S:	Maintained

M32R ARCHITECTURE
M:	Hirokazu Takata <takata@linux-m32r.org>
L:	linux-m32r@ml.linux-m32r.org (moderated for non-subscribers)
L:	linux-m32r-ja@ml.linux-m32r.org (in Japanese)
W:	http://www.linux-m32r.org/
S:	Maintained
F:	arch/m32r/

M68K ARCHITECTURE
M:	Geert Uytterhoeven <geert@linux-m68k.org>
L:	linux-m68k@lists.linux-m68k.org
W:	http://www.linux-m68k.org/
T:	git git://git.kernel.org/pub/scm/linux/kernel/git/geert/linux-m68k.git
S:	Maintained
F:	arch/m68k/
F:	drivers/zorro/

M68K ON APPLE MACINTOSH
M:	Joshua Thompson <funaho@jurai.org>
W:	http://www.mac.linux-m68k.org/
L:	linux-m68k@lists.linux-m68k.org
S:	Maintained
F:	arch/m68k/mac/

M68K ON HP9000/300
M:	Philip Blundell <philb@gnu.org>
W:	http://www.tazenda.demon.co.uk/phil/linux-hp
S:	Maintained
F:	arch/m68k/hp300/

M88DS3103 MEDIA DRIVER
M:	Antti Palosaari <crope@iki.fi>
L:	linux-media@vger.kernel.org
W:	http://linuxtv.org/
W:	http://palosaari.fi/linux/
Q:	http://patchwork.linuxtv.org/project/linux-media/list/
T:	git git://linuxtv.org/anttip/media_tree.git
S:	Maintained
F:	drivers/media/dvb-frontends/m88ds3103*

M88RS2000 MEDIA DRIVER
M:	Malcolm Priestley <tvboxspy@gmail.com>
L:	linux-media@vger.kernel.org
W:	http://linuxtv.org/
Q:	http://patchwork.linuxtv.org/project/linux-media/list/
S:	Maintained
F:	drivers/media/dvb-frontends/m88rs2000*

M88TS2022 MEDIA DRIVER
M:	Antti Palosaari <crope@iki.fi>
L:	linux-media@vger.kernel.org
W:	http://linuxtv.org/
W:	http://palosaari.fi/linux/
Q:	http://patchwork.linuxtv.org/project/linux-media/list/
T:	git git://linuxtv.org/anttip/media_tree.git
S:	Maintained
F:	drivers/media/tuners/m88ts2022*

MA901 MASTERKIT USB FM RADIO DRIVER
M:	Alexey Klimov <klimov.linux@gmail.com>
L:	linux-media@vger.kernel.org
T:	git git://linuxtv.org/media_tree.git
S:	Maintained
F:	drivers/media/radio/radio-ma901.c

MAC80211
M:	Johannes Berg <johannes@sipsolutions.net>
L:	linux-wireless@vger.kernel.org
W:	http://wireless.kernel.org/
T:	git git://git.kernel.org/pub/scm/linux/kernel/git/jberg/mac80211.git
T:	git git://git.kernel.org/pub/scm/linux/kernel/git/jberg/mac80211-next.git
S:	Maintained
F:	Documentation/networking/mac80211-injection.txt
F:	include/net/mac80211.h
F:	net/mac80211/

MACVLAN DRIVER
M:	Patrick McHardy <kaber@trash.net>
L:	netdev@vger.kernel.org
S:	Maintained
F:	drivers/net/macvlan.c
F:	include/linux/if_macvlan.h

MAN-PAGES: MANUAL PAGES FOR LINUX -- Sections 2, 3, 4, 5, and 7
M:	Michael Kerrisk <mtk.manpages@gmail.com>
W:	http://www.kernel.org/doc/man-pages
L:	linux-man@vger.kernel.org
S:	Maintained

MARVELL ARMADA DRM SUPPORT
M:	Russell King <rmk+kernel@arm.linux.org.uk>
S:	Maintained
F:	drivers/gpu/drm/armada/

MARVELL GIGABIT ETHERNET DRIVERS (skge/sky2)
M:	Mirko Lindner <mlindner@marvell.com>
M:	Stephen Hemminger <stephen@networkplumber.org>
L:	netdev@vger.kernel.org
S:	Maintained
F:	drivers/net/ethernet/marvell/sk*

MARVELL LIBERTAS WIRELESS DRIVER
L:	libertas-dev@lists.infradead.org
S:	Orphan
F:	drivers/net/wireless/libertas/

MARVELL MV643XX ETHERNET DRIVER
M:	Sebastian Hesselbarth <sebastian.hesselbarth@gmail.com>
L:	netdev@vger.kernel.org
S:	Maintained
F:	drivers/net/ethernet/marvell/mv643xx_eth.*
F:	include/linux/mv643xx.h

MARVELL MVNETA ETHERNET DRIVER
M:	Thomas Petazzoni <thomas.petazzoni@free-electrons.com>
L:	netdev@vger.kernel.org
S:	Maintained
F:	drivers/net/ethernet/marvell/mvneta.*

MARVELL MWIFIEX WIRELESS DRIVER
M:	Amitkumar Karwar <akarwar@marvell.com>
M:	Avinash Patil <patila@marvell.com>
L:	linux-wireless@vger.kernel.org
S:	Maintained
F:	drivers/net/wireless/mwifiex/

MARVELL MWL8K WIRELESS DRIVER
M:	Lennert Buytenhek <buytenh@wantstofly.org>
L:	linux-wireless@vger.kernel.org
S:	Odd Fixes
F:	drivers/net/wireless/mwl8k.c

MARVELL SOC MMC/SD/SDIO CONTROLLER DRIVER
M:	Nicolas Pitre <nico@fluxnic.net>
S:	Odd Fixes
F:	drivers/mmc/host/mvsdio.*

MATROX FRAMEBUFFER DRIVER
L:	linux-fbdev@vger.kernel.org
S:	Orphan
F:	drivers/video/matrox/matroxfb_*
F:	include/uapi/linux/matroxfb.h

MAX16065 HARDWARE MONITOR DRIVER
M:	Guenter Roeck <linux@roeck-us.net>
L:	lm-sensors@lm-sensors.org
S:	Maintained
F:	Documentation/hwmon/max16065
F:	drivers/hwmon/max16065.c

MAX6650 HARDWARE MONITOR AND FAN CONTROLLER DRIVER
M:	"Hans J. Koch" <hjk@hansjkoch.de>
L:	lm-sensors@lm-sensors.org
S:	Maintained
F:	Documentation/hwmon/max6650
F:	drivers/hwmon/max6650.c

MAX6697 HARDWARE MONITOR DRIVER
M:	Guenter Roeck <linux@roeck-us.net>
L:	lm-sensors@lm-sensors.org
S:	Maintained
F:	Documentation/hwmon/max6697
F:	Documentation/devicetree/bindings/i2c/max6697.txt
F:	drivers/hwmon/max6697.c
F:	include/linux/platform_data/max6697.h

MAXIRADIO FM RADIO RECEIVER DRIVER
M:	Hans Verkuil <hverkuil@xs4all.nl>
L:	linux-media@vger.kernel.org
T:	git git://linuxtv.org/media_tree.git
W:	http://linuxtv.org
S:	Maintained
F:	drivers/media/radio/radio-maxiradio*

MEDIA INPUT INFRASTRUCTURE (V4L/DVB)
M:	Mauro Carvalho Chehab <m.chehab@samsung.com>
P:	LinuxTV.org Project
L:	linux-media@vger.kernel.org
W:	http://linuxtv.org
Q:	http://patchwork.kernel.org/project/linux-media/list/
T:	git git://linuxtv.org/media_tree.git
S:	Maintained
F:	Documentation/dvb/
F:	Documentation/video4linux/
F:	Documentation/DocBook/media/
F:	drivers/media/
F:	drivers/staging/media/
F:	include/media/
F:	include/uapi/linux/dvb/
F:	include/uapi/linux/videodev2.h
F:	include/uapi/linux/media.h
F:	include/uapi/linux/v4l2-*
F:	include/uapi/linux/meye.h
F:	include/uapi/linux/ivtv*
F:	include/uapi/linux/uvcvideo.h

MEDIAVISION PRO MOVIE STUDIO DRIVER
M:	Hans Verkuil <hverkuil@xs4all.nl>
L:	linux-media@vger.kernel.org
T:	git git://linuxtv.org/media_tree.git
W:	http://linuxtv.org
S:	Odd Fixes
F:	drivers/media/parport/pms*

MEGARAID SCSI DRIVERS
M:	Neela Syam Kolli <megaraidlinux@lsi.com>
L:	linux-scsi@vger.kernel.org
W:	http://megaraid.lsilogic.com
S:	Maintained
F:	Documentation/scsi/megaraid.txt
F:	drivers/scsi/megaraid.*
F:	drivers/scsi/megaraid/

MELLANOX ETHERNET DRIVER (mlx4_en)
M:	Amir Vadai <amirv@mellanox.com>
L:	netdev@vger.kernel.org
S:	Supported
W:	http://www.mellanox.com
Q:	http://patchwork.ozlabs.org/project/netdev/list/
F:	drivers/net/ethernet/mellanox/mlx4/en_*

MEMORY MANAGEMENT
L:	linux-mm@kvack.org
W:	http://www.linux-mm.org
S:	Maintained
F:	include/linux/mm.h
F:	include/linux/gfp.h
F:	include/linux/mmzone.h
F:	include/linux/memory_hotplug.h
F:	include/linux/vmalloc.h
F:	mm/

MEMORY TECHNOLOGY DEVICES (MTD)
M:	David Woodhouse <dwmw2@infradead.org>
M:	Brian Norris <computersforpeace@gmail.com>
L:	linux-mtd@lists.infradead.org
W:	http://www.linux-mtd.infradead.org/
Q:	http://patchwork.ozlabs.org/project/linux-mtd/list/
T:	git git://git.infradead.org/linux-mtd.git
S:	Maintained
F:	drivers/mtd/
F:	include/linux/mtd/
F:	include/uapi/mtd/

MEN A21 WATCHDOG DRIVER
M:	Johannes Thumshirn <johannes.thumshirn@men.de>
L:	linux-watchdog@vger.kernel.org
S:	Supported
F:	drivers/watchdog/mena21_wdt.c

MEN CHAMELEON BUS (mcb)
M:  	Johannes Thumshirn <johannes.thumshirn@men.de>
S:	Supported
F:	drivers/mcb/
F:	include/linux/mcb.h

METAG ARCHITECTURE
M:	James Hogan <james.hogan@imgtec.com>
L:	linux-metag@vger.kernel.org
S:	Supported
F:	arch/metag/
F:	Documentation/metag/
F:	Documentation/devicetree/bindings/metag/
F:	drivers/clocksource/metag_generic.c
F:	drivers/irqchip/irq-metag.c
F:	drivers/irqchip/irq-metag-ext.c
F:	drivers/tty/metag_da.c

MICROBLAZE ARCHITECTURE
M:	Michal Simek <monstr@monstr.eu>
W:	http://www.monstr.eu/fdt/
T:	git git://git.monstr.eu/linux-2.6-microblaze.git
S:	Supported
F:	arch/microblaze/

MICROTEK X6 SCANNER
M:	Oliver Neukum <oliver@neukum.org>
S:	Maintained
F:	drivers/usb/image/microtek.*

MIPS
M:	Ralf Baechle <ralf@linux-mips.org>
L:	linux-mips@linux-mips.org
W:	http://www.linux-mips.org/
T:	git git://git.linux-mips.org/pub/scm/ralf/linux.git
Q:	http://patchwork.linux-mips.org/project/linux-mips/list/
S:	Supported
F:	Documentation/mips/
F:	arch/mips/

MIROSOUND PCM20 FM RADIO RECEIVER DRIVER
M:	Hans Verkuil <hverkuil@xs4all.nl>
L:	linux-media@vger.kernel.org
T:	git git://linuxtv.org/media_tree.git
W:	http://linuxtv.org
S:	Odd Fixes
F:	drivers/media/radio/radio-miropcm20*

Mellanox MLX5 core VPI driver
M:	Eli Cohen <eli@mellanox.com>
L:	netdev@vger.kernel.org
L:	linux-rdma@vger.kernel.org
W:	http://www.mellanox.com
Q:	http://patchwork.ozlabs.org/project/netdev/list/
Q:	http://patchwork.kernel.org/project/linux-rdma/list/
T:	git git://openfabrics.org/~eli/connect-ib.git
S:	Supported
F:	drivers/net/ethernet/mellanox/mlx5/core/
F:	include/linux/mlx5/

Mellanox MLX5 IB driver
M:	Eli Cohen <eli@mellanox.com>
L:	linux-rdma@vger.kernel.org
W:	http://www.mellanox.com
Q:	http://patchwork.kernel.org/project/linux-rdma/list/
T:	git git://openfabrics.org/~eli/connect-ib.git
S:	Supported
F:	include/linux/mlx5/
F:	drivers/infiniband/hw/mlx5/

MODULE SUPPORT
M:	Rusty Russell <rusty@rustcorp.com.au>
S:	Maintained
F:	include/linux/module.h
F:	kernel/module.c

MOTION EYE VAIO PICTUREBOOK CAMERA DRIVER
W:	http://popies.net/meye/
S:	Orphan
F:	Documentation/video4linux/meye.txt
F:	drivers/media/pci/meye/
F:	include/uapi/linux/meye.h

MOXA SMARTIO/INDUSTIO/INTELLIO SERIAL CARD
M:	Jiri Slaby <jirislaby@gmail.com>
S:	Maintained
F:	Documentation/serial/moxa-smartio
F:	drivers/tty/mxser.*

MR800 AVERMEDIA USB FM RADIO DRIVER
M:	Alexey Klimov <klimov.linux@gmail.com>
L:	linux-media@vger.kernel.org
T:	git git://linuxtv.org/media_tree.git
S:	Maintained
F:	drivers/media/radio/radio-mr800.c

MSI LAPTOP SUPPORT
M:	"Lee, Chun-Yi" <jlee@suse.com>
L:	platform-driver-x86@vger.kernel.org
S:	Maintained
F:	drivers/platform/x86/msi-laptop.c

MSI WMI SUPPORT
M:	Anisse Astier <anisse@astier.eu>
L:	platform-driver-x86@vger.kernel.org
S:	Supported
F:	drivers/platform/x86/msi-wmi.c

MSI001 MEDIA DRIVER
M:	Antti Palosaari <crope@iki.fi>
L:	linux-media@vger.kernel.org
W:	http://linuxtv.org/
W:	http://palosaari.fi/linux/
Q:	http://patchwork.linuxtv.org/project/linux-media/list/
T:	git git://linuxtv.org/anttip/media_tree.git
S:	Maintained
F:	drivers/media/tuners/msi001*

MSI2500 MEDIA DRIVER
M:	Antti Palosaari <crope@iki.fi>
L:	linux-media@vger.kernel.org
W:	http://linuxtv.org/
W:	http://palosaari.fi/linux/
Q:	http://patchwork.linuxtv.org/project/linux-media/list/
T:	git git://linuxtv.org/anttip/media_tree.git
S:	Maintained
F:	drivers/media/usb/msi2500/

MT9M032 APTINA SENSOR DRIVER
M:	Laurent Pinchart <laurent.pinchart@ideasonboard.com>
L:	linux-media@vger.kernel.org
T:	git git://linuxtv.org/media_tree.git
S:	Maintained
F:	drivers/media/i2c/mt9m032.c
F:	include/media/mt9m032.h

MT9P031 APTINA CAMERA SENSOR
M:	Laurent Pinchart <laurent.pinchart@ideasonboard.com>
L:	linux-media@vger.kernel.org
T:	git git://linuxtv.org/media_tree.git
S:	Maintained
F:	drivers/media/i2c/mt9p031.c
F:	include/media/mt9p031.h

MT9T001 APTINA CAMERA SENSOR
M:	Laurent Pinchart <laurent.pinchart@ideasonboard.com>
L:	linux-media@vger.kernel.org
T:	git git://linuxtv.org/media_tree.git
S:	Maintained
F:	drivers/media/i2c/mt9t001.c
F:	include/media/mt9t001.h

MT9V032 APTINA CAMERA SENSOR
M:	Laurent Pinchart <laurent.pinchart@ideasonboard.com>
L:	linux-media@vger.kernel.org
T:	git git://linuxtv.org/media_tree.git
S:	Maintained
F:	drivers/media/i2c/mt9v032.c
F:	include/media/mt9v032.h

MULTIFUNCTION DEVICES (MFD)
M:	Samuel Ortiz <sameo@linux.intel.com>
M:	Lee Jones <lee.jones@linaro.org>
T:	git git://git.kernel.org/pub/scm/linux/kernel/git/lee/mfd.git
S:	Supported
F:	drivers/mfd/
F:	include/linux/mfd/

MULTIMEDIA CARD (MMC), SECURE DIGITAL (SD) AND SDIO SUBSYSTEM
M:	Chris Ball <chris@printf.net>
M:	Ulf Hansson <ulf.hansson@linaro.org>
L:	linux-mmc@vger.kernel.org
T:	git git://git.kernel.org/pub/scm/linux/kernel/git/cjb/mmc.git
T:	git git://git.linaro.org/people/ulf.hansson/mmc.git
S:	Maintained
F:	drivers/mmc/
F:	include/linux/mmc/
F:	include/uapi/linux/mmc/

MULTIMEDIA CARD (MMC) ETC. OVER SPI
S:	Orphan
F:	drivers/mmc/host/mmc_spi.c
F:	include/linux/spi/mmc_spi.h

MULTISOUND SOUND DRIVER
M:	Andrew Veliath <andrewtv@usa.net>
S:	Maintained
F:	Documentation/sound/oss/MultiSound
F:	sound/oss/msnd*

MULTITECH MULTIPORT CARD (ISICOM)
S:	Orphan
F:	drivers/tty/isicom.c
F:	include/linux/isicom.h

MUSB MULTIPOINT HIGH SPEED DUAL-ROLE CONTROLLER
M:	Felipe Balbi <balbi@ti.com>
L:	linux-usb@vger.kernel.org
T:	git git://git.kernel.org/pub/scm/linux/kernel/git/balbi/usb.git
S:	Maintained
F:	drivers/usb/musb/

MXL5007T MEDIA DRIVER
M:	Michael Krufky <mkrufky@linuxtv.org>
L:	linux-media@vger.kernel.org
W:	http://linuxtv.org/
W:	http://github.com/mkrufky
Q:	http://patchwork.linuxtv.org/project/linux-media/list/
T:	git git://linuxtv.org/mkrufky/tuners.git
S:	Maintained
F:	drivers/media/tuners/mxl5007t.*

MYRICOM MYRI-10G 10GbE DRIVER (MYRI10GE)
M:	Hyong-Youb Kim <hykim@myri.com>
L:	netdev@vger.kernel.org
W:	https://www.myricom.com/support/downloads/myri10ge.html
S:	Supported
F:	drivers/net/ethernet/myricom/myri10ge/

NATSEMI ETHERNET DRIVER (DP8381x)
S:	Orphan
F:	drivers/net/ethernet/natsemi/natsemi.c

NATIVE INSTRUMENTS USB SOUND INTERFACE DRIVER
M:	Daniel Mack <zonque@gmail.com>
S:	Maintained
L:	alsa-devel@alsa-project.org
W:	http://www.native-instruments.com
F:	sound/usb/caiaq/

NCP FILESYSTEM
M:	Petr Vandrovec <petr@vandrovec.name>
S:	Odd Fixes
F:	fs/ncpfs/

NCR 5380 SCSI DRIVERS
M:	Finn Thain <fthain@telegraphics.com.au>
M:	Michael Schmitz <schmitzmic@gmail.com>
L:	linux-scsi@vger.kernel.org
S:	Maintained
F:	Documentation/scsi/g_NCR5380.txt
F:	drivers/scsi/NCR5380.*
F:	drivers/scsi/arm/cumana_1.c
F:	drivers/scsi/arm/oak.c
F:	drivers/scsi/atari_NCR5380.c
F:	drivers/scsi/atari_scsi.*
F:	drivers/scsi/dmx3191d.c
F:	drivers/scsi/dtc.*
F:	drivers/scsi/g_NCR5380.*
F:	drivers/scsi/g_NCR5380_mmio.c
F:	drivers/scsi/mac_scsi.*
F:	drivers/scsi/pas16.*
F:	drivers/scsi/sun3_NCR5380.c
F:	drivers/scsi/sun3_scsi.*
F:	drivers/scsi/sun3_scsi_vme.c
F:	drivers/scsi/t128.*

NCR DUAL 700 SCSI DRIVER (MICROCHANNEL)
M:	"James E.J. Bottomley" <James.Bottomley@HansenPartnership.com>
L:	linux-scsi@vger.kernel.org
S:	Maintained
F:	drivers/scsi/NCR_D700.*

NCT6775 HARDWARE MONITOR DRIVER
M:	Guenter Roeck <linux@roeck-us.net>
L:	lm-sensors@lm-sensors.org
S:	Maintained
F:	Documentation/hwmon/nct6775
F:	drivers/hwmon/nct6775.c

NETEFFECT IWARP RNIC DRIVER (IW_NES)
M:	Faisal Latif <faisal.latif@intel.com>
L:	linux-rdma@vger.kernel.org
W:	http://www.intel.com/Products/Server/Adapters/Server-Cluster/Server-Cluster-overview.htm
S:	Supported
F:	drivers/infiniband/hw/nes/

NETEM NETWORK EMULATOR
M:	Stephen Hemminger <stephen@networkplumber.org>
L:	netem@lists.linux-foundation.org
S:	Maintained
F:	net/sched/sch_netem.c

NETERION 10GbE DRIVERS (s2io/vxge)
M:	Jon Mason <jdmason@kudzu.us>
L:	netdev@vger.kernel.org
S:	Supported
F:	Documentation/networking/s2io.txt
F:	Documentation/networking/vxge.txt
F:	drivers/net/ethernet/neterion/

NETFILTER ({IP,IP6,ARP,EB,NF}TABLES)
M:	Pablo Neira Ayuso <pablo@netfilter.org>
M:	Patrick McHardy <kaber@trash.net>
M:	Jozsef Kadlecsik <kadlec@blackhole.kfki.hu>
L:	netfilter-devel@vger.kernel.org
L:	coreteam@netfilter.org
W:	http://www.netfilter.org/
W:	http://www.iptables.org/
Q:	http://patchwork.ozlabs.org/project/netfilter-devel/list/
T:	git git://git.kernel.org/pub/scm/linux/kernel/git/pablo/nf.git
T:	git git://git.kernel.org/pub/scm/linux/kernel/git/pablo/nf-next.git
S:	Supported
F:	include/linux/netfilter*
F:	include/linux/netfilter/
F:	include/net/netfilter/
F:	include/uapi/linux/netfilter*
F:	include/uapi/linux/netfilter/
F:	net/*/netfilter.c
F:	net/*/netfilter/
F:	net/netfilter/

NETLABEL
M:	Paul Moore <paul@paul-moore.com>
W:	http://netlabel.sf.net
L:	netdev@vger.kernel.org
S:	Maintained
F:	Documentation/netlabel/
F:	include/net/netlabel.h
F:	net/netlabel/

NETROM NETWORK LAYER
M:	Ralf Baechle <ralf@linux-mips.org>
L:	linux-hams@vger.kernel.org
W:	http://www.linux-ax25.org/
S:	Maintained
F:	include/net/netrom.h
F:	include/uapi/linux/netrom.h
F:	net/netrom/

NETWORK BLOCK DEVICE (NBD)
M:	Paul Clements <Paul.Clements@steeleye.com>
S:	Maintained
L:	nbd-general@lists.sourceforge.net
F:	Documentation/blockdev/nbd.txt
F:	drivers/block/nbd.c
F:	include/linux/nbd.h
F:	include/uapi/linux/nbd.h

NETWORK DROP MONITOR
M:	Neil Horman <nhorman@tuxdriver.com>
L:	netdev@vger.kernel.org
S:	Maintained
W:	https://fedorahosted.org/dropwatch/
F:	net/core/drop_monitor.c

NETWORKING [GENERAL]
M:	"David S. Miller" <davem@davemloft.net>
L:	netdev@vger.kernel.org
W:	http://www.linuxfoundation.org/en/Net
Q:	http://patchwork.ozlabs.org/project/netdev/list/
T:	git git://git.kernel.org/pub/scm/linux/kernel/git/davem/net.git
T:	git git://git.kernel.org/pub/scm/linux/kernel/git/davem/net-next.git
S:	Maintained
F:	net/
F:	include/net/
F:	include/linux/in.h
F:	include/linux/net.h
F:	include/linux/netdevice.h
F:	include/uapi/linux/in.h
F:	include/uapi/linux/net.h
F:	include/uapi/linux/netdevice.h
F:	tools/net/
F:	tools/testing/selftests/net/
F:	lib/random32.c
F:	lib/test_bpf.c

NETWORKING [IPv4/IPv6]
M:	"David S. Miller" <davem@davemloft.net>
M:	Alexey Kuznetsov <kuznet@ms2.inr.ac.ru>
M:	James Morris <jmorris@namei.org>
M:	Hideaki YOSHIFUJI <yoshfuji@linux-ipv6.org>
M:	Patrick McHardy <kaber@trash.net>
L:	netdev@vger.kernel.org
T:	git git://git.kernel.org/pub/scm/linux/kernel/git/davem/net.git
S:	Maintained
F:	net/ipv4/
F:	net/ipv6/
F:	include/net/ip*
F:	arch/x86/net/*

NETWORKING [IPSEC]
M:	Steffen Klassert <steffen.klassert@secunet.com>
M:	Herbert Xu <herbert@gondor.apana.org.au>
M:	"David S. Miller" <davem@davemloft.net>
L:	netdev@vger.kernel.org
T:	git git://git.kernel.org/pub/scm/linux/kernel/git/klassert/ipsec.git
T:	git git://git.kernel.org/pub/scm/linux/kernel/git/klassert/ipsec-next.git
S:	Maintained
F:	net/core/flow.c
F:	net/xfrm/
F:	net/key/
F:	net/ipv4/xfrm*
F:	net/ipv4/esp4.c
F:	net/ipv4/ah4.c
F:	net/ipv4/ipcomp.c
F:	net/ipv4/ip_vti.c
F:	net/ipv6/xfrm*
F:	net/ipv6/esp6.c
F:	net/ipv6/ah6.c
F:	net/ipv6/ipcomp6.c
F:	net/ipv6/ip6_vti.c
F:	include/uapi/linux/xfrm.h
F:	include/net/xfrm.h

NETWORKING [LABELED] (NetLabel, CIPSO, Labeled IPsec, SECMARK)
M:	Paul Moore <paul@paul-moore.com>
L:	netdev@vger.kernel.org
S:	Maintained

NETWORKING [WIRELESS]
M:	"John W. Linville" <linville@tuxdriver.com>
L:	linux-wireless@vger.kernel.org
Q:	http://patchwork.kernel.org/project/linux-wireless/list/
T:	git git://git.kernel.org/pub/scm/linux/kernel/git/linville/wireless.git
S:	Maintained
F:	net/mac80211/
F:	net/rfkill/
F:	net/wireless/
F:	include/net/ieee80211*
F:	include/linux/wireless.h
F:	include/uapi/linux/wireless.h
F:	include/net/iw_handler.h
F:	drivers/net/wireless/

NETWORKING DRIVERS
L:	netdev@vger.kernel.org
W:	http://www.linuxfoundation.org/en/Net
Q:	http://patchwork.ozlabs.org/project/netdev/list/
T:	git git://git.kernel.org/pub/scm/linux/kernel/git/davem/net.git
T:	git git://git.kernel.org/pub/scm/linux/kernel/git/davem/net-next.git
S:	Odd Fixes
F:	drivers/net/
F:	include/linux/if_*
F:	include/linux/netdevice.h
F:	include/linux/arcdevice.h
F:	include/linux/etherdevice.h
F:	include/linux/fcdevice.h
F:	include/linux/fddidevice.h
F:	include/linux/hippidevice.h
F:	include/linux/inetdevice.h
F:	include/uapi/linux/if_*
F:	include/uapi/linux/netdevice.h

NETXEN (1/10) GbE SUPPORT
M:	Manish Chopra <manish.chopra@qlogic.com>
M:	Sony Chacko <sony.chacko@qlogic.com>
M:	Rajesh Borundia <rajesh.borundia@qlogic.com>
L:	netdev@vger.kernel.org
W:	http://www.qlogic.com
S:	Supported
F:	drivers/net/ethernet/qlogic/netxen/

NFC SUBSYSTEM
M:	Lauro Ramos Venancio <lauro.venancio@openbossa.org>
M:	Aloisio Almeida Jr <aloisio.almeida@openbossa.org>
M:	Samuel Ortiz <sameo@linux.intel.com>
L:	linux-wireless@vger.kernel.org
L:	linux-nfc@lists.01.org (moderated for non-subscribers)
S:	Supported
F:	net/nfc/
F:	include/net/nfc/
F:	include/uapi/linux/nfc.h
F:	drivers/nfc/
F:	include/linux/platform_data/pn544.h
F:	Documentation/devicetree/bindings/net/nfc/

NFS, SUNRPC, AND LOCKD CLIENTS
M:	Trond Myklebust <trond.myklebust@primarydata.com>
L:	linux-nfs@vger.kernel.org
W:	http://client.linux-nfs.org
T:	git git://git.linux-nfs.org/projects/trondmy/linux-nfs.git
S:	Maintained
F:	fs/lockd/
F:	fs/nfs/
F:	fs/nfs_common/
F:	net/sunrpc/
F:	include/linux/lockd/
F:	include/linux/nfs*
F:	include/linux/sunrpc/
F:	include/uapi/linux/nfs*
F:	include/uapi/linux/sunrpc/

NILFS2 FILESYSTEM
M:	Ryusuke Konishi <konishi.ryusuke@lab.ntt.co.jp>
L:	linux-nilfs@vger.kernel.org
W:	http://nilfs.sourceforge.net/
T:	git git://github.com/konis/nilfs2.git
S:	Supported
F:	Documentation/filesystems/nilfs2.txt
F:	fs/nilfs2/
F:	include/linux/nilfs2_fs.h

NINJA SCSI-3 / NINJA SCSI-32Bi (16bit/CardBus) PCMCIA SCSI HOST ADAPTER DRIVER
M:	YOKOTA Hiroshi <yokota@netlab.is.tsukuba.ac.jp>
W:	http://www.netlab.is.tsukuba.ac.jp/~yokota/izumi/ninja/
S:	Maintained
F:	Documentation/scsi/NinjaSCSI.txt
F:	drivers/scsi/pcmcia/nsp_*

NINJA SCSI-32Bi/UDE PCI/CARDBUS SCSI HOST ADAPTER DRIVER
M:	GOTO Masanori <gotom@debian.or.jp>
M:	YOKOTA Hiroshi <yokota@netlab.is.tsukuba.ac.jp>
W:	http://www.netlab.is.tsukuba.ac.jp/~yokota/izumi/ninja/
S:	Maintained
F:	Documentation/scsi/NinjaSCSI.txt
F:	drivers/scsi/nsp32*

NTB DRIVER
M:	Jon Mason <jon.mason@intel.com>
S:	Supported
W:	https://github.com/jonmason/ntb/wiki
T:	git git://github.com/jonmason/ntb.git
F:	drivers/ntb/
F:	drivers/net/ntb_netdev.c
F:	include/linux/ntb.h

NTFS FILESYSTEM
M:	Anton Altaparmakov <anton@tuxera.com>
L:	linux-ntfs-dev@lists.sourceforge.net
W:	http://www.tuxera.com/
T:	git git://git.kernel.org/pub/scm/linux/kernel/git/aia21/ntfs.git
S:	Supported
F:	Documentation/filesystems/ntfs.txt
F:	fs/ntfs/

NVIDIA (rivafb and nvidiafb) FRAMEBUFFER DRIVER
M:	Antonino Daplas <adaplas@gmail.com>
L:	linux-fbdev@vger.kernel.org
S:	Maintained
F:	drivers/video/riva/
F:	drivers/video/nvidia/

NVM EXPRESS DRIVER
M:	Matthew Wilcox <willy@linux.intel.com>
L:	linux-nvme@lists.infradead.org
T:	git git://git.infradead.org/users/willy/linux-nvme.git
S:	Supported
F:	drivers/block/nvme*
F:	include/linux/nvme.h

NXP TDA998X DRM DRIVER
M:	Russell King <rmk+kernel@arm.linux.org.uk>
S:	Supported
F:	drivers/gpu/drm/i2c/tda998x_drv.c
F:	include/drm/i2c/tda998x.h

OMAP SUPPORT
M:	Tony Lindgren <tony@atomide.com>
L:	linux-omap@vger.kernel.org
W:	http://www.muru.com/linux/omap/
W:	http://linux.omap.com/
Q:	http://patchwork.kernel.org/project/linux-omap/list/
T:	git git://git.kernel.org/pub/scm/linux/kernel/git/tmlind/linux-omap.git
S:	Maintained
F:	arch/arm/*omap*/
F:	drivers/i2c/busses/i2c-omap.c
F:	include/linux/i2c-omap.h

OMAP DEVICE TREE SUPPORT
M:	Benoît Cousson <bcousson@baylibre.com>
M:	Tony Lindgren <tony@atomide.com>
L:	linux-omap@vger.kernel.org
L:	devicetree@vger.kernel.org
S:	Maintained
F:	arch/arm/boot/dts/*omap*
F:	arch/arm/boot/dts/*am3*

OMAP CLOCK FRAMEWORK SUPPORT
M:	Paul Walmsley <paul@pwsan.com>
L:	linux-omap@vger.kernel.org
S:	Maintained
F:	arch/arm/*omap*/*clock*

OMAP POWER MANAGEMENT SUPPORT
M:	Kevin Hilman <khilman@deeprootsystems.com>
L:	linux-omap@vger.kernel.org
S:	Maintained
F:	arch/arm/*omap*/*pm*
F:	drivers/cpufreq/omap-cpufreq.c

OMAP POWERDOMAIN SOC ADAPTATION LAYER SUPPORT
M:	Rajendra Nayak <rnayak@ti.com>
M:	Paul Walmsley <paul@pwsan.com>
L:	linux-omap@vger.kernel.org
S:	Maintained
F:	arch/arm/mach-omap2/prm*

OMAP AUDIO SUPPORT
M:	Peter Ujfalusi <peter.ujfalusi@ti.com>
M:	Jarkko Nikula <jarkko.nikula@bitmer.com>
L:	alsa-devel@alsa-project.org (subscribers-only)
L:	linux-omap@vger.kernel.org
S:	Maintained
F:	sound/soc/omap/

OMAP FRAMEBUFFER SUPPORT
M:	Tomi Valkeinen <tomi.valkeinen@ti.com>
L:	linux-fbdev@vger.kernel.org
L:	linux-omap@vger.kernel.org
S:	Maintained
F:	drivers/video/omap/

OMAP DISPLAY SUBSYSTEM and FRAMEBUFFER SUPPORT (DSS2)
M:	Tomi Valkeinen <tomi.valkeinen@ti.com>
L:	linux-omap@vger.kernel.org
L:	linux-fbdev@vger.kernel.org
S:	Maintained
F:	drivers/video/omap2/
F:	Documentation/arm/OMAP/DSS

OMAP HARDWARE SPINLOCK SUPPORT
M:	Ohad Ben-Cohen <ohad@wizery.com>
L:	linux-omap@vger.kernel.org
S:	Maintained
F:	drivers/hwspinlock/omap_hwspinlock.c
F:	arch/arm/mach-omap2/hwspinlock.c

OMAP MMC SUPPORT
M:	Jarkko Lavinen <jarkko.lavinen@nokia.com>
L:	linux-omap@vger.kernel.org
S:	Maintained
F:	drivers/mmc/host/omap.c

OMAP HS MMC SUPPORT
M:	Balaji T K <balajitk@ti.com>
L:	linux-mmc@vger.kernel.org
L:	linux-omap@vger.kernel.org
S:	Maintained
F:	drivers/mmc/host/omap_hsmmc.c

OMAP RANDOM NUMBER GENERATOR SUPPORT
M:	Deepak Saxena <dsaxena@plexity.net>
S:	Maintained
F:	drivers/char/hw_random/omap-rng.c

OMAP HWMOD SUPPORT
M:	Benoît Cousson <bcousson@baylibre.com>
M:	Paul Walmsley <paul@pwsan.com>
L:	linux-omap@vger.kernel.org
S:	Maintained
F:	arch/arm/mach-omap2/omap_hwmod.*

OMAP HWMOD DATA FOR OMAP4-BASED DEVICES
M:	Benoît Cousson <bcousson@baylibre.com>
L:	linux-omap@vger.kernel.org
S:	Maintained
F:	arch/arm/mach-omap2/omap_hwmod_44xx_data.c

OMAP IMAGING SUBSYSTEM (OMAP3 ISP and OMAP4 ISS)
M:	Laurent Pinchart <laurent.pinchart@ideasonboard.com>
L:	linux-media@vger.kernel.org
S:	Maintained
F:	drivers/media/platform/omap3isp/
F:	drivers/staging/media/omap4iss/

OMAP USB SUPPORT
M:	Felipe Balbi <balbi@ti.com>
L:	linux-usb@vger.kernel.org
L:	linux-omap@vger.kernel.org
T:	git git://git.kernel.org/pub/scm/linux/kernel/git/balbi/usb.git
S:	Maintained
F:	drivers/usb/*/*omap*
F:	arch/arm/*omap*/usb*

OMAP GPIO DRIVER
M:	Javier Martinez Canillas <javier@dowhile0.org>
M:	Santosh Shilimkar <santosh.shilimkar@ti.com>
M:	Kevin Hilman <khilman@deeprootsystems.com>
L:	linux-omap@vger.kernel.org
S:	Maintained
F:	drivers/gpio/gpio-omap.c

OMAP/NEWFLOW NANOBONE MACHINE SUPPORT
M:	Mark Jackson <mpfj@newflow.co.uk>
L:	linux-omap@vger.kernel.org
S:	Maintained
F:	arch/arm/boot/dts/am335x-nano.dts

OMFS FILESYSTEM
M:	Bob Copeland <me@bobcopeland.com>
L:	linux-karma-devel@lists.sourceforge.net
S:	Maintained
F:	Documentation/filesystems/omfs.txt
F:	fs/omfs/

OMNIKEY CARDMAN 4000 DRIVER
M:	Harald Welte <laforge@gnumonks.org>
S:	Maintained
F:	drivers/char/pcmcia/cm4000_cs.c
F:	include/linux/cm4000_cs.h
F:	include/uapi/linux/cm4000_cs.h

OMNIKEY CARDMAN 4040 DRIVER
M:	Harald Welte <laforge@gnumonks.org>
S:	Maintained
F:	drivers/char/pcmcia/cm4040_cs.*

OMNIVISION OV7670 SENSOR DRIVER
M:	Jonathan Corbet <corbet@lwn.net>
L:	linux-media@vger.kernel.org
T:	git git://linuxtv.org/media_tree.git
S:	Maintained
F:	drivers/media/i2c/ov7670.c

ONENAND FLASH DRIVER
M:	Kyungmin Park <kyungmin.park@samsung.com>
L:	linux-mtd@lists.infradead.org
S:	Maintained
F:	drivers/mtd/onenand/
F:	include/linux/mtd/onenand*.h

ONSTREAM SCSI TAPE DRIVER
M:	Willem Riede <osst@riede.org>
L:	osst-users@lists.sourceforge.net
L:	linux-scsi@vger.kernel.org
S:	Maintained
F:	Documentation/scsi/osst.txt
F:	drivers/scsi/osst.*
F:	drivers/scsi/osst_*.h
F:	drivers/scsi/st.h

OPENCORES I2C BUS DRIVER
M:	Peter Korsgaard <jacmet@sunsite.dk>
L:	linux-i2c@vger.kernel.org
S:	Maintained
F:	Documentation/i2c/busses/i2c-ocores
F:	drivers/i2c/busses/i2c-ocores.c

OPEN FIRMWARE AND FLATTENED DEVICE TREE
M:	Grant Likely <grant.likely@linaro.org>
M:	Rob Herring <robh+dt@kernel.org>
L:	devicetree@vger.kernel.org
W:	http://fdt.secretlab.ca
T:	git git://git.secretlab.ca/git/linux-2.6.git
S:	Maintained
F:	drivers/of/
F:	include/linux/of*.h
F:	scripts/dtc/
K:	of_get_property
K:	of_match_table

OPEN FIRMWARE AND FLATTENED DEVICE TREE BINDINGS
M:	Rob Herring <robh+dt@kernel.org>
M:	Pawel Moll <pawel.moll@arm.com>
M:	Mark Rutland <mark.rutland@arm.com>
M:	Ian Campbell <ijc+devicetree@hellion.org.uk>
M:	Kumar Gala <galak@codeaurora.org>
L:	devicetree@vger.kernel.org
S:	Maintained
F:	Documentation/devicetree/
F:	arch/*/boot/dts/
F:	include/dt-bindings/

OPENRISC ARCHITECTURE
M:	Jonas Bonn <jonas@southpole.se>
W:	http://openrisc.net
L:	linux@lists.openrisc.net (moderated for non-subscribers)
S:	Maintained
T:	git git://openrisc.net/~jonas/linux
F:	arch/openrisc/

OPENVSWITCH
M:	Pravin Shelar <pshelar@nicira.com>
L:	dev@openvswitch.org
W:	http://openvswitch.org
T:	git git://git.kernel.org/pub/scm/linux/kernel/git/pshelar/openvswitch.git
S:	Maintained
F:	net/openvswitch/

OPL4 DRIVER
M:	Clemens Ladisch <clemens@ladisch.de>
L:	alsa-devel@alsa-project.org (moderated for non-subscribers)
T:	git git://git.alsa-project.org/alsa-kernel.git
S:	Maintained
F:	sound/drivers/opl4/

OPROFILE
M:	Robert Richter <rric@kernel.org>
L:	oprofile-list@lists.sf.net
S:	Maintained
F:	arch/*/include/asm/oprofile*.h
F:	arch/*/oprofile/
F:	drivers/oprofile/
F:	include/linux/oprofile.h

ORACLE CLUSTER FILESYSTEM 2 (OCFS2)
M:	Mark Fasheh <mfasheh@suse.com>
M:	Joel Becker <jlbec@evilplan.org>
L:	ocfs2-devel@oss.oracle.com (moderated for non-subscribers)
W:	http://oss.oracle.com/projects/ocfs2/
T:	git git://git.kernel.org/pub/scm/linux/kernel/git/jlbec/ocfs2.git
S:	Supported
F:	Documentation/filesystems/ocfs2.txt
F:	Documentation/filesystems/dlmfs.txt
F:	fs/ocfs2/

ORINOCO DRIVER
L:	linux-wireless@vger.kernel.org
W:	http://wireless.kernel.org/en/users/Drivers/orinoco
W:	http://www.nongnu.org/orinoco/
S:	Orphan
F:	drivers/net/wireless/orinoco/

OSD LIBRARY and FILESYSTEM
M:	Boaz Harrosh <bharrosh@panasas.com>
M:	Benny Halevy <bhalevy@primarydata.com>
L:	osd-dev@open-osd.org
W:	http://open-osd.org
T:	git git://git.open-osd.org/open-osd.git
S:	Maintained
F:	drivers/scsi/osd/
F:	include/scsi/osd_*
F:	fs/exofs/

P54 WIRELESS DRIVER
M:	Christian Lamparter <chunkeey@googlemail.com>
L:	linux-wireless@vger.kernel.org
W:	http://wireless.kernel.org/en/users/Drivers/p54
S:	Maintained
F:	drivers/net/wireless/p54/

PA SEMI ETHERNET DRIVER
M:	Olof Johansson <olof@lixom.net>
L:	netdev@vger.kernel.org
S:	Maintained
F:	drivers/net/ethernet/pasemi/*

PA SEMI SMBUS DRIVER
M:	Olof Johansson <olof@lixom.net>
L:	linux-i2c@vger.kernel.org
S:	Maintained
F:	drivers/i2c/busses/i2c-pasemi.c

PADATA PARALLEL EXECUTION MECHANISM
M:	Steffen Klassert <steffen.klassert@secunet.com>
L:	linux-crypto@vger.kernel.org
S:	Maintained
F:	kernel/padata.c
F:	include/linux/padata.h
F:	Documentation/padata.txt

PANASONIC LAPTOP ACPI EXTRAS DRIVER
M:	Harald Welte <laforge@gnumonks.org>
L:	platform-driver-x86@vger.kernel.org
S:	Maintained
F:	drivers/platform/x86/panasonic-laptop.c

PANASONIC MN10300/AM33/AM34 PORT
M:	David Howells <dhowells@redhat.com>
M:	Koichi Yasutake <yasutake.koichi@jp.panasonic.com>
L:	linux-am33-list@redhat.com (moderated for non-subscribers)
W:	ftp://ftp.redhat.com/pub/redhat/gnupro/AM33/
S:	Maintained
F:	Documentation/mn10300/
F:	arch/mn10300/

PARALLEL PORT SUPPORT
L:	linux-parport@lists.infradead.org (subscribers-only)
S:	Orphan
F:	drivers/parport/
F:	include/linux/parport*.h
F:	drivers/char/ppdev.c
F:	include/uapi/linux/ppdev.h

PARAVIRT_OPS INTERFACE
M:	Jeremy Fitzhardinge <jeremy@goop.org>
M:	Chris Wright <chrisw@sous-sol.org>
M:	Alok Kataria <akataria@vmware.com>
M:	Rusty Russell <rusty@rustcorp.com.au>
L:	virtualization@lists.linux-foundation.org
S:	Supported
F:	Documentation/ia64/paravirt_ops.txt
F:	arch/*/kernel/paravirt*
F:	arch/*/include/asm/paravirt.h

PARIDE DRIVERS FOR PARALLEL PORT IDE DEVICES
M:	Tim Waugh <tim@cyberelk.net>
L:	linux-parport@lists.infradead.org (subscribers-only)
W:	http://www.torque.net/linux-pp.html
S:	Maintained
F:	Documentation/blockdev/paride.txt
F:	drivers/block/paride/

PARISC ARCHITECTURE
M:	"James E.J. Bottomley" <jejb@parisc-linux.org>
M:	Helge Deller <deller@gmx.de>
L:	linux-parisc@vger.kernel.org
W:	http://www.parisc-linux.org/
Q:	http://patchwork.kernel.org/project/linux-parisc/list/
T:	git git://git.kernel.org/pub/scm/linux/kernel/git/jejb/parisc-2.6.git
T:	git git://git.kernel.org/pub/scm/linux/kernel/git/deller/parisc-linux.git
S:	Maintained
F:	arch/parisc/
F:	Documentation/parisc/
F:	drivers/parisc/
F:	drivers/char/agp/parisc-agp.c
F:	drivers/input/serio/gscps2.c
F:	drivers/parport/parport_gsc.*
F:	drivers/tty/serial/8250/8250_gsc.c
F:	drivers/video/sti*
F:	drivers/video/console/sti*
F:	drivers/video/logo/logo_parisc*

PC87360 HARDWARE MONITORING DRIVER
M:	Jim Cromie <jim.cromie@gmail.com>
L:	lm-sensors@lm-sensors.org
S:	Maintained
F:	Documentation/hwmon/pc87360
F:	drivers/hwmon/pc87360.c

PC8736x GPIO DRIVER
M:	Jim Cromie <jim.cromie@gmail.com>
S:	Maintained
F:	drivers/char/pc8736x_gpio.c

PC87427 HARDWARE MONITORING DRIVER
M:	Jean Delvare <jdelvare@suse.de>
L:	lm-sensors@lm-sensors.org
S:	Maintained
F:	Documentation/hwmon/pc87427
F:	drivers/hwmon/pc87427.c

PCA9532 LED DRIVER
M:	Riku Voipio <riku.voipio@iki.fi>
S:	Maintained
F:	drivers/leds/leds-pca9532.c
F:	include/linux/leds-pca9532.h

PCA9541 I2C BUS MASTER SELECTOR DRIVER
M:	Guenter Roeck <linux@roeck-us.net>
L:	linux-i2c@vger.kernel.org
S:	Maintained
F:	drivers/i2c/muxes/i2c-mux-pca9541.c

PCDP - PRIMARY CONSOLE AND DEBUG PORT
M:	Khalid Aziz <khalid@gonehiking.org>
S:	Maintained
F:	drivers/firmware/pcdp.*

PCI ERROR RECOVERY
M:	Linas Vepstas <linasvepstas@gmail.com>
L:	linux-pci@vger.kernel.org
S:	Supported
F:	Documentation/PCI/pci-error-recovery.txt

PCI SUBSYSTEM
M:	Bjorn Helgaas <bhelgaas@google.com>
L:	linux-pci@vger.kernel.org
Q:	http://patchwork.ozlabs.org/project/linux-pci/list/
T:	git git://git.kernel.org/pub/scm/linux/kernel/git/helgaas/pci.git
S:	Supported
F:	Documentation/PCI/
F:	drivers/pci/
F:	include/linux/pci*
F:	arch/x86/pci/
F:	arch/x86/kernel/quirks.c

PCI DRIVER FOR IMX6
M:	Richard Zhu <r65037@freescale.com>
M:	Shawn Guo <shawn.guo@freescale.com>
L:	linux-pci@vger.kernel.org
L:	linux-arm-kernel@lists.infradead.org (moderated for non-subscribers)
S:	Maintained
F:	drivers/pci/host/*imx6*

PCI DRIVER FOR MVEBU (Marvell Armada 370 and Armada XP SOC support)
M:	Thomas Petazzoni <thomas.petazzoni@free-electrons.com>
M:	Jason Cooper <jason@lakedaemon.net>
L:	linux-pci@vger.kernel.org
L:	linux-arm-kernel@lists.infradead.org (moderated for non-subscribers)
S:	Maintained
F:	drivers/pci/host/*mvebu*

PCI DRIVER FOR NVIDIA TEGRA
M:	Thierry Reding <thierry.reding@gmail.com>
L:	linux-tegra@vger.kernel.org
L:	linux-pci@vger.kernel.org
S:	Supported
F:	Documentation/devicetree/bindings/pci/nvidia,tegra20-pcie.txt
F:	drivers/pci/host/pci-tegra.c

PCI DRIVER FOR RENESAS R-CAR
M:	Simon Horman <horms@verge.net.au>
L:	linux-pci@vger.kernel.org
L:	linux-sh@vger.kernel.org
S:	Maintained
F:	drivers/pci/host/*rcar*

PCI DRIVER FOR SAMSUNG EXYNOS
M:	Jingoo Han <jg1.han@samsung.com>
L:	linux-pci@vger.kernel.org
L:	linux-arm-kernel@lists.infradead.org (moderated for non-subscribers)
L:	linux-samsung-soc@vger.kernel.org (moderated for non-subscribers)
S:	Maintained
F:	drivers/pci/host/pci-exynos.c

PCI DRIVER FOR SYNOPSIS DESIGNWARE
M:	Mohit Kumar <mohit.kumar@st.com>
M:	Jingoo Han <jg1.han@samsung.com>
L:	linux-pci@vger.kernel.org
S:	Maintained
F:	drivers/pci/host/*designware*

PCI DRIVER FOR GENERIC OF HOSTS
M:	Will Deacon <will.deacon@arm.com>
L:	linux-pci@vger.kernel.org
L:	linux-arm-kernel@lists.infradead.org (moderated for non-subscribers)
S:	Maintained
F:	Documentation/devicetree/bindings/pci/host-generic-pci.txt
F:	drivers/pci/host/pci-host-generic.c

<<<<<<< HEAD
PCIE DRIVER FOR ST SPEAR13XX
M:	Mohit Kumar <mohit.kumar@st.com>
L:	linux-pci@vger.kernel.org
S:	Maintained
F:	drivers/pci/host/*spear*

=======
>>>>>>> c704b4ef
PCMCIA SUBSYSTEM
P:	Linux PCMCIA Team
L:	linux-pcmcia@lists.infradead.org
W:	http://lists.infradead.org/mailman/listinfo/linux-pcmcia
T:	git git://git.kernel.org/pub/scm/linux/kernel/git/brodo/pcmcia-2.6.git
S:	Maintained
F:	Documentation/pcmcia/
F:	drivers/pcmcia/
F:	include/pcmcia/

PCNET32 NETWORK DRIVER
M:	Don Fry <pcnet32@frontier.com>
L:	netdev@vger.kernel.org
S:	Maintained
F:	drivers/net/ethernet/amd/pcnet32.c

PCRYPT PARALLEL CRYPTO ENGINE
M:	Steffen Klassert <steffen.klassert@secunet.com>
L:	linux-crypto@vger.kernel.org
S:	Maintained
F:	crypto/pcrypt.c
F:	include/crypto/pcrypt.h

PER-CPU MEMORY ALLOCATOR
M:	Tejun Heo <tj@kernel.org>
M:	Christoph Lameter <cl@linux-foundation.org>
T:	git git://git.kernel.org/pub/scm/linux/kernel/git/tj/percpu.git
S:	Maintained
F:	include/linux/percpu*.h
F:	mm/percpu*.c
F:	arch/*/include/asm/percpu.h

PER-TASK DELAY ACCOUNTING
M:	Balbir Singh <bsingharora@gmail.com>
S:	Maintained
F:	include/linux/delayacct.h
F:	kernel/delayacct.c

PERFORMANCE EVENTS SUBSYSTEM
M:	Peter Zijlstra <a.p.zijlstra@chello.nl>
M:	Paul Mackerras <paulus@samba.org>
M:	Ingo Molnar <mingo@redhat.com>
M:	Arnaldo Carvalho de Melo <acme@kernel.org>
L:	linux-kernel@vger.kernel.org
T:	git git://git.kernel.org/pub/scm/linux/kernel/git/tip/tip.git perf/core
S:	Supported
F:	kernel/events/*
F:	include/linux/perf_event.h
F:	include/uapi/linux/perf_event.h
F:	arch/*/kernel/perf_event*.c
F:	arch/*/kernel/*/perf_event*.c
F:	arch/*/kernel/*/*/perf_event*.c
F:	arch/*/include/asm/perf_event.h
F:	arch/*/kernel/perf_callchain.c
F:	tools/perf/

PERSONALITY HANDLING
M:	Christoph Hellwig <hch@infradead.org>
L:	linux-abi-devel@lists.sourceforge.net
S:	Maintained
F:	include/linux/personality.h
F:	include/uapi/linux/personality.h

PHONET PROTOCOL
M:	Remi Denis-Courmont <courmisch@gmail.com>
S:	Supported
F:	Documentation/networking/phonet.txt
F:	include/linux/phonet.h
F:	include/net/phonet/
F:	include/uapi/linux/phonet.h
F:	net/phonet/

PHRAM MTD DRIVER
M:	Joern Engel <joern@lazybastard.org>
L:	linux-mtd@lists.infradead.org
S:	Maintained
F:	drivers/mtd/devices/phram.c

PICOLCD HID DRIVER
M:	Bruno Prémont <bonbons@linux-vserver.org>
L:	linux-input@vger.kernel.org
S:	Maintained
F:	drivers/hid/hid-picolcd*

PICOXCELL SUPPORT
M:	Jamie Iles <jamie@jamieiles.com>
L:	linux-arm-kernel@lists.infradead.org (moderated for non-subscribers)
T:	git git://github.com/jamieiles/linux-2.6-ji.git
S:	Supported
F:	arch/arm/boot/dts/picoxcell*
F:	arch/arm/mach-picoxcell/
F:	drivers/crypto/picoxcell*

PIN CONTROL SUBSYSTEM
M:	Linus Walleij <linus.walleij@linaro.org>
S:	Maintained
F:	drivers/pinctrl/
F:	include/linux/pinctrl/

PIN CONTROLLER - ATMEL AT91
M:	Jean-Christophe Plagniol-Villard <plagnioj@jcrosoft.com>
L:	linux-arm-kernel@lists.infradead.org (moderated for non-subscribers)
S:	Maintained
F:	drivers/pinctrl/pinctrl-at91.c

PIN CONTROLLER - RENESAS
M:	Laurent Pinchart <laurent.pinchart@ideasonboard.com>
L:	linux-sh@vger.kernel.org
S:	Maintained
F:	drivers/pinctrl/sh-pfc/

PIN CONTROLLER - SAMSUNG
M:	Tomasz Figa <t.figa@samsung.com>
M:	Thomas Abraham <thomas.abraham@linaro.org>
L:	linux-arm-kernel@lists.infradead.org (moderated for non-subscribers)
L:	linux-samsung-soc@vger.kernel.org (moderated for non-subscribers)
S:	Maintained
F:	drivers/pinctrl/pinctrl-exynos.*
F:	drivers/pinctrl/pinctrl-s3c*
F:	drivers/pinctrl/pinctrl-samsung.*

PIN CONTROLLER - ST SPEAR
M:	Viresh Kumar <viresh.linux@gmail.com>
L:	spear-devel@list.st.com
L:	linux-arm-kernel@lists.infradead.org (moderated for non-subscribers)
W:	http://www.st.com/spear
S:	Maintained
F:	drivers/pinctrl/spear/

PKTCDVD DRIVER
M:	Jiri Kosina <jkosina@suse.cz>
S:	Maintained
F:	drivers/block/pktcdvd.c
F:	include/linux/pktcdvd.h
F:	include/uapi/linux/pktcdvd.h

PKUNITY SOC DRIVERS
M:	Guan Xuetao <gxt@mprc.pku.edu.cn>
W:	http://mprc.pku.edu.cn/~guanxuetao/linux
S:	Maintained
T:	git git://github.com/gxt/linux.git
F:	drivers/input/serio/i8042-unicore32io.h
F:	drivers/i2c/busses/i2c-puv3.c
F:	drivers/video/fb-puv3.c
F:	drivers/rtc/rtc-puv3.c

PMBUS HARDWARE MONITORING DRIVERS
M:	Guenter Roeck <linux@roeck-us.net>
L:	lm-sensors@lm-sensors.org
W:	http://www.lm-sensors.org/
W:	http://www.roeck-us.net/linux/drivers/
T:	git git://git.kernel.org/pub/scm/linux/kernel/git/groeck/linux-staging.git
S:	Maintained
F:	Documentation/hwmon/pmbus
F:	drivers/hwmon/pmbus/
F:	include/linux/i2c/pmbus.h

PMC SIERRA MaxRAID DRIVER
M:	Anil Ravindranath <anil_ravindranath@pmc-sierra.com>
L:	linux-scsi@vger.kernel.org
W:	http://www.pmc-sierra.com/
S:	Supported
F:	drivers/scsi/pmcraid.*

PMC SIERRA PM8001 DRIVER
M:	xjtuwjp@gmail.com
M:	lindar_liu@usish.com
L:	linux-scsi@vger.kernel.org
S:	Supported
F:	drivers/scsi/pm8001/

POSIX CLOCKS and TIMERS
M:	Thomas Gleixner <tglx@linutronix.de>
L:	linux-kernel@vger.kernel.org
T:	git git://git.kernel.org/pub/scm/linux/kernel/git/tip/tip.git timers/core
S:	Maintained
F:	fs/timerfd.c
F:	include/linux/timer*
F:	kernel/time/*timer*

POWER SUPPLY CLASS/SUBSYSTEM and DRIVERS
M:	Sebastian Reichel <sre@kernel.org>
M:	Dmitry Eremin-Solenikov <dbaryshkov@gmail.com>
M:	David Woodhouse <dwmw2@infradead.org>
L:	linux-pm@vger.kernel.org
T:	git git://git.infradead.org/battery-2.6.git
S:	Maintained
F:	include/linux/power_supply.h
F:	drivers/power/

PNP SUPPORT
M:	Rafael J. Wysocki <rafael.j.wysocki@intel.com>
S:	Maintained
F:	drivers/pnp/

PNXxxxx I2C DRIVER
M:	Vitaly Wool <vitalywool@gmail.com>
L:	linux-i2c@vger.kernel.org
S:	Maintained
F:	drivers/i2c/busses/i2c-pnx.c

PPP PROTOCOL DRIVERS AND COMPRESSORS
M:	Paul Mackerras <paulus@samba.org>
L:	linux-ppp@vger.kernel.org
S:	Maintained
F:	drivers/net/ppp/ppp_*

PPP OVER ATM (RFC 2364)
M:	Mitchell Blank Jr <mitch@sfgoth.com>
S:	Maintained
F:	net/atm/pppoatm.c
F:	include/uapi/linux/atmppp.h

PPP OVER ETHERNET
M:	Michal Ostrowski <mostrows@earthlink.net>
S:	Maintained
F:	drivers/net/ppp/pppoe.c
F:	drivers/net/ppp/pppox.c

PPP OVER L2TP
M:	James Chapman <jchapman@katalix.com>
S:	Maintained
F:	net/l2tp/l2tp_ppp.c
F:	include/linux/if_pppol2tp.h
F:	include/uapi/linux/if_pppol2tp.h

PPS SUPPORT
M:	Rodolfo Giometti <giometti@enneenne.com>
W:	http://wiki.enneenne.com/index.php/LinuxPPS_support
L:	linuxpps@ml.enneenne.com (subscribers-only)
S:	Maintained
F:	Documentation/pps/
F:	drivers/pps/
F:	include/linux/pps*.h

PPTP DRIVER
M:	Dmitry Kozlov <xeb@mail.ru>
L:	netdev@vger.kernel.org
S:	Maintained
F:	drivers/net/ppp/pptp.c
W:	http://sourceforge.net/projects/accel-pptp

PREEMPTIBLE KERNEL
M:	Robert Love <rml@tech9.net>
L:	kpreempt-tech@lists.sourceforge.net
W:	ftp://ftp.kernel.org/pub/linux/kernel/people/rml/preempt-kernel
S:	Supported
F:	Documentation/preempt-locking.txt
F:	include/linux/preempt.h

PRISM54 WIRELESS DRIVER
M:	"Luis R. Rodriguez" <mcgrof@gmail.com>
L:	linux-wireless@vger.kernel.org
W:	http://wireless.kernel.org/en/users/Drivers/p54
S:	Obsolete
F:	drivers/net/wireless/prism54/

PROMISE SATA TX2/TX4 CONTROLLER LIBATA DRIVER
M:	Mikael Pettersson <mikpelinux@gmail.com>
L:	linux-ide@vger.kernel.org
S:	Maintained
F:	drivers/ata/sata_promise.*

PS3 NETWORK SUPPORT
M:	Geoff Levand <geoff@infradead.org>
L:	netdev@vger.kernel.org
L:	cbe-oss-dev@lists.ozlabs.org
S:	Maintained
F:	drivers/net/ethernet/toshiba/ps3_gelic_net.*

PS3 PLATFORM SUPPORT
M:	Geoff Levand <geoff@infradead.org>
L:	linuxppc-dev@lists.ozlabs.org
L:	cbe-oss-dev@lists.ozlabs.org
S:	Maintained
F:	arch/powerpc/boot/ps3*
F:	arch/powerpc/include/asm/lv1call.h
F:	arch/powerpc/include/asm/ps3*.h
F:	arch/powerpc/platforms/ps3/
F:	drivers/*/ps3*
F:	drivers/ps3/
F:	drivers/rtc/rtc-ps3.c
F:	drivers/usb/host/*ps3.c
F:	sound/ppc/snd_ps3*

PS3VRAM DRIVER
M:	Jim Paris <jim@jtan.com>
L:	cbe-oss-dev@lists.ozlabs.org
S:	Maintained
F:	drivers/block/ps3vram.c

PSTORE FILESYSTEM
M:	Anton Vorontsov <anton@enomsg.org>
M:	Colin Cross <ccross@android.com>
M:	Kees Cook <keescook@chromium.org>
M:	Tony Luck <tony.luck@intel.com>
S:	Maintained
T:	git git://git.infradead.org/users/cbou/linux-pstore.git
F:	fs/pstore/
F:	include/linux/pstore*
F:	drivers/firmware/efi/efi-pstore.c
F:	drivers/acpi/apei/erst.c

PTP HARDWARE CLOCK SUPPORT
M:	Richard Cochran <richardcochran@gmail.com>
L:	netdev@vger.kernel.org
S:	Maintained
W:	http://linuxptp.sourceforge.net/
F:	Documentation/ABI/testing/sysfs-ptp
F:	Documentation/ptp/*
F:	drivers/net/ethernet/freescale/gianfar_ptp.c
F:	drivers/net/phy/dp83640*
F:	drivers/ptp/*
F:	include/linux/ptp_cl*

PTRACE SUPPORT
M:	Roland McGrath <roland@hack.frob.com>
M:	Oleg Nesterov <oleg@redhat.com>
S:	Maintained
F:	include/asm-generic/syscall.h
F:	include/linux/ptrace.h
F:	include/linux/regset.h
F:	include/linux/tracehook.h
F:	include/uapi/linux/ptrace.h
F:	kernel/ptrace.c

PVRUSB2 VIDEO4LINUX DRIVER
M:	Mike Isely <isely@pobox.com>
L:	pvrusb2@isely.net	(subscribers-only)
L:	linux-media@vger.kernel.org
W:	http://www.isely.net/pvrusb2/
T:	git git://linuxtv.org/media_tree.git
S:	Maintained
F:	Documentation/video4linux/README.pvrusb2
F:	drivers/media/usb/pvrusb2/

PWC WEBCAM DRIVER
M:	Hans de Goede <hdegoede@redhat.com>
L:	linux-media@vger.kernel.org
T:	git git://linuxtv.org/media_tree.git
S:	Maintained
F:	drivers/media/usb/pwc/*

PWM SUBSYSTEM
M:	Thierry Reding <thierry.reding@gmail.com>
L:	linux-pwm@vger.kernel.org
S:	Maintained
T:	git git://git.kernel.org/pub/scm/linux/kernel/git/thierry.reding/linux-pwm.git
F:	Documentation/pwm.txt
F:	Documentation/devicetree/bindings/pwm/
F:	include/linux/pwm.h
F:	drivers/pwm/
F:	drivers/video/backlight/pwm_bl.c
F:	include/linux/pwm_backlight.h

PXA2xx/PXA3xx SUPPORT
M:	Eric Miao <eric.y.miao@gmail.com>
M:	Russell King <linux@arm.linux.org.uk>
M:	Haojian Zhuang <haojian.zhuang@gmail.com>
L:	linux-arm-kernel@lists.infradead.org (moderated for non-subscribers)
T:	git git://github.com/hzhuang1/linux.git
T:	git git://git.linaro.org/people/ycmiao/pxa-linux.git
S:	Maintained
F:	arch/arm/mach-pxa/
F:	drivers/pcmcia/pxa2xx*
F:	drivers/spi/spi-pxa2xx*
F:	drivers/usb/gadget/udc/pxa2*
F:	include/sound/pxa2xx-lib.h
F:	sound/arm/pxa*
F:	sound/soc/pxa/

PXA3xx NAND FLASH DRIVER
M:	Ezequiel Garcia <ezequiel.garcia@free-electrons.com>
L:	linux-mtd@lists.infradead.org
S:	Maintained
F:	drivers/mtd/nand/pxa3xx_nand.c

MMP SUPPORT
M:	Eric Miao <eric.y.miao@gmail.com>
M:	Haojian Zhuang <haojian.zhuang@gmail.com>
L:	linux-arm-kernel@lists.infradead.org (moderated for non-subscribers)
T:	git git://github.com/hzhuang1/linux.git
T:	git git://git.linaro.org/people/ycmiao/pxa-linux.git
S:	Maintained
F:	arch/arm/mach-mmp/

PXA MMCI DRIVER
S:	Orphan

PXA RTC DRIVER
M:	Robert Jarzmik <robert.jarzmik@free.fr>
L:	rtc-linux@googlegroups.com
S:	Maintained

QAT DRIVER
M:      Tadeusz Struk <tadeusz.struk@intel.com>
L:      qat-linux@intel.com
S:      Supported
F:      drivers/crypto/qat/

QIB DRIVER
M:	Mike Marciniszyn <infinipath@intel.com>
L:	linux-rdma@vger.kernel.org
S:	Supported
F:	drivers/infiniband/hw/qib/

QLOGIC QLA1280 SCSI DRIVER
M:	Michael Reed <mdr@sgi.com>
L:	linux-scsi@vger.kernel.org
S:	Maintained
F:	drivers/scsi/qla1280.[ch]

QLOGIC QLA2XXX FC-SCSI DRIVER
M:	qla2xxx-upstream@qlogic.com
L:	linux-scsi@vger.kernel.org
S:	Supported
F:	Documentation/scsi/LICENSE.qla2xxx
F:	drivers/scsi/qla2xxx/

QLOGIC QLA4XXX iSCSI DRIVER
M:	Vikas Chaudhary <vikas.chaudhary@qlogic.com>
M:	iscsi-driver@qlogic.com
L:	linux-scsi@vger.kernel.org
S:	Supported
F:	Documentation/scsi/LICENSE.qla4xxx
F:	drivers/scsi/qla4xxx/

QLOGIC QLA3XXX NETWORK DRIVER
M:	Jitendra Kalsaria <jitendra.kalsaria@qlogic.com>
M:	Ron Mercer <ron.mercer@qlogic.com>
M:	linux-driver@qlogic.com
L:	netdev@vger.kernel.org
S:	Supported
F:	Documentation/networking/LICENSE.qla3xxx
F:	drivers/net/ethernet/qlogic/qla3xxx.*

QLOGIC QLCNIC (1/10)Gb ETHERNET DRIVER
M:	Shahed Shaikh <shahed.shaikh@qlogic.com>
M:	Dept-HSGLinuxNICDev@qlogic.com
L:	netdev@vger.kernel.org
S:	Supported
F:	drivers/net/ethernet/qlogic/qlcnic/

QLOGIC QLGE 10Gb ETHERNET DRIVER
M:	Shahed Shaikh <shahed.shaikh@qlogic.com>
M:	Jitendra Kalsaria <jitendra.kalsaria@qlogic.com>
M:	Ron Mercer <ron.mercer@qlogic.com>
M:	linux-driver@qlogic.com
L:	netdev@vger.kernel.org
S:	Supported
F:	drivers/net/ethernet/qlogic/qlge/

QNX4 FILESYSTEM
M:	Anders Larsen <al@alarsen.net>
W:	http://www.alarsen.net/linux/qnx4fs/
S:	Maintained
F:	fs/qnx4/
F:	include/uapi/linux/qnx4_fs.h
F:	include/uapi/linux/qnxtypes.h

QT1010 MEDIA DRIVER
M:	Antti Palosaari <crope@iki.fi>
L:	linux-media@vger.kernel.org
W:	http://linuxtv.org/
W:	http://palosaari.fi/linux/
Q:	http://patchwork.linuxtv.org/project/linux-media/list/
T:	git git://linuxtv.org/anttip/media_tree.git
S:	Maintained
F:	drivers/media/tuners/qt1010*

QUALCOMM ATHEROS ATH9K WIRELESS DRIVER
M:	QCA ath9k Development <ath9k-devel@qca.qualcomm.com>
L:	linux-wireless@vger.kernel.org
L:	ath9k-devel@lists.ath9k.org
W:	http://wireless.kernel.org/en/users/Drivers/ath9k
S:	Supported
F:	drivers/net/wireless/ath/ath9k/

QUALCOMM ATHEROS ATH10K WIRELESS DRIVER
M:	Kalle Valo <kvalo@qca.qualcomm.com>
L:	ath10k@lists.infradead.org
W:	http://wireless.kernel.org/en/users/Drivers/ath10k
T:	git git://github.com/kvalo/ath.git
S:	Supported
F:	drivers/net/wireless/ath/ath10k/

QUALCOMM HEXAGON ARCHITECTURE
M:	Richard Kuo <rkuo@codeaurora.org>
L:	linux-hexagon@vger.kernel.org
S:	Supported
F:	arch/hexagon/

QUALCOMM WCN36XX WIRELESS DRIVER
M:	Eugene Krasnikov <k.eugene.e@gmail.com>
L:	wcn36xx@lists.infradead.org
W:	http://wireless.kernel.org/en/users/Drivers/wcn36xx
T:	git git://github.com/KrasnikovEugene/wcn36xx.git
S:	Supported
F:	drivers/net/wireless/ath/wcn36xx/

QUICKCAM PARALLEL PORT WEBCAMS
M:	Hans Verkuil <hverkuil@xs4all.nl>
L:	linux-media@vger.kernel.org
T:	git git://linuxtv.org/media_tree.git
W:	http://linuxtv.org
S:	Odd Fixes
F:	drivers/media/parport/*-qcam*

RADOS BLOCK DEVICE (RBD)
M:	Yehuda Sadeh <yehuda@inktank.com>
M:	Sage Weil <sage@inktank.com>
M:	Alex Elder <elder@kernel.org>
M:	ceph-devel@vger.kernel.org
W:	http://ceph.com/
T:	git git://git.kernel.org/pub/scm/linux/kernel/git/sage/ceph-client.git
S:	Supported
F:	drivers/block/rbd.c
F:	drivers/block/rbd_types.h

RADEON FRAMEBUFFER DISPLAY DRIVER
M:	Benjamin Herrenschmidt <benh@kernel.crashing.org>
L:	linux-fbdev@vger.kernel.org
S:	Maintained
F:	drivers/video/aty/radeon*
F:	include/uapi/linux/radeonfb.h

RADIOSHARK RADIO DRIVER
M:	Hans de Goede <hdegoede@redhat.com>
L:	linux-media@vger.kernel.org
T:	git git://linuxtv.org/media_tree.git
S:	Maintained
F:	drivers/media/radio/radio-shark.c

RADIOSHARK2 RADIO DRIVER
M:	Hans de Goede <hdegoede@redhat.com>
L:	linux-media@vger.kernel.org
T:	git git://linuxtv.org/media_tree.git
S:	Maintained
F:	drivers/media/radio/radio-shark2.c
F:	drivers/media/radio/radio-tea5777.c

RAGE128 FRAMEBUFFER DISPLAY DRIVER
M:	Paul Mackerras <paulus@samba.org>
L:	linux-fbdev@vger.kernel.org
S:	Maintained
F:	drivers/video/aty/aty128fb.c

RALINK RT2X00 WIRELESS LAN DRIVER
P:	rt2x00 project
M:	Ivo van Doorn <IvDoorn@gmail.com>
M:	Helmut Schaa <helmut.schaa@googlemail.com>
L:	linux-wireless@vger.kernel.org
L:	users@rt2x00.serialmonkey.com (moderated for non-subscribers)
W:	http://rt2x00.serialmonkey.com/
S:	Maintained
T:	git git://git.kernel.org/pub/scm/linux/kernel/git/ivd/rt2x00.git
F:	drivers/net/wireless/rt2x00/

RAMDISK RAM BLOCK DEVICE DRIVER
M:	Nick Piggin <npiggin@kernel.dk>
S:	Maintained
F:	Documentation/blockdev/ramdisk.txt
F:	drivers/block/brd.c

RANDOM NUMBER DRIVER
M:	"Theodore Ts'o" <tytso@mit.edu>
S:	Maintained
F:	drivers/char/random.c

RAPIDIO SUBSYSTEM
M:	Matt Porter <mporter@kernel.crashing.org>
M:	Alexandre Bounine <alexandre.bounine@idt.com>
S:	Maintained
F:	drivers/rapidio/

RAYLINK/WEBGEAR 802.11 WIRELESS LAN DRIVER
L:	linux-wireless@vger.kernel.org
S:	Orphan
F:	drivers/net/wireless/ray*

RCUTORTURE MODULE
M:	Josh Triplett <josh@joshtriplett.org>
M:	"Paul E. McKenney" <paulmck@linux.vnet.ibm.com>
L:	linux-kernel@vger.kernel.org
S:	Supported
T:	git git://git.kernel.org/pub/scm/linux/kernel/git/paulmck/linux-rcu.git
F:	Documentation/RCU/torture.txt
F:	kernel/rcu/rcutorture.c

RCUTORTURE TEST FRAMEWORK
M:	"Paul E. McKenney" <paulmck@linux.vnet.ibm.com>
M:	Josh Triplett <josh@joshtriplett.org>
R:	Steven Rostedt <rostedt@goodmis.org>
R:	Mathieu Desnoyers <mathieu.desnoyers@efficios.com>
R:	Lai Jiangshan <laijs@cn.fujitsu.com>
L:	linux-kernel@vger.kernel.org
S:	Supported
T:	git git://git.kernel.org/pub/scm/linux/kernel/git/paulmck/linux-rcu.git
F:	tools/testing/selftests/rcutorture

RDC R-321X SoC
M:	Florian Fainelli <florian@openwrt.org>
S:	Maintained

RDC R6040 FAST ETHERNET DRIVER
M:	Florian Fainelli <florian@openwrt.org>
L:	netdev@vger.kernel.org
S:	Maintained
F:	drivers/net/ethernet/rdc/r6040.c

RDS - RELIABLE DATAGRAM SOCKETS
M:	Chien Yen <chien.yen@oracle.com>
L:	rds-devel@oss.oracle.com (moderated for non-subscribers)
S:	Supported
F:	net/rds/

READ-COPY UPDATE (RCU)
M:	"Paul E. McKenney" <paulmck@linux.vnet.ibm.com>
M:	Josh Triplett <josh@joshtriplett.org>
R:	Steven Rostedt <rostedt@goodmis.org>
R:	Mathieu Desnoyers <mathieu.desnoyers@efficios.com>
R:	Lai Jiangshan <laijs@cn.fujitsu.com>
L:	linux-kernel@vger.kernel.org
W:	http://www.rdrop.com/users/paulmck/RCU/
S:	Supported
T:	git git://git.kernel.org/pub/scm/linux/kernel/git/paulmck/linux-rcu.git
F:	Documentation/RCU/
X:	Documentation/RCU/torture.txt
F:	include/linux/rcu*
X:	include/linux/srcu.h
F:	kernel/rcu/
X:	kernel/torture.c

REAL TIME CLOCK (RTC) SUBSYSTEM
M:	Alessandro Zummo <a.zummo@towertech.it>
L:	rtc-linux@googlegroups.com
Q:	http://patchwork.ozlabs.org/project/rtc-linux/list/
S:	Maintained
F:	Documentation/rtc.txt
F:	drivers/rtc/
F:	include/linux/rtc.h
F:	include/uapi/linux/rtc.h

REALTEK AUDIO CODECS
M:	Bard Liao <bardliao@realtek.com>
M:	Oder Chiou <oder_chiou@realtek.com>
S:	Maintained
F:	sound/soc/codecs/rt*
F:	include/sound/rt*.h

REISERFS FILE SYSTEM
L:	reiserfs-devel@vger.kernel.org
S:	Supported
F:	fs/reiserfs/

REGISTER MAP ABSTRACTION
M:	Mark Brown <broonie@kernel.org>
T:	git git://git.kernel.org/pub/scm/linux/kernel/git/broonie/regmap.git
S:	Supported
F:	drivers/base/regmap/
F:	include/linux/regmap.h

REMOTE PROCESSOR (REMOTEPROC) SUBSYSTEM
M:	Ohad Ben-Cohen <ohad@wizery.com>
T:	git git://git.kernel.org/pub/scm/linux/kernel/git/ohad/remoteproc.git
S:	Maintained
F:	drivers/remoteproc/
F:	Documentation/remoteproc.txt
F:	include/linux/remoteproc.h

REMOTE PROCESSOR MESSAGING (RPMSG) SUBSYSTEM
M:	Ohad Ben-Cohen <ohad@wizery.com>
T:	git git://git.kernel.org/pub/scm/linux/kernel/git/ohad/rpmsg.git
S:	Maintained
F:	drivers/rpmsg/
F:	Documentation/rpmsg.txt
F:	include/linux/rpmsg.h

RESET CONTROLLER FRAMEWORK
M:	Philipp Zabel <p.zabel@pengutronix.de>
S:	Maintained
F:	drivers/reset/
F:	Documentation/devicetree/bindings/reset/
F:	include/linux/reset.h
F:	include/linux/reset-controller.h

RFKILL
M:	Johannes Berg <johannes@sipsolutions.net>
L:	linux-wireless@vger.kernel.org
W:	http://wireless.kernel.org/
T:	git git://git.kernel.org/pub/scm/linux/kernel/git/jberg/mac80211.git
T:	git git://git.kernel.org/pub/scm/linux/kernel/git/jberg/mac80211-next.git
S:	Maintained
F:	Documentation/rfkill.txt
F:	net/rfkill/

RICOH SMARTMEDIA/XD DRIVER
M:	Maxim Levitsky <maximlevitsky@gmail.com>
S:	Maintained
F:	drivers/mtd/nand/r852.c
F:	drivers/mtd/nand/r852.h

RICOH R5C592 MEMORYSTICK DRIVER
M:	Maxim Levitsky <maximlevitsky@gmail.com>
S:	Maintained
F:	drivers/memstick/host/r592.*

ROCCAT DRIVERS
M:	Stefan Achatz <erazor_de@users.sourceforge.net>
W:	http://sourceforge.net/projects/roccat/
S:	Maintained
F:	drivers/hid/hid-roccat*
F:	include/linux/hid-roccat*
F:	Documentation/ABI/*/sysfs-driver-hid-roccat*

ROCKETPORT DRIVER
P:	Comtrol Corp.
W:	http://www.comtrol.com
S:	Maintained
F:	Documentation/serial/rocket.txt
F:	drivers/tty/rocket*

ROSE NETWORK LAYER
M:	Ralf Baechle <ralf@linux-mips.org>
L:	linux-hams@vger.kernel.org
W:	http://www.linux-ax25.org/
S:	Maintained
F:	include/net/rose.h
F:	include/uapi/linux/rose.h
F:	net/rose/

RTL2830 MEDIA DRIVER
M:	Antti Palosaari <crope@iki.fi>
L:	linux-media@vger.kernel.org
W:	http://linuxtv.org/
W:	http://palosaari.fi/linux/
Q:	http://patchwork.linuxtv.org/project/linux-media/list/
T:	git git://linuxtv.org/anttip/media_tree.git
S:	Maintained
F:	drivers/media/dvb-frontends/rtl2830*

RTL2832 MEDIA DRIVER
M:	Antti Palosaari <crope@iki.fi>
L:	linux-media@vger.kernel.org
W:	http://linuxtv.org/
W:	http://palosaari.fi/linux/
Q:	http://patchwork.linuxtv.org/project/linux-media/list/
T:	git git://linuxtv.org/anttip/media_tree.git
S:	Maintained
F:	drivers/media/dvb-frontends/rtl2832*

RTL2832_SDR MEDIA DRIVER
M:	Antti Palosaari <crope@iki.fi>
L:	linux-media@vger.kernel.org
W:	http://linuxtv.org/
W:	http://palosaari.fi/linux/
Q:	http://patchwork.linuxtv.org/project/linux-media/list/
T:	git git://linuxtv.org/anttip/media_tree.git
S:	Maintained
F:	drivers/media/dvb-frontends/rtl2832_sdr*

RTL8180 WIRELESS DRIVER
M:	"John W. Linville" <linville@tuxdriver.com>
L:	linux-wireless@vger.kernel.org
W:	http://wireless.kernel.org/
T:	git git://git.kernel.org/pub/scm/linux/kernel/git/linville/wireless-testing.git
S:	Maintained
F:	drivers/net/wireless/rtl818x/rtl8180/

RTL8187 WIRELESS DRIVER
M:	Herton Ronaldo Krzesinski <herton@canonical.com>
M:	Hin-Tak Leung <htl10@users.sourceforge.net>
M:	Larry Finger <Larry.Finger@lwfinger.net>
L:	linux-wireless@vger.kernel.org
W:	http://wireless.kernel.org/
T:	git git://git.kernel.org/pub/scm/linux/kernel/git/linville/wireless-testing.git
S:	Maintained
F:	drivers/net/wireless/rtl818x/rtl8187/

RTL8192CE WIRELESS DRIVER
M:	Larry Finger <Larry.Finger@lwfinger.net>
M:	Chaoming Li <chaoming_li@realsil.com.cn>
L:	linux-wireless@vger.kernel.org
W:	http://wireless.kernel.org/
T:	git git://git.kernel.org/pub/scm/linux/kernel/git/linville/wireless-testing.git
S:	Maintained
F:	drivers/net/wireless/rtlwifi/
F:	drivers/net/wireless/rtlwifi/rtl8192ce/

S3 SAVAGE FRAMEBUFFER DRIVER
M:	Antonino Daplas <adaplas@gmail.com>
L:	linux-fbdev@vger.kernel.org
S:	Maintained
F:	drivers/video/savage/

S390
M:	Martin Schwidefsky <schwidefsky@de.ibm.com>
M:	Heiko Carstens <heiko.carstens@de.ibm.com>
M:	linux390@de.ibm.com
L:	linux-s390@vger.kernel.org
W:	http://www.ibm.com/developerworks/linux/linux390/
S:	Supported
F:	arch/s390/
F:	drivers/s390/
F:	Documentation/s390/
F:	Documentation/DocBook/s390*

S390 COMMON I/O LAYER
M:	Sebastian Ott <sebott@linux.vnet.ibm.com>
M:	Peter Oberparleiter <oberpar@linux.vnet.ibm.com>
L:	linux-s390@vger.kernel.org
W:	http://www.ibm.com/developerworks/linux/linux390/
S:	Supported
F:	drivers/s390/cio/

S390 DASD DRIVER
M:	Stefan Weinhuber <wein@de.ibm.com>
M:	Stefan Haberland <stefan.haberland@de.ibm.com>
L:	linux-s390@vger.kernel.org
W:	http://www.ibm.com/developerworks/linux/linux390/
S:	Supported
F:	drivers/s390/block/dasd*
F:	block/partitions/ibm.c

S390 NETWORK DRIVERS
M:	Ursula Braun <ursula.braun@de.ibm.com>
M:	Frank Blaschka <blaschka@linux.vnet.ibm.com>
M:	linux390@de.ibm.com
L:	linux-s390@vger.kernel.org
W:	http://www.ibm.com/developerworks/linux/linux390/
S:	Supported
F:	drivers/s390/net/

S390 PCI SUBSYSTEM
M:	Sebastian Ott <sebott@linux.vnet.ibm.com>
M:	Gerald Schaefer <gerald.schaefer@de.ibm.com>
L:	linux-s390@vger.kernel.org
W:	http://www.ibm.com/developerworks/linux/linux390/
S:	Supported
F:	arch/s390/pci/
F:	drivers/pci/hotplug/s390_pci_hpc.c

S390 ZCRYPT DRIVER
M:	Ingo Tuchscherer <ingo.tuchscherer@de.ibm.com>
M:	linux390@de.ibm.com
L:	linux-s390@vger.kernel.org
W:	http://www.ibm.com/developerworks/linux/linux390/
S:	Supported
F:	drivers/s390/crypto/

S390 ZFCP DRIVER
M:	Steffen Maier <maier@linux.vnet.ibm.com>
M:	linux390@de.ibm.com
L:	linux-s390@vger.kernel.org
W:	http://www.ibm.com/developerworks/linux/linux390/
S:	Supported
F:	drivers/s390/scsi/zfcp_*

S390 IUCV NETWORK LAYER
M:	Ursula Braun <ursula.braun@de.ibm.com>
M:	linux390@de.ibm.com
L:	linux-s390@vger.kernel.org
W:	http://www.ibm.com/developerworks/linux/linux390/
S:	Supported
F:	drivers/s390/net/*iucv*
F:	include/net/iucv/
F:	net/iucv/

S3C24XX SD/MMC Driver
M:	Ben Dooks <ben-linux@fluff.org>
L:	linux-arm-kernel@lists.infradead.org (moderated for non-subscribers)
S:	Supported
F:	drivers/mmc/host/s3cmci.*

SAA6588 RDS RECEIVER DRIVER
M:	Hans Verkuil <hverkuil@xs4all.nl>
L:	linux-media@vger.kernel.org
T:	git git://linuxtv.org/media_tree.git
W:	http://linuxtv.org
S:	Odd Fixes
F:	drivers/media/i2c/saa6588*

SAA7134 VIDEO4LINUX DRIVER
M:	Mauro Carvalho Chehab <m.chehab@samsung.com>
L:	linux-media@vger.kernel.org
W:	http://linuxtv.org
T:	git git://linuxtv.org/media_tree.git
S:	Odd fixes
F:	Documentation/video4linux/*.saa7134
F:	drivers/media/pci/saa7134/

SAA7146 VIDEO4LINUX-2 DRIVER
M:	Hans Verkuil <hverkuil@xs4all.nl>
L:	linux-media@vger.kernel.org
T:	git git://linuxtv.org/media_tree.git
S:	Maintained
F:	drivers/media/common/saa7146/
F:	drivers/media/pci/saa7146/
F:	include/media/saa7146*

SAMSUNG LAPTOP DRIVER
M:	Corentin Chary <corentin.chary@gmail.com>
L:	platform-driver-x86@vger.kernel.org
S:	Maintained
F:	drivers/platform/x86/samsung-laptop.c

SAMSUNG AUDIO (ASoC) DRIVERS
M:	Sangbeom Kim <sbkim73@samsung.com>
L:	alsa-devel@alsa-project.org (moderated for non-subscribers)
S:	Supported
F:	sound/soc/samsung/

SAMSUNG FRAMEBUFFER DRIVER
M:	Jingoo Han <jg1.han@samsung.com>
L:	linux-fbdev@vger.kernel.org
S:	Maintained
F:	drivers/video/s3c-fb.c

SAMSUNG MULTIFUNCTION DEVICE DRIVERS
M:	Sangbeom Kim <sbkim73@samsung.com>
L:	linux-kernel@vger.kernel.org
S:	Supported
F:	drivers/mfd/sec*.c
F:	drivers/regulator/s2m*.c
F:	drivers/regulator/s5m*.c
F:	drivers/rtc/rtc-sec.c
F:	include/linux/mfd/samsung/

SAMSUNG S5P/EXYNOS4 SOC SERIES CAMERA SUBSYSTEM DRIVERS
M:	Kyungmin Park <kyungmin.park@samsung.com>
M:	Sylwester Nawrocki <s.nawrocki@samsung.com>
L:	linux-media@vger.kernel.org
Q:	https://patchwork.linuxtv.org/project/linux-media/list/
S:	Supported
F:	drivers/media/platform/exynos4-is/

SAMSUNG S3C24XX/S3C64XX SOC SERIES CAMIF DRIVER
M:	Sylwester Nawrocki <sylvester.nawrocki@gmail.com>
L:	linux-media@vger.kernel.org
L:	linux-samsung-soc@vger.kernel.org (moderated for non-subscribers)
S:	Maintained
F:	drivers/media/platform/s3c-camif/
F:	include/media/s3c_camif.h

SAMSUNG S5C73M3 CAMERA DRIVER
M:	Kyungmin Park <kyungmin.park@samsung.com>
M:	Andrzej Hajda <a.hajda@samsung.com>
L:	linux-media@vger.kernel.org
S:	Supported
F:	drivers/media/i2c/s5c73m3/*

SAMSUNG S5K5BAF CAMERA DRIVER
M:	Kyungmin Park <kyungmin.park@samsung.com>
M:	Andrzej Hajda <a.hajda@samsung.com>
L:	linux-media@vger.kernel.org
S:	Supported
F:	drivers/media/i2c/s5k5baf.c

SAMSUNG SOC CLOCK DRIVERS
M:	Tomasz Figa <t.figa@samsung.com>
S:	Supported
L:	linux-samsung-soc@vger.kernel.org (moderated for non-subscribers)
F:	drivers/clk/samsung/

SAMSUNG SXGBE DRIVERS
M:	Byungho An <bh74.an@samsung.com>
M:	Girish K S <ks.giri@samsung.com>
M:	Vipul Pandya <vipul.pandya@samsung.com>
S:	Supported
L:	netdev@vger.kernel.org
F:	drivers/net/ethernet/samsung/sxgbe/

SERIAL DRIVERS
M:	Greg Kroah-Hartman <gregkh@linuxfoundation.org>
L:	linux-serial@vger.kernel.org
S:	Maintained
F:	drivers/tty/serial/

SYNOPSYS DESIGNWARE DMAC DRIVER
M:	Viresh Kumar <viresh.linux@gmail.com>
M:	Andy Shevchenko <andriy.shevchenko@linux.intel.com>
S:	Maintained
F:	include/linux/dw_dmac.h
F:	drivers/dma/dw/

SYNOPSYS DESIGNWARE MMC/SD/SDIO DRIVER
M:	Seungwon Jeon <tgih.jun@samsung.com>
M:	Jaehoon Chung <jh80.chung@samsung.com>
L:	linux-mmc@vger.kernel.org
S:	Maintained
F:	include/linux/mmc/dw_mmc.h
F:	drivers/mmc/host/dw_mmc*

THUNDERBOLT DRIVER
M:	Andreas Noever <andreas.noever@gmail.com>
S:	Maintained
F:	drivers/thunderbolt/

TIMEKEEPING, CLOCKSOURCE CORE, NTP
M:	John Stultz <john.stultz@linaro.org>
M:	Thomas Gleixner <tglx@linutronix.de>
L:	linux-kernel@vger.kernel.org
T:	git git://git.kernel.org/pub/scm/linux/kernel/git/tip/tip.git timers/core
S:	Supported
F:	include/linux/clocksource.h
F:	include/linux/time.h
F:	include/linux/timex.h
F:	include/uapi/linux/time.h
F:	include/uapi/linux/timex.h
F:	kernel/time/clocksource.c
F:	kernel/time/time*.c
F:	kernel/time/ntp.c

TLG2300 VIDEO4LINUX-2 DRIVER
M:	Huang Shijie <shijie8@gmail.com>
M:	Hans Verkuil <hverkuil@xs4all.nl>
S:	Odd Fixes
F:	drivers/media/usb/tlg2300/

SC1200 WDT DRIVER
M:	Zwane Mwaikambo <zwanem@gmail.com>
S:	Maintained
F:	drivers/watchdog/sc1200wdt.c

SCHEDULER
M:	Ingo Molnar <mingo@redhat.com>
M:	Peter Zijlstra <peterz@infradead.org>
L:	linux-kernel@vger.kernel.org
T:	git git://git.kernel.org/pub/scm/linux/kernel/git/tip/tip.git sched/core
S:	Maintained
F:	kernel/sched/
F:	include/linux/sched.h
F:	include/uapi/linux/sched.h
F:	include/linux/wait.h

SCORE ARCHITECTURE
M:	Chen Liqin <liqin.linux@gmail.com>
M:	Lennox Wu <lennox.wu@gmail.com>
W:	http://www.sunplus.com
S:	Supported
F:	arch/score/

SCSI CDROM DRIVER
M:	Jens Axboe <axboe@kernel.dk>
L:	linux-scsi@vger.kernel.org
W:	http://www.kernel.dk
S:	Maintained
F:	drivers/scsi/sr*

SCSI RDMA PROTOCOL (SRP) INITIATOR
M:	Bart Van Assche <bvanassche@acm.org>
L:	linux-rdma@vger.kernel.org
S:	Supported
W:	http://www.openfabrics.org
Q:	http://patchwork.kernel.org/project/linux-rdma/list/
T:	git git://git.kernel.org/pub/scm/linux/kernel/git/dad/srp-initiator.git
F:	drivers/infiniband/ulp/srp/
F:	include/scsi/srp.h

SCSI SG DRIVER
M:	Doug Gilbert <dgilbert@interlog.com>
L:	linux-scsi@vger.kernel.org
W:	http://sg.danny.cz/sg
S:	Maintained
F:	Documentation/scsi/scsi-generic.txt
F:	drivers/scsi/sg.c
F:	include/scsi/sg.h

SCSI SUBSYSTEM
M:	"James E.J. Bottomley" <JBottomley@parallels.com>
L:	linux-scsi@vger.kernel.org
T:	git git://git.kernel.org/pub/scm/linux/kernel/git/jejb/scsi-misc-2.6.git
T:	git git://git.kernel.org/pub/scm/linux/kernel/git/jejb/scsi-rc-fixes-2.6.git
T:	git git://git.kernel.org/pub/scm/linux/kernel/git/jejb/scsi-pending-2.6.git
S:	Maintained
F:	drivers/scsi/
F:	include/scsi/

SCSI TAPE DRIVER
M:	Kai Mäkisara <Kai.Makisara@kolumbus.fi>
L:	linux-scsi@vger.kernel.org
S:	Maintained
F:	Documentation/scsi/st.txt
F:	drivers/scsi/st.*
F:	drivers/scsi/st_*.h

SCTP PROTOCOL
M:	Vlad Yasevich <vyasevich@gmail.com>
M:	Neil Horman <nhorman@tuxdriver.com>
L:	linux-sctp@vger.kernel.org
W:	http://lksctp.sourceforge.net
S:	Maintained
F:	Documentation/networking/sctp.txt
F:	include/linux/sctp.h
F:	include/uapi/linux/sctp.h
F:	include/net/sctp/
F:	net/sctp/

SCx200 CPU SUPPORT
M:	Jim Cromie <jim.cromie@gmail.com>
S:	Odd Fixes
F:	Documentation/i2c/busses/scx200_acb
F:	arch/x86/platform/scx200/
F:	drivers/watchdog/scx200_wdt.c
F:	drivers/i2c/busses/scx200*
F:	drivers/mtd/maps/scx200_docflash.c
F:	include/linux/scx200.h

SCx200 GPIO DRIVER
M:	Jim Cromie <jim.cromie@gmail.com>
S:	Maintained
F:	drivers/char/scx200_gpio.c
F:	include/linux/scx200_gpio.h

SCx200 HRT CLOCKSOURCE DRIVER
M:	Jim Cromie <jim.cromie@gmail.com>
S:	Maintained
F:	drivers/clocksource/scx200_hrt.c

SDRICOH_CS MMC/SD HOST CONTROLLER INTERFACE DRIVER
M:	Sascha Sommer <saschasommer@freenet.de>
L:	sdricohcs-devel@lists.sourceforge.net (subscribers-only)
S:	Maintained
F:	drivers/mmc/host/sdricoh_cs.c

SECURE DIGITAL HOST CONTROLLER INTERFACE (SDHCI) DRIVER
M:	Chris Ball <chris@printf.net>
L:	linux-mmc@vger.kernel.org
T:	git git://git.kernel.org/pub/scm/linux/kernel/git/cjb/mmc.git
S:	Maintained
F:	drivers/mmc/host/sdhci.*
F:	drivers/mmc/host/sdhci-pltfm.[ch]

SECURE COMPUTING
M:	Kees Cook <keescook@chromium.org>
T:	git git://git.kernel.org/pub/scm/linux/kernel/git/kees/linux.git seccomp
S:	Supported
F:	kernel/seccomp.c
F:	include/uapi/linux/seccomp.h
F:	include/linux/seccomp.h
K:	\bsecure_computing
K:	\bTIF_SECCOMP\b

SECURE DIGITAL HOST CONTROLLER INTERFACE, OPEN FIRMWARE BINDINGS (SDHCI-OF)
M:	Anton Vorontsov <anton@enomsg.org>
L:	linuxppc-dev@lists.ozlabs.org
L:	linux-mmc@vger.kernel.org
S:	Maintained
F:	drivers/mmc/host/sdhci-pltfm.[ch]

SECURE DIGITAL HOST CONTROLLER INTERFACE (SDHCI) SAMSUNG DRIVER
M:	Ben Dooks <ben-linux@fluff.org>
L:	linux-mmc@vger.kernel.org
S:	Maintained
F:	drivers/mmc/host/sdhci-s3c.c

SECURE DIGITAL HOST CONTROLLER INTERFACE (SDHCI) ST SPEAR DRIVER
M:	Viresh Kumar <viresh.linux@gmail.com>
L:	spear-devel@list.st.com
L:	linux-mmc@vger.kernel.org
S:	Maintained
F:	drivers/mmc/host/sdhci-spear.c

SECURITY SUBSYSTEM
M:	James Morris <james.l.morris@oracle.com>
M:	Serge E. Hallyn <serge@hallyn.com>
L:	linux-security-module@vger.kernel.org (suggested Cc:)
T:	git git://git.kernel.org/pub/scm/linux/kernel/git/jmorris/linux-security.git
W:	http://kernsec.org/
S:	Supported
F:	security/

SECURITY CONTACT
M:	Security Officers <security@kernel.org>
S:	Supported

SELINUX SECURITY MODULE
M:	Paul Moore <paul@paul-moore.com>
M:	Stephen Smalley <sds@tycho.nsa.gov>
M:	Eric Paris <eparis@parisplace.org>
L:	selinux@tycho.nsa.gov (moderated for non-subscribers)
W:	http://selinuxproject.org
T:	git git://git.infradead.org/users/pcmoore/selinux
S:	Supported
F:	include/linux/selinux*
F:	security/selinux/
F:	scripts/selinux/

APPARMOR SECURITY MODULE
M:	John Johansen <john.johansen@canonical.com>
L:	apparmor@lists.ubuntu.com (subscribers-only, general discussion)
W:	apparmor.wiki.kernel.org
T:	git git://git.kernel.org/pub/scm/linux/kernel/git/jj/apparmor-dev.git
S:	Supported
F:	security/apparmor/

SENSABLE PHANTOM
M:	Jiri Slaby <jirislaby@gmail.com>
S:	Maintained
F:	drivers/misc/phantom.c
F:	include/uapi/linux/phantom.h

SERIAL ATA (SATA) SUBSYSTEM
M:	Tejun Heo <tj@kernel.org>
L:	linux-ide@vger.kernel.org
T:	git git://git.kernel.org/pub/scm/linux/kernel/git/tj/libata.git
S:	Supported
F:	drivers/ata/
F:	include/linux/ata.h
F:	include/linux/libata.h

SERIAL ATA AHCI PLATFORM devices support
M:	Hans de Goede <hdegoede@redhat.com>
M:	Tejun Heo <tj@kernel.org>
L:	linux-ide@vger.kernel.org
T:	git git://git.kernel.org/pub/scm/linux/kernel/git/tj/libata.git
S:	Supported
F:	drivers/ata/ahci_platform.c
F:	drivers/ata/libahci_platform.c
F:	include/linux/ahci_platform.h

SERVER ENGINES 10Gbps iSCSI - BladeEngine 2 DRIVER
M:	Jayamohan Kallickal <jayamohan.kallickal@emulex.com>
L:	linux-scsi@vger.kernel.org
W:	http://www.emulex.com
S:	Supported
F:	drivers/scsi/be2iscsi/

SERVER ENGINES 10Gbps NIC - BladeEngine 2 DRIVER
M:	Sathya Perla <sathya.perla@emulex.com>
M:	Subbu Seetharaman <subbu.seetharaman@emulex.com>
M:	Ajit Khaparde <ajit.khaparde@emulex.com>
L:	netdev@vger.kernel.org
W:	http://www.emulex.com
S:	Supported
F:	drivers/net/ethernet/emulex/benet/

SFC NETWORK DRIVER
M:	Solarflare linux maintainers <linux-net-drivers@solarflare.com>
M:	Shradha Shah <sshah@solarflare.com>
L:	netdev@vger.kernel.org
S:	Supported
F:	drivers/net/ethernet/sfc/

SGI GRU DRIVER
M:	Dimitri Sivanich <sivanich@sgi.com>
S:	Maintained
F:	drivers/misc/sgi-gru/

SGI SN-IA64 (Altix) SERIAL CONSOLE DRIVER
M:	Pat Gefre <pfg@sgi.com>
L:	linux-ia64@vger.kernel.org
S:	Supported
F:	Documentation/ia64/serial.txt
F:	drivers/tty/serial/ioc?_serial.c
F:	include/linux/ioc?.h

SGI XP/XPC/XPNET DRIVER
M:	Cliff Whickman <cpw@sgi.com>
M:	Robin Holt <robinmholt@gmail.com>
S:	Maintained
F:	drivers/misc/sgi-xp/

SI2157 MEDIA DRIVER
M:	Antti Palosaari <crope@iki.fi>
L:	linux-media@vger.kernel.org
W:	http://linuxtv.org/
W:	http://palosaari.fi/linux/
Q:	http://patchwork.linuxtv.org/project/linux-media/list/
T:	git git://linuxtv.org/anttip/media_tree.git
S:	Maintained
F:	drivers/media/tuners/si2157*

SI2168 MEDIA DRIVER
M:	Antti Palosaari <crope@iki.fi>
L:	linux-media@vger.kernel.org
W:	http://linuxtv.org/
W:	http://palosaari.fi/linux/
Q:	http://patchwork.linuxtv.org/project/linux-media/list/
T:	git git://linuxtv.org/anttip/media_tree.git
S:	Maintained
F:	drivers/media/dvb-frontends/si2168*

SI470X FM RADIO RECEIVER I2C DRIVER
M:	Hans Verkuil <hverkuil@xs4all.nl>
L:	linux-media@vger.kernel.org
T:	git git://linuxtv.org/media_tree.git
W:	http://linuxtv.org
S:	Odd Fixes
F:	drivers/media/radio/si470x/radio-si470x-i2c.c

SI470X FM RADIO RECEIVER USB DRIVER
M:	Hans Verkuil <hverkuil@xs4all.nl>
L:	linux-media@vger.kernel.org
T:	git git://linuxtv.org/media_tree.git
W:	http://linuxtv.org
S:	Maintained
F:	drivers/media/radio/si470x/radio-si470x-common.c
F:	drivers/media/radio/si470x/radio-si470x.h
F:	drivers/media/radio/si470x/radio-si470x-usb.c

SI4713 FM RADIO TRANSMITTER I2C DRIVER
M:	Eduardo Valentin <edubezval@gmail.com>
L:	linux-media@vger.kernel.org
T:	git git://linuxtv.org/media_tree.git
W:	http://linuxtv.org
S:	Odd Fixes
F:	drivers/media/radio/si4713/si4713.?

SI4713 FM RADIO TRANSMITTER PLATFORM DRIVER
M:	Eduardo Valentin <edubezval@gmail.com>
L:	linux-media@vger.kernel.org
T:	git git://linuxtv.org/media_tree.git
W:	http://linuxtv.org
S:	Odd Fixes
F:	drivers/media/radio/si4713/radio-platform-si4713.c

SI4713 FM RADIO TRANSMITTER USB DRIVER
M:	Hans Verkuil <hverkuil@xs4all.nl>
L:	linux-media@vger.kernel.org
T:	git git://linuxtv.org/media_tree.git
W:	http://linuxtv.org
S:	Maintained
F:	drivers/media/radio/si4713/radio-usb-si4713.c

SIANO DVB DRIVER
M:	Mauro Carvalho Chehab <m.chehab@samsung.com>
L:	linux-media@vger.kernel.org
W:	http://linuxtv.org
T:	git git://linuxtv.org/media_tree.git
S:	Odd fixes
F:	drivers/media/common/siano/
F:	drivers/media/usb/siano/
F:	drivers/media/usb/siano/
F:	drivers/media/mmc/siano/

SH_VEU V4L2 MEM2MEM DRIVER
L:	linux-media@vger.kernel.org
S:	Orphan
F:	drivers/media/platform/sh_veu.c

SH_VOU V4L2 OUTPUT DRIVER
L:	linux-media@vger.kernel.org
S:	Orphan
F:	drivers/media/platform/sh_vou.c
F:	include/media/sh_vou.h

SIMPLE FIRMWARE INTERFACE (SFI)
M:	Len Brown <lenb@kernel.org>
L:	sfi-devel@simplefirmware.org
W:	http://simplefirmware.org/
T:	git git://git.kernel.org/pub/scm/linux/kernel/git/lenb/linux-sfi-2.6.git
S:	Supported
F:	arch/x86/platform/sfi/
F:	drivers/sfi/
F:	include/linux/sfi*.h

SIMTEC EB110ATX (Chalice CATS)
P:	Ben Dooks
P:	Vincent Sanders <vince@simtec.co.uk>
M:	Simtec Linux Team <linux@simtec.co.uk>
W:	http://www.simtec.co.uk/products/EB110ATX/
S:	Supported

SIMTEC EB2410ITX (BAST)
P:	Ben Dooks
P:	Vincent Sanders <vince@simtec.co.uk>
M:	Simtec Linux Team <linux@simtec.co.uk>
W:	http://www.simtec.co.uk/products/EB2410ITX/
S:	Supported
F:	arch/arm/mach-s3c24xx/mach-bast.c
F:	arch/arm/mach-s3c24xx/bast-ide.c
F:	arch/arm/mach-s3c24xx/bast-irq.c

TI DAVINCI MACHINE SUPPORT
M:	Sekhar Nori <nsekhar@ti.com>
M:	Kevin Hilman <khilman@deeprootsystems.com>
L:	davinci-linux-open-source@linux.davincidsp.com (moderated for non-subscribers)
T:	git git://gitorious.org/linux-davinci/linux-davinci.git
Q:	http://patchwork.kernel.org/project/linux-davinci/list/
S:	Supported
F:	arch/arm/mach-davinci/
F:	drivers/i2c/busses/i2c-davinci.c

TI DAVINCI SERIES MEDIA DRIVER
M:	Lad, Prabhakar <prabhakar.csengg@gmail.com>
L:	linux-media@vger.kernel.org
L:	davinci-linux-open-source@linux.davincidsp.com (moderated for non-subscribers)
W:	http://linuxtv.org/
Q:	http://patchwork.linuxtv.org/project/linux-media/list/
T:	git git://linuxtv.org/mhadli/v4l-dvb-davinci_devices.git
S:	Maintained
F:	drivers/media/platform/davinci/
F:	include/media/davinci/

SIS 190 ETHERNET DRIVER
M:	Francois Romieu <romieu@fr.zoreil.com>
L:	netdev@vger.kernel.org
S:	Maintained
F:	drivers/net/ethernet/sis/sis190.c

SIS 900/7016 FAST ETHERNET DRIVER
M:	Daniele Venzano <venza@brownhat.org>
W:	http://www.brownhat.org/sis900.html
L:	netdev@vger.kernel.org
S:	Maintained
F:	drivers/net/ethernet/sis/sis900.*

SIS FRAMEBUFFER DRIVER
M:	Thomas Winischhofer <thomas@winischhofer.net>
W:	http://www.winischhofer.net/linuxsisvga.shtml
S:	Maintained
F:	Documentation/fb/sisfb.txt
F:	drivers/video/sis/
F:	include/video/sisfb.h

SIS USB2VGA DRIVER
M:	Thomas Winischhofer <thomas@winischhofer.net>
W:	http://www.winischhofer.at/linuxsisusbvga.shtml
S:	Maintained
F:	drivers/usb/misc/sisusbvga/

SLAB ALLOCATOR
M:	Christoph Lameter <cl@linux.com>
M:	Pekka Enberg <penberg@kernel.org>
M:	David Rientjes <rientjes@google.com>
M:	Joonsoo Kim <iamjoonsoo.kim@lge.com>
M:	Andrew Morton <akpm@linux-foundation.org>
L:	linux-mm@kvack.org
S:	Maintained
F:	include/linux/sl?b*.h
F:	mm/sl?b*

SLEEPABLE READ-COPY UPDATE (SRCU)
M:	Lai Jiangshan <laijs@cn.fujitsu.com>
M:	"Paul E. McKenney" <paulmck@linux.vnet.ibm.com>
M:	Josh Triplett <josh@joshtriplett.org>
R:	Steven Rostedt <rostedt@goodmis.org>
R:	Mathieu Desnoyers <mathieu.desnoyers@efficios.com>
L:	linux-kernel@vger.kernel.org
W:	http://www.rdrop.com/users/paulmck/RCU/
S:	Supported
T:	git git://git.kernel.org/pub/scm/linux/kernel/git/paulmck/linux-rcu.git
F:	include/linux/srcu.h
F:	kernel/rcu/srcu.c

SMACK SECURITY MODULE
M:	Casey Schaufler <casey@schaufler-ca.com>
L:	linux-security-module@vger.kernel.org
W:	http://schaufler-ca.com
T:	git git://git.gitorious.org/smack-next/kernel.git
S:	Maintained
F:	Documentation/security/Smack.txt
F:	security/smack/

SMARTREFLEX DRIVERS FOR ADAPTIVE VOLTAGE SCALING (AVS)
M:	Kevin Hilman <khilman@kernel.org>
M:	Nishanth Menon <nm@ti.com>
S:	Maintained
F:	drivers/power/avs/smartreflex.c
F:	include/linux/power/smartreflex.h
L:	linux-pm@vger.kernel.org

SMC91x ETHERNET DRIVER
M:	Nicolas Pitre <nico@fluxnic.net>
S:	Odd Fixes
F:	drivers/net/ethernet/smsc/smc91x.*

SMIA AND SMIA++ IMAGE SENSOR DRIVER
M:	Sakari Ailus <sakari.ailus@iki.fi>
L:	linux-media@vger.kernel.org
S:	Maintained
F:	drivers/media/i2c/smiapp/
F:	include/media/smiapp.h
F:	drivers/media/i2c/smiapp-pll.c
F:	drivers/media/i2c/smiapp-pll.h

SMM665 HARDWARE MONITOR DRIVER
M:	Guenter Roeck <linux@roeck-us.net>
L:	lm-sensors@lm-sensors.org
S:	Maintained
F:	Documentation/hwmon/smm665
F:	drivers/hwmon/smm665.c

SMSC EMC2103 HARDWARE MONITOR DRIVER
M:	Steve Glendinning <steve.glendinning@shawell.net>
L:	lm-sensors@lm-sensors.org
S:	Maintained
F:	Documentation/hwmon/emc2103
F:	drivers/hwmon/emc2103.c

SMSC SCH5627 HARDWARE MONITOR DRIVER
M:	Hans de Goede <hdegoede@redhat.com>
L:	lm-sensors@lm-sensors.org
S:	Supported
F:	Documentation/hwmon/sch5627
F:	drivers/hwmon/sch5627.c

SMSC47B397 HARDWARE MONITOR DRIVER
M:	Jean Delvare <jdelvare@suse.de>
L:	lm-sensors@lm-sensors.org
S:	Maintained
F:	Documentation/hwmon/smsc47b397
F:	drivers/hwmon/smsc47b397.c

SMSC911x ETHERNET DRIVER
M:	Steve Glendinning <steve.glendinning@shawell.net>
L:	netdev@vger.kernel.org
S:	Maintained
F:	include/linux/smsc911x.h
F:	drivers/net/ethernet/smsc/smsc911x.*

SMSC9420 PCI ETHERNET DRIVER
M:	Steve Glendinning <steve.glendinning@shawell.net>
L:	netdev@vger.kernel.org
S:	Maintained
F:	drivers/net/ethernet/smsc/smsc9420.*

SMSC UFX6000 and UFX7000 USB to VGA DRIVER
M:	Steve Glendinning <steve.glendinning@shawell.net>
L:	linux-fbdev@vger.kernel.org
S:	Maintained
F:	drivers/video/smscufx.c

SOC-CAMERA V4L2 SUBSYSTEM
M:	Guennadi Liakhovetski <g.liakhovetski@gmx.de>
L:	linux-media@vger.kernel.org
T:	git git://linuxtv.org/media_tree.git
S:	Maintained
F:	include/media/soc*
F:	drivers/media/i2c/soc_camera/
F:	drivers/media/platform/soc_camera/

SOEKRIS NET48XX LED SUPPORT
M:	Chris Boot <bootc@bootc.net>
S:	Maintained
F:	drivers/leds/leds-net48xx.c

SOFTLOGIC 6x10 MPEG CODEC
M:	Ismael Luceno <ismael.luceno@corp.bluecherry.net>
L:	linux-media@vger.kernel.org
S:	Supported
F:	drivers/media/pci/solo6x10/

SOFTWARE RAID (Multiple Disks) SUPPORT
M:	Neil Brown <neilb@suse.de>
L:	linux-raid@vger.kernel.org
S:	Supported
F:	drivers/md/
F:	include/linux/raid/
F:	include/uapi/linux/raid/

SONIC NETWORK DRIVER
M:	Thomas Bogendoerfer <tsbogend@alpha.franken.de>
L:	netdev@vger.kernel.org
S:	Maintained
F:	drivers/net/ethernet/natsemi/sonic.*

SONICS SILICON BACKPLANE DRIVER (SSB)
M:	Michael Buesch <m@bues.ch>
L:	netdev@vger.kernel.org
S:	Maintained
F:	drivers/ssb/
F:	include/linux/ssb/

SONY VAIO CONTROL DEVICE DRIVER
M:	Mattia Dongili <malattia@linux.it>
L:	platform-driver-x86@vger.kernel.org
W:	http://www.linux.it/~malattia/wiki/index.php/Sony_drivers
S:	Maintained
F:	Documentation/laptops/sony-laptop.txt
F:	drivers/char/sonypi.c
F:	drivers/platform/x86/sony-laptop.c
F:	include/linux/sony-laptop.h

SONY MEMORYSTICK CARD SUPPORT
M:	Alex Dubov <oakad@yahoo.com>
W:	http://tifmxx.berlios.de/
S:	Maintained
F:	drivers/memstick/host/tifm_ms.c

SONY MEMORYSTICK STANDARD SUPPORT
M:	Maxim Levitsky <maximlevitsky@gmail.com>
S:	Maintained
F:	drivers/memstick/core/ms_block.*

SOUND
M:	Jaroslav Kysela <perex@perex.cz>
M:	Takashi Iwai <tiwai@suse.de>
L:	alsa-devel@alsa-project.org (moderated for non-subscribers)
W:	http://www.alsa-project.org/
T:	git git://git.kernel.org/pub/scm/linux/kernel/git/tiwai/sound.git
T:	git git://git.alsa-project.org/alsa-kernel.git
Q:	http://patchwork.kernel.org/project/alsa-devel/list/
S:	Maintained
F:	Documentation/sound/
F:	include/sound/
F:	include/uapi/sound/
F:	sound/

SOUND - COMPRESSED AUDIO
M:	Vinod Koul <vinod.koul@intel.com>
L:	alsa-devel@alsa-project.org (moderated for non-subscribers)
T:	git git://git.kernel.org/pub/scm/linux/kernel/git/tiwai/sound.git
S:	Supported
F:	Documentation/sound/alsa/compress_offload.txt
F:	include/sound/compress_driver.h
F:	include/uapi/sound/compress_*
F:	sound/core/compress_offload.c
F:	sound/soc/soc-compress.c

SOUND - SOC LAYER / DYNAMIC AUDIO POWER MANAGEMENT (ASoC)
M:	Liam Girdwood <lgirdwood@gmail.com>
M:	Mark Brown <broonie@kernel.org>
T:	git git://git.kernel.org/pub/scm/linux/kernel/git/broonie/sound.git
L:	alsa-devel@alsa-project.org (moderated for non-subscribers)
W:	http://alsa-project.org/main/index.php/ASoC
S:	Supported
F:	Documentation/sound/alsa/soc/
F:	sound/soc/
F:	include/sound/soc*

SOUND - DMAENGINE HELPERS
M:	Lars-Peter Clausen <lars@metafoo.de>
S:	Supported
F:	include/sound/dmaengine_pcm.h
F:	sound/core/pcm_dmaengine.c
F:	sound/soc/soc-generic-dmaengine-pcm.c

SPARC + UltraSPARC (sparc/sparc64)
M:	"David S. Miller" <davem@davemloft.net>
L:	sparclinux@vger.kernel.org
Q:	http://patchwork.ozlabs.org/project/sparclinux/list/
T:	git git://git.kernel.org/pub/scm/linux/kernel/git/davem/sparc.git
T:	git git://git.kernel.org/pub/scm/linux/kernel/git/davem/sparc-next.git
S:	Maintained
F:	arch/sparc/
F:	drivers/sbus/

SPARC SERIAL DRIVERS
M:	"David S. Miller" <davem@davemloft.net>
L:	sparclinux@vger.kernel.org
T:	git git://git.kernel.org/pub/scm/linux/kernel/git/davem/sparc.git
T:	git git://git.kernel.org/pub/scm/linux/kernel/git/davem/sparc-next.git
S:	Maintained
F:	include/linux/sunserialcore.h
F:	drivers/tty/serial/suncore.c
F:	drivers/tty/serial/sunhv.c
F:	drivers/tty/serial/sunsab.c
F:	drivers/tty/serial/sunsab.h
F:	drivers/tty/serial/sunsu.c
F:	drivers/tty/serial/sunzilog.c
F:	drivers/tty/serial/sunzilog.h

SPARSE CHECKER
M:	"Christopher Li" <sparse@chrisli.org>
L:	linux-sparse@vger.kernel.org
W:	https://sparse.wiki.kernel.org/
T:	git git://git.kernel.org/pub/scm/devel/sparse/sparse.git
T:	git git://git.kernel.org/pub/scm/devel/sparse/chrisl/sparse.git
S:	Maintained
F:	include/linux/compiler.h

SPEAR PLATFORM SUPPORT
M:	Viresh Kumar <viresh.linux@gmail.com>
M:	Shiraz Hashim <shiraz.linux.kernel@gmail.com>
L:	spear-devel@list.st.com
L:	linux-arm-kernel@lists.infradead.org (moderated for non-subscribers)
W:	http://www.st.com/spear
S:	Maintained
F:	arch/arm/mach-spear/

SPEAR CLOCK FRAMEWORK SUPPORT
M:	Viresh Kumar <viresh.linux@gmail.com>
L:	spear-devel@list.st.com
L:	linux-arm-kernel@lists.infradead.org (moderated for non-subscribers)
W:	http://www.st.com/spear
S:	Maintained
F:	drivers/clk/spear/

SPI SUBSYSTEM
M:	Mark Brown <broonie@kernel.org>
L:	linux-spi@vger.kernel.org
T:	git git://git.kernel.org/pub/scm/linux/kernel/git/broonie/spi.git
Q:	http://patchwork.kernel.org/project/spi-devel-general/list/
S:	Maintained
F:	Documentation/spi/
F:	drivers/spi/
F:	include/linux/spi/
F:	include/uapi/linux/spi/

SPIDERNET NETWORK DRIVER for CELL
M:	Ishizaki Kou <kou.ishizaki@toshiba.co.jp>
M:	Jens Osterkamp <jens@de.ibm.com>
L:	netdev@vger.kernel.org
S:	Supported
F:	Documentation/networking/spider_net.txt
F:	drivers/net/ethernet/toshiba/spider_net*

SPU FILE SYSTEM
M:	Jeremy Kerr <jk@ozlabs.org>
L:	linuxppc-dev@lists.ozlabs.org
L:	cbe-oss-dev@lists.ozlabs.org
W:	http://www.ibm.com/developerworks/power/cell/
S:	Supported
F:	Documentation/filesystems/spufs.txt
F:	arch/powerpc/platforms/cell/spufs/

SQUASHFS FILE SYSTEM
M:	Phillip Lougher <phillip@squashfs.org.uk>
L:	squashfs-devel@lists.sourceforge.net (subscribers-only)
W:	http://squashfs.org.uk
S:	Maintained
F:	Documentation/filesystems/squashfs.txt
F:	fs/squashfs/

SRM (Alpha) environment access
M:	Jan-Benedict Glaw <jbglaw@lug-owl.de>
S:	Maintained
F:	arch/alpha/kernel/srm_env.c

STABLE BRANCH
M:	Greg Kroah-Hartman <gregkh@linuxfoundation.org>
L:	stable@vger.kernel.org
S:	Supported
F:	Documentation/stable_kernel_rules.txt

STAGING SUBSYSTEM
M:	Greg Kroah-Hartman <gregkh@linuxfoundation.org>
T:	git git://git.kernel.org/pub/scm/linux/kernel/git/gregkh/staging.git
L:	devel@driverdev.osuosl.org
S:	Supported
F:	drivers/staging/

STAGING - COMEDI
M:	Ian Abbott <abbotti@mev.co.uk>
M:	H Hartley Sweeten <hsweeten@visionengravers.com>
S:	Odd Fixes
F:	drivers/staging/comedi/

STAGING - ET131X NETWORK DRIVER
M:	Mark Einon <mark.einon@gmail.com>
S:	Odd Fixes
F:	drivers/staging/et131x/

STAGING - FLARION FT1000 DRIVERS
M:	Marek Belisko <marek.belisko@gmail.com>
S:	Odd Fixes
F:	drivers/staging/ft1000/

STAGING - INDUSTRIAL IO
M:	Jonathan Cameron <jic23@kernel.org>
L:	linux-iio@vger.kernel.org
S:	Odd Fixes
F:	drivers/staging/iio/

STAGING - LIRC (LINUX INFRARED REMOTE CONTROL) DRIVERS
M:	Jarod Wilson <jarod@wilsonet.com>
W:	http://www.lirc.org/
S:	Odd Fixes
F:	drivers/staging/media/lirc/

STAGING - NVIDIA COMPLIANT EMBEDDED CONTROLLER INTERFACE (nvec)
M:	Julian Andres Klode <jak@jak-linux.org>
M:	Marc Dietrich <marvin24@gmx.de>
L:	ac100@lists.launchpad.net (moderated for non-subscribers)
L:	linux-tegra@vger.kernel.org
S:	Maintained
F:	drivers/staging/nvec/

STAGING - OLPC SECONDARY DISPLAY CONTROLLER (DCON)
M:	Jens Frederich <jfrederich@gmail.com>
M:	Daniel Drake <dsd@laptop.org>
M:	Jon Nettleton <jon.nettleton@gmail.com>
W:	http://wiki.laptop.org/go/DCON
S:	Maintained
F:	drivers/staging/olpc_dcon/

STAGING - OZMO DEVICES USB OVER WIFI DRIVER
M:	Shigekatsu Tateno <shigekatsu.tateno@atmel.com>
S:	Maintained
F:	drivers/staging/ozwpan/

STAGING - PARALLEL LCD/KEYPAD PANEL DRIVER
M:	Willy Tarreau <willy@meta-x.org>
S:	Odd Fixes
F:	drivers/staging/panel/

STAGING - REALTEK RTL8712U DRIVERS
M:	Larry Finger <Larry.Finger@lwfinger.net>
M:	Florian Schilhabel <florian.c.schilhabel@googlemail.com>.
S:	Odd Fixes
F:	drivers/staging/rtl8712/

STAGING - REALTEK RTL8723U WIRELESS DRIVER
M:	Larry Finger <Larry.Finger@lwfinger.net>
M:	Jes Sorensen <Jes.Sorensen@redhat.com>
L:	linux-wireless@vger.kernel.org
S:	Maintained
F:	drivers/staging/rtl8723au/
<<<<<<< HEAD
=======

STAGING - SILICON MOTION SM7XX FRAME BUFFER DRIVER
M:	Teddy Wang <teddy.wang@siliconmotion.com.cn>
S:	Odd Fixes
F:	drivers/staging/sm7xxfb/
>>>>>>> c704b4ef

STAGING - SLICOSS
M:	Lior Dotan <liodot@gmail.com>
M:	Christopher Harrer <charrer@alacritech.com>
S:	Odd Fixes
F:	drivers/staging/slicoss/

STAGING - SPEAKUP CONSOLE SPEECH DRIVER
M:	William Hubbs <w.d.hubbs@gmail.com>
M:	Chris Brannon <chris@the-brannons.com>
M:	Kirk Reiser <kirk@reisers.ca>
M:	Samuel Thibault <samuel.thibault@ens-lyon.org>
L:	speakup@linux-speakup.org
W:	http://www.linux-speakup.org/
S:	Odd Fixes
F:	drivers/staging/speakup/

STAGING - VIA VT665X DRIVERS
M:	Forest Bond <forest@alittletooquiet.net>
S:	Odd Fixes
F:	drivers/staging/vt665?/

STAGING - XGI Z7,Z9,Z11 PCI DISPLAY DRIVER
M:	Arnaud Patard <arnaud.patard@rtp-net.org>
S:	Odd Fixes
F:	drivers/staging/xgifb/

STARFIRE/DURALAN NETWORK DRIVER
M:	Ion Badulescu <ionut@badula.org>
S:	Odd Fixes
F:	drivers/net/ethernet/adaptec/starfire*

SUN3/3X
M:	Sam Creasey <sammy@sammy.net>
W:	http://sammy.net/sun3/
S:	Maintained
F:	arch/m68k/kernel/*sun3*
F:	arch/m68k/sun3*/
F:	arch/m68k/include/asm/sun3*
F:	drivers/net/ethernet/i825xx/sun3*

SUNDANCE NETWORK DRIVER
M:	Denis Kirjanov <kda@linux-powerpc.org>
L:	netdev@vger.kernel.org
S:	Maintained
F:	drivers/net/ethernet/dlink/sundance.c

SUPERH
L:	linux-sh@vger.kernel.org
W:	http://www.linux-sh.org
Q:	http://patchwork.kernel.org/project/linux-sh/list/
S:	Orphan
F:	Documentation/sh/
F:	arch/sh/
F:	drivers/sh/

SUSPEND TO RAM
M:	"Rafael J. Wysocki" <rjw@rjwysocki.net>
M:	Len Brown <len.brown@intel.com>
M:	Pavel Machek <pavel@ucw.cz>
L:	linux-pm@vger.kernel.org
S:	Supported
F:	Documentation/power/
F:	arch/x86/kernel/acpi/
F:	drivers/base/power/
F:	kernel/power/
F:	include/linux/suspend.h
F:	include/linux/freezer.h
F:	include/linux/pm.h

SVGA HANDLING
M:	Martin Mares <mj@ucw.cz>
L:	linux-video@atrey.karlin.mff.cuni.cz
S:	Maintained
F:	Documentation/svga.txt
F:	arch/x86/boot/video*

SWIOTLB SUBSYSTEM
M:	Konrad Rzeszutek Wilk <konrad.wilk@oracle.com>
L:	linux-kernel@vger.kernel.org
S:	Supported
F:	lib/swiotlb.c
F:	arch/*/kernel/pci-swiotlb.c
F:	include/linux/swiotlb.h

SYNOPSYS ARC ARCHITECTURE
M:	Vineet Gupta <vgupta@synopsys.com>
S:	Supported
F:	arch/arc/
F:	Documentation/devicetree/bindings/arc/
F:	drivers/tty/serial/arc_uart.c

SYSV FILESYSTEM
M:	Christoph Hellwig <hch@infradead.org>
S:	Maintained
F:	Documentation/filesystems/sysv-fs.txt
F:	fs/sysv/
F:	include/linux/sysv_fs.h

TARGET SUBSYSTEM
M:	Nicholas A. Bellinger <nab@linux-iscsi.org>
L:	linux-scsi@vger.kernel.org
L:	target-devel@vger.kernel.org
W:	http://www.linux-iscsi.org
W:	http://groups.google.com/group/linux-iscsi-target-dev
T:	git git://git.kernel.org/pub/scm/linux/kernel/git/nab/target-pending.git master
S:	Supported
F:	drivers/target/
F:	include/target/
F:	Documentation/target/

TASKSTATS STATISTICS INTERFACE
M:	Balbir Singh <bsingharora@gmail.com>
S:	Maintained
F:	Documentation/accounting/taskstats*
F:	include/linux/taskstats*
F:	kernel/taskstats.c

TC CLASSIFIER
M:	Jamal Hadi Salim <jhs@mojatatu.com>
L:	netdev@vger.kernel.org
S:	Maintained
F:	include/net/pkt_cls.h
F:	include/uapi/linux/pkt_cls.h
F:	net/sched/

TCP LOW PRIORITY MODULE
M:	"Wong Hoi Sing, Edison" <hswong3i@gmail.com>
M:	"Hung Hing Lun, Mike" <hlhung3i@gmail.com>
W:	http://tcp-lp-mod.sourceforge.net/
S:	Maintained
F:	net/ipv4/tcp_lp.c

TDA10071 MEDIA DRIVER
M:	Antti Palosaari <crope@iki.fi>
L:	linux-media@vger.kernel.org
W:	http://linuxtv.org/
W:	http://palosaari.fi/linux/
Q:	http://patchwork.linuxtv.org/project/linux-media/list/
T:	git git://linuxtv.org/anttip/media_tree.git
S:	Maintained
F:	drivers/media/dvb-frontends/tda10071*

TDA18212 MEDIA DRIVER
M:	Antti Palosaari <crope@iki.fi>
L:	linux-media@vger.kernel.org
W:	http://linuxtv.org/
W:	http://palosaari.fi/linux/
Q:	http://patchwork.linuxtv.org/project/linux-media/list/
T:	git git://linuxtv.org/anttip/media_tree.git
S:	Maintained
F:	drivers/media/tuners/tda18212*

TDA18218 MEDIA DRIVER
M:	Antti Palosaari <crope@iki.fi>
L:	linux-media@vger.kernel.org
W:	http://linuxtv.org/
W:	http://palosaari.fi/linux/
Q:	http://patchwork.linuxtv.org/project/linux-media/list/
T:	git git://linuxtv.org/anttip/media_tree.git
S:	Maintained
F:	drivers/media/tuners/tda18218*

TDA18271 MEDIA DRIVER
M:	Michael Krufky <mkrufky@linuxtv.org>
L:	linux-media@vger.kernel.org
W:	http://linuxtv.org/
W:	http://github.com/mkrufky
Q:	http://patchwork.linuxtv.org/project/linux-media/list/
T:	git git://linuxtv.org/mkrufky/tuners.git
S:	Maintained
F:	drivers/media/tuners/tda18271*

TDA827x MEDIA DRIVER
M:	Michael Krufky <mkrufky@linuxtv.org>
L:	linux-media@vger.kernel.org
W:	http://linuxtv.org/
W:	http://github.com/mkrufky
Q:	http://patchwork.linuxtv.org/project/linux-media/list/
T:	git git://linuxtv.org/mkrufky/tuners.git
S:	Maintained
F:	drivers/media/tuners/tda8290.*

TDA8290 MEDIA DRIVER
M:	Michael Krufky <mkrufky@linuxtv.org>
L:	linux-media@vger.kernel.org
W:	http://linuxtv.org/
W:	http://github.com/mkrufky
Q:	http://patchwork.linuxtv.org/project/linux-media/list/
T:	git git://linuxtv.org/mkrufky/tuners.git
S:	Maintained
F:	drivers/media/tuners/tda8290.*

TDA9840 MEDIA DRIVER
M:	Hans Verkuil <hverkuil@xs4all.nl>
L:	linux-media@vger.kernel.org
T:	git git://linuxtv.org/media_tree.git
W:	http://linuxtv.org
S:	Maintained
F:	drivers/media/i2c/tda9840*

TEA5761 TUNER DRIVER
M:	Mauro Carvalho Chehab <m.chehab@samsung.com>
L:	linux-media@vger.kernel.org
W:	http://linuxtv.org
T:	git git://linuxtv.org/media_tree.git
S:	Odd fixes
F:	drivers/media/tuners/tea5761.*

TEA5767 TUNER DRIVER
M:	Mauro Carvalho Chehab <m.chehab@samsung.com>
L:	linux-media@vger.kernel.org
W:	http://linuxtv.org
T:	git git://linuxtv.org/media_tree.git
S:	Maintained
F:	drivers/media/tuners/tea5767.*

TEA6415C MEDIA DRIVER
M:	Hans Verkuil <hverkuil@xs4all.nl>
L:	linux-media@vger.kernel.org
T:	git git://linuxtv.org/media_tree.git
W:	http://linuxtv.org
S:	Maintained
F:	drivers/media/i2c/tea6415c*

TEA6420 MEDIA DRIVER
M:	Hans Verkuil <hverkuil@xs4all.nl>
L:	linux-media@vger.kernel.org
T:	git git://linuxtv.org/media_tree.git
W:	http://linuxtv.org
S:	Maintained
F:	drivers/media/i2c/tea6420*

TEAM DRIVER
M:	Jiri Pirko <jiri@resnulli.us>
L:	netdev@vger.kernel.org
S:	Supported
F:	drivers/net/team/
F:	include/linux/if_team.h
F:	include/uapi/linux/if_team.h

TECHNOLOGIC SYSTEMS TS-5500 PLATFORM SUPPORT
M:	Savoir-faire Linux Inc. <kernel@savoirfairelinux.com>
S:	Maintained
F:	arch/x86/platform/ts5500/

TECHNOTREND USB IR RECEIVER
M:	Sean Young <sean@mess.org>
L:	linux-media@vger.kernel.org
S:	Maintained
F:	drivers/media/rc/ttusbir.c

TEGRA ARCHITECTURE SUPPORT
M:	Stephen Warren <swarren@wwwdotorg.org>
M:	Thierry Reding <thierry.reding@gmail.com>
L:	linux-tegra@vger.kernel.org
Q:	http://patchwork.ozlabs.org/project/linux-tegra/list/
T:	git git://git.kernel.org/pub/scm/linux/kernel/git/tegra/linux.git
S:	Supported
N:	[^a-z]tegra

TEGRA ASOC DRIVER
M:	Stephen Warren <swarren@wwwdotorg.org>
S:	Supported
F:	sound/soc/tegra/

TEGRA CLOCK DRIVER
M:	Peter De Schrijver <pdeschrijver@nvidia.com>
M:	Prashant Gaikwad <pgaikwad@nvidia.com>
S:	Supported
F:	drivers/clk/tegra/

TEGRA DMA DRIVER
M:	Laxman Dewangan <ldewangan@nvidia.com>
S:	Supported
F:	drivers/dma/tegra20-apb-dma.c

TEGRA GPIO DRIVER
M:	Stephen Warren <swarren@wwwdotorg.org>
S:	Supported
F:	drivers/gpio/gpio-tegra.c

TEGRA I2C DRIVER
M:	Laxman Dewangan <ldewangan@nvidia.com>
S:	Supported
F:	drivers/i2c/busses/i2c-tegra.c

TEGRA IOMMU DRIVERS
M:	Hiroshi Doyu <hdoyu@nvidia.com>
S:	Supported
F:	drivers/iommu/tegra*

TEGRA KBC DRIVER
M:	Rakesh Iyer <riyer@nvidia.com>
M:	Laxman Dewangan <ldewangan@nvidia.com>
S:	Supported
F:	drivers/input/keyboard/tegra-kbc.c

TEGRA PINCTRL DRIVER
M:	Stephen Warren <swarren@wwwdotorg.org>
S:	Supported
F:	drivers/pinctrl/pinctrl-tegra*

TEGRA PWM DRIVER
M:	Thierry Reding <thierry.reding@gmail.com>
S:	Supported
F:	drivers/pwm/pwm-tegra.c

TEGRA SERIAL DRIVER
M:	Laxman Dewangan <ldewangan@nvidia.com>
S:	Supported
F:	drivers/tty/serial/serial-tegra.c

TEGRA SPI DRIVER
M:	Laxman Dewangan <ldewangan@nvidia.com>
S:	Supported
F:	drivers/spi/spi-tegra*

TEHUTI ETHERNET DRIVER
M:	Andy Gospodarek <andy@greyhouse.net>
L:	netdev@vger.kernel.org
S:	Supported
F:	drivers/net/ethernet/tehuti/*

Telecom Clock Driver for MCPL0010
M:	Mark Gross <mark.gross@intel.com>
S:	Supported
F:	drivers/char/tlclk.c

TENSILICA XTENSA PORT (xtensa)
M:	Chris Zankel <chris@zankel.net>
M:	Max Filippov <jcmvbkbc@gmail.com>
L:	linux-xtensa@linux-xtensa.org
S:	Maintained
F:	arch/xtensa/
F:	drivers/irqchip/irq-xtensa-*

THANKO'S RAREMONO AM/FM/SW RADIO RECEIVER USB DRIVER
M:	Hans Verkuil <hverkuil@xs4all.nl>
L:	linux-media@vger.kernel.org
T:	git git://linuxtv.org/media_tree.git
W:	http://linuxtv.org
S:	Maintained
F:	drivers/media/radio/radio-raremono.c

THERMAL
M:	Zhang Rui <rui.zhang@intel.com>
M:	Eduardo Valentin <edubezval@gmail.com>
L:	linux-pm@vger.kernel.org
T:	git git://git.kernel.org/pub/scm/linux/kernel/git/rzhang/linux.git
T:	git git://git.kernel.org/pub/scm/linux/kernel/git/evalenti/linux-soc-thermal.git
Q:	https://patchwork.kernel.org/project/linux-pm/list/
S:	Supported
F:	drivers/thermal/
F:	include/linux/thermal.h
F:	include/linux/cpu_cooling.h
F:	Documentation/devicetree/bindings/thermal/

THINGM BLINK(1) USB RGB LED DRIVER
M:	Vivien Didelot <vivien.didelot@savoirfairelinux.com>
S:	Maintained
F:	drivers/hid/hid-thingm.c

THINKPAD ACPI EXTRAS DRIVER
M:	Henrique de Moraes Holschuh <ibm-acpi@hmh.eng.br>
L:	ibm-acpi-devel@lists.sourceforge.net
L:	platform-driver-x86@vger.kernel.org
W:	http://ibm-acpi.sourceforge.net
W:	http://thinkwiki.org/wiki/Ibm-acpi
T:	git git://repo.or.cz/linux-2.6/linux-acpi-2.6/ibm-acpi-2.6.git
S:	Maintained
F:	drivers/platform/x86/thinkpad_acpi.c

TI BANDGAP AND THERMAL DRIVER
M:	Eduardo Valentin <edubezval@gmail.com>
L:	linux-pm@vger.kernel.org
S:	Supported
F:	drivers/thermal/ti-soc-thermal/

TI CLOCK DRIVER
M:	Tero Kristo <t-kristo@ti.com>
L:	linux-omap@vger.kernel.org
S:	Maintained
F:	drivers/clk/ti/
F:	include/linux/clk/ti.h

TI FLASH MEDIA INTERFACE DRIVER
M:	Alex Dubov <oakad@yahoo.com>
S:	Maintained
F:	drivers/misc/tifm*
F:	drivers/mmc/host/tifm_sd.c
F:	include/linux/tifm.h

TI LM49xxx FAMILY ASoC CODEC DRIVERS
M:	M R Swami Reddy <mr.swami.reddy@ti.com>
M:	Vishwas A Deshpande <vishwas.a.deshpande@ti.com>
L:	alsa-devel@alsa-project.org (moderated for non-subscribers)
S:	Maintained
F:	sound/soc/codecs/lm49453*
F:	sound/soc/codecs/isabelle*

TI LP855x BACKLIGHT DRIVER
M:	Milo Kim <milo.kim@ti.com>
S:	Maintained
F:	Documentation/backlight/lp855x-driver.txt
F:	drivers/video/backlight/lp855x_bl.c
F:	include/linux/platform_data/lp855x.h

TI LP8727 CHARGER DRIVER
M:	Milo Kim <milo.kim@ti.com>
S:	Maintained
F:	drivers/power/lp8727_charger.c
F:	include/linux/platform_data/lp8727.h

TI LP8788 MFD DRIVER
M:	Milo Kim <milo.kim@ti.com>
S:	Maintained
F:	drivers/iio/adc/lp8788_adc.c
F:	drivers/leds/leds-lp8788.c
F:	drivers/mfd/lp8788*.c
F:	drivers/power/lp8788-charger.c
F:	drivers/regulator/lp8788-*.c
F:	include/linux/mfd/lp8788*.h

TI TWL4030 SERIES SOC CODEC DRIVER
M:	Peter Ujfalusi <peter.ujfalusi@ti.com>
L:	alsa-devel@alsa-project.org (moderated for non-subscribers)
S:	Maintained
F:	sound/soc/codecs/twl4030*

TI WILINK WIRELESS DRIVERS
L:	linux-wireless@vger.kernel.org
W:	http://wireless.kernel.org/en/users/Drivers/wl12xx
W:	http://wireless.kernel.org/en/users/Drivers/wl1251
T:	git git://git.kernel.org/pub/scm/linux/kernel/git/luca/wl12xx.git
S:	Orphan
F:	drivers/net/wireless/ti/
F:	include/linux/wl12xx.h

TIPC NETWORK LAYER
M:	Jon Maloy <jon.maloy@ericsson.com>
M:	Allan Stephens <allan.stephens@windriver.com>
L:	netdev@vger.kernel.org (core kernel code)
L:	tipc-discussion@lists.sourceforge.net (user apps, general discussion)
W:	http://tipc.sourceforge.net/
S:	Maintained
F:	include/uapi/linux/tipc*.h
F:	net/tipc/

TILE ARCHITECTURE
M:	Chris Metcalf <cmetcalf@tilera.com>
W:	http://www.tilera.com/scm/
S:	Supported
F:	arch/tile/
F:	drivers/char/tile-srom.c
F:	drivers/edac/tile_edac.c
F:	drivers/net/ethernet/tile/
F:	drivers/rtc/rtc-tile.c
F:	drivers/tty/hvc/hvc_tile.c
F:	drivers/tty/serial/tilegx.c
F:	drivers/usb/host/*-tilegx.c
F:	include/linux/usb/tilegx.h

TLAN NETWORK DRIVER
M:	Samuel Chessman <chessman@tux.org>
L:	tlan-devel@lists.sourceforge.net (subscribers-only)
W:	http://sourceforge.net/projects/tlan/
S:	Maintained
F:	Documentation/networking/tlan.txt
F:	drivers/net/ethernet/ti/tlan.*

TOMOYO SECURITY MODULE
M:	Kentaro Takeda <takedakn@nttdata.co.jp>
M:	Tetsuo Handa <penguin-kernel@I-love.SAKURA.ne.jp>
L:	tomoyo-dev-en@lists.sourceforge.jp (subscribers-only, for developers in English)
L:	tomoyo-users-en@lists.sourceforge.jp (subscribers-only, for users in English)
L:	tomoyo-dev@lists.sourceforge.jp (subscribers-only, for developers in Japanese)
L:	tomoyo-users@lists.sourceforge.jp (subscribers-only, for users in Japanese)
W:	http://tomoyo.sourceforge.jp/
T:	quilt http://svn.sourceforge.jp/svnroot/tomoyo/trunk/2.5.x/tomoyo-lsm/patches/
S:	Maintained
F:	security/tomoyo/

TOPSTAR LAPTOP EXTRAS DRIVER
M:	Herton Ronaldo Krzesinski <herton@canonical.com>
L:	platform-driver-x86@vger.kernel.org
S:	Maintained
F:	drivers/platform/x86/topstar-laptop.c

TOSHIBA ACPI EXTRAS DRIVER
L:	platform-driver-x86@vger.kernel.org
S:	Orphan
F:	drivers/platform/x86/toshiba_acpi.c

TOSHIBA SMM DRIVER
M:	Jonathan Buzzard <jonathan@buzzard.org.uk>
L:	tlinux-users@tce.toshiba-dme.co.jp
W:	http://www.buzzard.org.uk/toshiba/
S:	Maintained
F:	drivers/char/toshiba.c
F:	include/linux/toshiba.h
F:	include/uapi/linux/toshiba.h

TMIO MMC DRIVER
M:	Ian Molton <ian.molton@codethink.co.uk>
L:	linux-mmc@vger.kernel.org
S:	Maintained
F:	drivers/mmc/host/tmio_mmc*
F:	drivers/mmc/host/sh_mobile_sdhi.c
F:	include/linux/mmc/tmio.h
F:	include/linux/mmc/sh_mobile_sdhi.h

TMP401 HARDWARE MONITOR DRIVER
M:	Guenter Roeck <linux@roeck-us.net>
L:	lm-sensors@lm-sensors.org
S:	Maintained
F:	Documentation/hwmon/tmp401
F:	drivers/hwmon/tmp401.c

TMPFS (SHMEM FILESYSTEM)
M:	Hugh Dickins <hughd@google.com>
L:	linux-mm@kvack.org
S:	Maintained
F:	include/linux/shmem_fs.h
F:	mm/shmem.c

TM6000 VIDEO4LINUX DRIVER
M:	Mauro Carvalho Chehab <m.chehab@samsung.com>
L:	linux-media@vger.kernel.org
W:	http://linuxtv.org
T:	git git://linuxtv.org/media_tree.git
S:	Odd fixes
F:	drivers/media/usb/tm6000/

TPM DEVICE DRIVER
M:	Peter Huewe <peterhuewe@gmx.de>
M:	Ashley Lai <ashley@ashleylai.com>
M:	Marcel Selhorst <tpmdd@selhorst.net>
W:	http://tpmdd.sourceforge.net
L:	tpmdd-devel@lists.sourceforge.net (moderated for non-subscribers)
S:	Maintained
F:	drivers/char/tpm/

TRACING
M:	Steven Rostedt <rostedt@goodmis.org>
M:	Ingo Molnar <mingo@redhat.com>
T:	git git://git.kernel.org/pub/scm/linux/kernel/git/tip/tip.git perf/core
S:	Maintained
F:	Documentation/trace/ftrace.txt
F:	arch/*/*/*/ftrace.h
F:	arch/*/kernel/ftrace.c
F:	include/*/ftrace.h
F:	include/linux/trace*.h
F:	include/trace/
F:	kernel/trace/

TRIVIAL PATCHES
M:	Jiri Kosina <trivial@kernel.org>
T:	git git://git.kernel.org/pub/scm/linux/kernel/git/jikos/trivial.git
S:	Maintained
K:	^Subject:.*(?i)trivial

TTY LAYER
M:	Greg Kroah-Hartman <gregkh@linuxfoundation.org>
M:	Jiri Slaby <jslaby@suse.cz>
S:	Supported
T:	git git://git.kernel.org/pub/scm/linux/kernel/git/gregkh/tty.git
F:	drivers/tty/
F:	drivers/tty/serial/serial_core.c
F:	include/linux/serial_core.h
F:	include/linux/serial.h
F:	include/linux/tty.h
F:	include/uapi/linux/serial_core.h
F:	include/uapi/linux/serial.h
F:	include/uapi/linux/tty.h

TUA9001 MEDIA DRIVER
M:	Antti Palosaari <crope@iki.fi>
L:	linux-media@vger.kernel.org
W:	http://linuxtv.org/
W:	http://palosaari.fi/linux/
Q:	http://patchwork.linuxtv.org/project/linux-media/list/
T:	git git://linuxtv.org/anttip/media_tree.git
S:	Maintained
F:	drivers/media/tuners/tua9001*

TULIP NETWORK DRIVERS
M:	Grant Grundler <grundler@parisc-linux.org>
L:	netdev@vger.kernel.org
S:	Maintained
F:	drivers/net/ethernet/dec/tulip/

TUN/TAP driver
M:	Maxim Krasnyansky <maxk@qti.qualcomm.com>
W:	http://vtun.sourceforge.net/tun
S:	Maintained
F:	Documentation/networking/tuntap.txt
F:	arch/um/os-Linux/drivers/

TURBOCHANNEL SUBSYSTEM
M:	"Maciej W. Rozycki" <macro@linux-mips.org>
M:	Ralf Baechle <ralf@linux-mips.org>
L:	linux-mips@linux-mips.org
Q:	http://patchwork.linux-mips.org/project/linux-mips/list/
S:	Maintained
F:	drivers/tc/
F:	include/linux/tc.h

U14-34F SCSI DRIVER
M:	Dario Ballabio <ballabio_dario@emc.com>
L:	linux-scsi@vger.kernel.org
S:	Maintained
F:	drivers/scsi/u14-34f.c

UBI FILE SYSTEM (UBIFS)
M:	Artem Bityutskiy <dedekind1@gmail.com>
M:	Adrian Hunter <adrian.hunter@intel.com>
L:	linux-mtd@lists.infradead.org
T:	git git://git.infradead.org/ubifs-2.6.git
W:	http://www.linux-mtd.infradead.org/doc/ubifs.html
S:	Maintained
F:	Documentation/filesystems/ubifs.txt
F:	fs/ubifs/

UCLINUX (AND M68KNOMMU)
M:	Greg Ungerer <gerg@uclinux.org>
W:	http://www.uclinux.org/
L:	uclinux-dev@uclinux.org  (subscribers-only)
S:	Maintained
F:	arch/m68k/*/*_no.*
F:	arch/m68k/include/asm/*_no.*

UDF FILESYSTEM
M:	Jan Kara <jack@suse.cz>
S:	Maintained
F:	Documentation/filesystems/udf.txt
F:	fs/udf/

UFS FILESYSTEM
M:	Evgeniy Dushistov <dushistov@mail.ru>
S:	Maintained
F:	Documentation/filesystems/ufs.txt
F:	fs/ufs/

UHID USERSPACE HID IO DRIVER:
M:	David Herrmann <dh.herrmann@googlemail.com>
L:	linux-input@vger.kernel.org
S:	Maintained
F:	drivers/hid/uhid.c
F:	include/uapi/linux/uhid.h

ULTRA-WIDEBAND (UWB) SUBSYSTEM:
L:	linux-usb@vger.kernel.org
S:	Orphan
F:	drivers/uwb/
F:	include/linux/uwb.h
F:	include/linux/uwb/

UNICORE32 ARCHITECTURE:
M:	Guan Xuetao <gxt@mprc.pku.edu.cn>
W:	http://mprc.pku.edu.cn/~guanxuetao/linux
S:	Maintained
T:	git git://github.com/gxt/linux.git
F:	arch/unicore32/

UNIFDEF
M:	Tony Finch <dot@dotat.at>
W:	http://dotat.at/prog/unifdef
S:	Maintained
F:	scripts/unifdef.c

UNIFORM CDROM DRIVER
M:	Jens Axboe <axboe@kernel.dk>
W:	http://www.kernel.dk
S:	Maintained
F:	Documentation/cdrom/
F:	drivers/cdrom/cdrom.c
F:	include/linux/cdrom.h
F:	include/uapi/linux/cdrom.h

UNISYS S-PAR DRIVERS
M:     Benjamin Romer <benjamin.romer@unisys.com>
M:     David Kershner <david.kershner@unisys.com>
L:     sparmaintainer@unisys.com (Unisys internal)
S:     Supported
F:     drivers/staging/unisys/

UNIVERSAL FLASH STORAGE HOST CONTROLLER DRIVER
M:	Vinayak Holikatti <vinholikatti@gmail.com>
M:	Santosh Y <santoshsy@gmail.com>
L:	linux-scsi@vger.kernel.org
S:	Supported
F:	Documentation/scsi/ufs.txt
F:	drivers/scsi/ufs/

UNSORTED BLOCK IMAGES (UBI)
M:	Artem Bityutskiy <dedekind1@gmail.com>
W:	http://www.linux-mtd.infradead.org/
L:	linux-mtd@lists.infradead.org
T:	git git://git.infradead.org/ubifs-2.6.git
S:	Maintained
F:	drivers/mtd/ubi/
F:	include/linux/mtd/ubi.h
F:	include/uapi/mtd/ubi-user.h

UNSORTED BLOCK IMAGES (UBI) Fastmap
M:	Richard Weinberger <richard@nod.at>
L:	linux-mtd@lists.infradead.org
S:	Maintained
F:	drivers/mtd/ubi/fastmap.c

USB ACM DRIVER
M:	Oliver Neukum <oliver@neukum.org>
L:	linux-usb@vger.kernel.org
S:	Maintained
F:	Documentation/usb/acm.txt
F:	drivers/usb/class/cdc-acm.*

USB AR5523 WIRELESS DRIVER
M:	Pontus Fuchs <pontus.fuchs@gmail.com>
L:	linux-wireless@vger.kernel.org
S:	Maintained
F:	drivers/net/wireless/ath/ar5523/

USB ATTACHED SCSI
M:	Hans de Goede <hdegoede@redhat.com>
M:	Gerd Hoffmann <kraxel@redhat.com>
L:	linux-usb@vger.kernel.org
L:	linux-scsi@vger.kernel.org
S:	Maintained
F:	drivers/usb/storage/uas.c

USB CDC ETHERNET DRIVER
M:	Oliver Neukum <oliver@neukum.org>
L:	linux-usb@vger.kernel.org
S:	Maintained
F:	drivers/net/usb/cdc_*.c
F:	include/uapi/linux/usb/cdc.h

USB CYPRESS C67X00 DRIVER
M:	Peter Korsgaard <jacmet@sunsite.dk>
L:	linux-usb@vger.kernel.org
S:	Maintained
F:	drivers/usb/c67x00/

USB DAVICOM DM9601 DRIVER
M:	Peter Korsgaard <jacmet@sunsite.dk>
L:	netdev@vger.kernel.org
W:	http://www.linux-usb.org/usbnet
S:	Maintained
F:	drivers/net/usb/dm9601.c

USB DIAMOND RIO500 DRIVER
M:	Cesar Miquel <miquel@df.uba.ar>
L:	rio500-users@lists.sourceforge.net
W:	http://rio500.sourceforge.net
S:	Maintained
F:	drivers/usb/misc/rio500*

USB EHCI DRIVER
M:	Alan Stern <stern@rowland.harvard.edu>
L:	linux-usb@vger.kernel.org
S:	Maintained
F:	Documentation/usb/ehci.txt
F:	drivers/usb/host/ehci*

USB GADGET/PERIPHERAL SUBSYSTEM
M:	Felipe Balbi <balbi@ti.com>
L:	linux-usb@vger.kernel.org
W:	http://www.linux-usb.org/gadget
T:	git git://git.kernel.org/pub/scm/linux/kernel/git/balbi/usb.git
S:	Maintained
F:	drivers/usb/gadget/
F:	include/linux/usb/gadget*

USB HID/HIDBP DRIVERS (USB KEYBOARDS, MICE, REMOTE CONTROLS, ...)
M:	Jiri Kosina <jkosina@suse.cz>
L:	linux-usb@vger.kernel.org
T:	git git://git.kernel.org/pub/scm/linux/kernel/git/jikos/hid.git
S:	Maintained
F:	Documentation/hid/hiddev.txt
F:	drivers/hid/usbhid/

USB/IP DRIVERS
L:	linux-usb@vger.kernel.org
S:	Orphan
F:	drivers/staging/usbip/

USB ISP116X DRIVER
M:	Olav Kongas <ok@artecdesign.ee>
L:	linux-usb@vger.kernel.org
S:	Maintained
F:	drivers/usb/host/isp116x*
F:	include/linux/usb/isp116x.h

USB MASS STORAGE DRIVER
M:	Matthew Dharm <mdharm-usb@one-eyed-alien.net>
L:	linux-usb@vger.kernel.org
L:	usb-storage@lists.one-eyed-alien.net
S:	Maintained
W:	http://www.one-eyed-alien.net/~mdharm/linux-usb/
F:	drivers/usb/storage/

USB MIDI DRIVER
M:	Clemens Ladisch <clemens@ladisch.de>
L:	alsa-devel@alsa-project.org (moderated for non-subscribers)
T:	git git://git.alsa-project.org/alsa-kernel.git
S:	Maintained
F:	sound/usb/midi.*

USB NETWORKING DRIVERS
L:	linux-usb@vger.kernel.org
S:	Odd Fixes
F:	drivers/net/usb/

USB OHCI DRIVER
M:	Alan Stern <stern@rowland.harvard.edu>
L:	linux-usb@vger.kernel.org
S:	Maintained
F:	Documentation/usb/ohci.txt
F:	drivers/usb/host/ohci*

USB PEGASUS DRIVER
M:	Petko Manolov <petkan@nucleusys.com>
L:	linux-usb@vger.kernel.org
L:	netdev@vger.kernel.org
T:	git git://github.com/petkan/pegasus.git
W:	https://github.com/petkan/pegasus
S:	Maintained
F:	drivers/net/usb/pegasus.*

USB PHY LAYER
M:	Felipe Balbi <balbi@ti.com>
L:	linux-usb@vger.kernel.org
T:	git git://git.kernel.org/pub/scm/linux/kernel/git/balbi/usb.git
S:	Maintained
F:	drivers/usb/phy/

USB PRINTER DRIVER (usblp)
M:	Pete Zaitcev <zaitcev@redhat.com>
L:	linux-usb@vger.kernel.org
S:	Supported
F:	drivers/usb/class/usblp.c

USB RTL8150 DRIVER
M:	Petko Manolov <petkan@nucleusys.com>
L:	linux-usb@vger.kernel.org
L:	netdev@vger.kernel.org
T:	git git://github.com/petkan/rtl8150.git
W:	https://github.com/petkan/rtl8150
S:	Maintained
F:	drivers/net/usb/rtl8150.c

USB SERIAL SUBSYSTEM
M:	Johan Hovold <johan@kernel.org>
L:	linux-usb@vger.kernel.org
S:	Maintained
F:	Documentation/usb/usb-serial.txt
F:	drivers/usb/serial/
F:	include/linux/usb/serial.h

USB SMSC75XX ETHERNET DRIVER
M:	Steve Glendinning <steve.glendinning@shawell.net>
L:	netdev@vger.kernel.org
S:	Maintained
F:	drivers/net/usb/smsc75xx.*

USB SMSC95XX ETHERNET DRIVER
M:	Steve Glendinning <steve.glendinning@shawell.net>
L:	netdev@vger.kernel.org
S:	Maintained
F:	drivers/net/usb/smsc95xx.*

USB SUBSYSTEM
M:	Greg Kroah-Hartman <gregkh@linuxfoundation.org>
L:	linux-usb@vger.kernel.org
W:	http://www.linux-usb.org
T:	git git://git.kernel.org/pub/scm/linux/kernel/git/gregkh/usb.git
S:	Supported
F:	Documentation/usb/
F:	drivers/usb/
F:	include/linux/usb.h
F:	include/linux/usb/

USB UHCI DRIVER
M:	Alan Stern <stern@rowland.harvard.edu>
L:	linux-usb@vger.kernel.org
S:	Maintained
F:	drivers/usb/host/uhci*

USB "USBNET" DRIVER FRAMEWORK
M:	Oliver Neukum <oneukum@suse.de>
L:	netdev@vger.kernel.org
W:	http://www.linux-usb.org/usbnet
S:	Maintained
F:	drivers/net/usb/usbnet.c
F:	include/linux/usb/usbnet.h

USB VIDEO CLASS
M:	Laurent Pinchart <laurent.pinchart@ideasonboard.com>
L:	linux-uvc-devel@lists.sourceforge.net (subscribers-only)
L:	linux-media@vger.kernel.org
T:	git git://linuxtv.org/media_tree.git
W:	http://www.ideasonboard.org/uvc/
S:	Maintained
F:	drivers/media/usb/uvc/
F:	include/uapi/linux/uvcvideo.h

USB VISION DRIVER
M:	Hans Verkuil <hverkuil@xs4all.nl>
L:	linux-media@vger.kernel.org
T:	git git://linuxtv.org/media_tree.git
W:	http://linuxtv.org
S:	Odd Fixes
F:	drivers/media/usb/usbvision/

USB WEBCAM GADGET
M:	Laurent Pinchart <laurent.pinchart@ideasonboard.com>
L:	linux-usb@vger.kernel.org
S:	Maintained
F:	drivers/usb/gadget/function/*uvc*.c
F:	drivers/usb/gadget/legacy/webcam.c

USB WIRELESS RNDIS DRIVER (rndis_wlan)
M:	Jussi Kivilinna <jussi.kivilinna@iki.fi>
L:	linux-wireless@vger.kernel.org
S:	Maintained
F:	drivers/net/wireless/rndis_wlan.c

USB XHCI DRIVER
M:	Mathias Nyman <mathias.nyman@intel.com>
L:	linux-usb@vger.kernel.org
S:	Supported
F:	drivers/usb/host/xhci*
F:	drivers/usb/host/pci-quirks*

USB ZD1201 DRIVER
L:	linux-wireless@vger.kernel.org
W:	http://linux-lc100020.sourceforge.net
S:	Orphan
F:	drivers/net/wireless/zd1201.*

USB ZR364XX DRIVER
M:	Antoine Jacquet <royale@zerezo.com>
L:	linux-usb@vger.kernel.org
L:	linux-media@vger.kernel.org
T:	git git://linuxtv.org/media_tree.git
W:	http://royale.zerezo.com/zr364xx/
S:	Maintained
F:	Documentation/video4linux/zr364xx.txt
F:	drivers/media/usb/zr364xx/

USER-MODE LINUX (UML)
M:	Jeff Dike <jdike@addtoit.com>
M:	Richard Weinberger <richard@nod.at>
L:	user-mode-linux-devel@lists.sourceforge.net
L:	user-mode-linux-user@lists.sourceforge.net
W:	http://user-mode-linux.sourceforge.net
S:	Maintained
F:	Documentation/virtual/uml/
F:	arch/um/
F:	arch/x86/um/
F:	fs/hostfs/
F:	fs/hppfs/

USERSPACE I/O (UIO)
M:	"Hans J. Koch" <hjk@hansjkoch.de>
M:	Greg Kroah-Hartman <gregkh@linuxfoundation.org>
S:	Maintained
F:	Documentation/DocBook/uio-howto.tmpl
F:	drivers/uio/
F:	include/linux/uio*.h

UTIL-LINUX PACKAGE
M:	Karel Zak <kzak@redhat.com>
L:	util-linux@vger.kernel.org
W:	http://en.wikipedia.org/wiki/Util-linux
T:	git git://git.kernel.org/pub/scm/utils/util-linux/util-linux.git
S:	Maintained

UVESAFB DRIVER
M:	Michal Januszewski <spock@gentoo.org>
L:	linux-fbdev@vger.kernel.org
W:	http://dev.gentoo.org/~spock/projects/uvesafb/
S:	Maintained
F:	Documentation/fb/uvesafb.txt
F:	drivers/video/uvesafb.*

VFAT/FAT/MSDOS FILESYSTEM
M:	OGAWA Hirofumi <hirofumi@mail.parknet.co.jp>
S:	Maintained
F:	Documentation/filesystems/vfat.txt
F:	fs/fat/

VFIO DRIVER
M:	Alex Williamson <alex.williamson@redhat.com>
L:	kvm@vger.kernel.org
S:	Maintained
F:	Documentation/vfio.txt
F:	drivers/vfio/
F:	include/linux/vfio.h
F:	include/uapi/linux/vfio.h

VIDEOBUF2 FRAMEWORK
M:	Pawel Osciak <pawel@osciak.com>
M:	Marek Szyprowski <m.szyprowski@samsung.com>
M:	Kyungmin Park <kyungmin.park@samsung.com>
L:	linux-media@vger.kernel.org
S:	Maintained
F:	drivers/media/v4l2-core/videobuf2-*
F:	include/media/videobuf2-*

VIRTIO CONSOLE DRIVER
M:	Amit Shah <amit.shah@redhat.com>
L:	virtualization@lists.linux-foundation.org
S:	Maintained
F:	drivers/char/virtio_console.c
F:	include/linux/virtio_console.h
F:	include/uapi/linux/virtio_console.h

VIRTIO CORE, NET AND BLOCK DRIVERS
M:	Rusty Russell <rusty@rustcorp.com.au>
M:	"Michael S. Tsirkin" <mst@redhat.com>
L:	virtualization@lists.linux-foundation.org
S:	Maintained
F:	drivers/virtio/
F:	tools/virtio/
F:	drivers/net/virtio_net.c
F:	drivers/block/virtio_blk.c
F:	include/linux/virtio_*.h
F:	include/uapi/linux/virtio_*.h

VIRTIO HOST (VHOST)
M:	"Michael S. Tsirkin" <mst@redhat.com>
L:	kvm@vger.kernel.org
L:	virtualization@lists.linux-foundation.org
L:	netdev@vger.kernel.org
S:	Maintained
F:	drivers/vhost/
F:	include/uapi/linux/vhost.h

VIA RHINE NETWORK DRIVER
M:	Roger Luethi <rl@hellgate.ch>
S:	Maintained
F:	drivers/net/ethernet/via/via-rhine.c

VIA SD/MMC CARD CONTROLLER DRIVER
M:	Bruce Chang <brucechang@via.com.tw>
M:	Harald Welte <HaraldWelte@viatech.com>
S:	Maintained
F:	drivers/mmc/host/via-sdmmc.c

VIA UNICHROME(PRO)/CHROME9 FRAMEBUFFER DRIVER
M:	Florian Tobias Schandinat <FlorianSchandinat@gmx.de>
L:	linux-fbdev@vger.kernel.org
S:	Maintained
F:	include/linux/via-core.h
F:	include/linux/via-gpio.h
F:	include/linux/via_i2c.h
F:	drivers/video/via/

VIA VELOCITY NETWORK DRIVER
M:	Francois Romieu <romieu@fr.zoreil.com>
L:	netdev@vger.kernel.org
S:	Maintained
F:	drivers/net/ethernet/via/via-velocity.*

VIVI VIRTUAL VIDEO DRIVER
M:	Hans Verkuil <hverkuil@xs4all.nl>
L:	linux-media@vger.kernel.org
T:	git git://linuxtv.org/media_tree.git
W:	http://linuxtv.org
S:	Maintained
F:	drivers/media/platform/vivi*

VLAN (802.1Q)
M:	Patrick McHardy <kaber@trash.net>
L:	netdev@vger.kernel.org
S:	Maintained
F:	drivers/net/macvlan.c
F:	include/linux/if_*vlan.h
F:	net/8021q/

VLYNQ BUS
M:	Florian Fainelli <florian@openwrt.org>
L:	openwrt-devel@lists.openwrt.org (subscribers-only)
S:	Maintained
F:	drivers/vlynq/vlynq.c
F:	include/linux/vlynq.h

VME SUBSYSTEM
M:	Martyn Welch <martyn.welch@ge.com>
M:	Manohar Vanga <manohar.vanga@gmail.com>
M:	Greg Kroah-Hartman <gregkh@linuxfoundation.org>
L:	devel@driverdev.osuosl.org
S:	Maintained
T:	git git://git.kernel.org/pub/scm/linux/kernel/git/gregkh/driver-core.git
F:	Documentation/vme_api.txt
F:	drivers/staging/vme/
F:	drivers/vme/
F:	include/linux/vme*

VMWARE HYPERVISOR INTERFACE
M:	Alok Kataria <akataria@vmware.com>
L:	virtualization@lists.linux-foundation.org
S:	Supported
F:	arch/x86/kernel/cpu/vmware.c

VMWARE BALLOON DRIVER
M:	Xavier Deguillard <xdeguillard@vmware.com>
M:	Philip Moltmann <moltmann@vmware.com>
M:	"VMware, Inc." <pv-drivers@vmware.com>
L:	linux-kernel@vger.kernel.org
S:	Maintained
F:	drivers/misc/vmw_balloon.c

VMWARE VMXNET3 ETHERNET DRIVER
M:	Shreyas Bhatewara <sbhatewara@vmware.com>
M:	"VMware, Inc." <pv-drivers@vmware.com>
L:	netdev@vger.kernel.org
S:	Maintained
F:	drivers/net/vmxnet3/

VMware PVSCSI driver
M:	Arvind Kumar <arvindkumar@vmware.com>
M:	VMware PV-Drivers <pv-drivers@vmware.com>
L:	linux-scsi@vger.kernel.org
S:	Maintained
F:	drivers/scsi/vmw_pvscsi.c
F:	drivers/scsi/vmw_pvscsi.h

VOLTAGE AND CURRENT REGULATOR FRAMEWORK
M:	Liam Girdwood <lgirdwood@gmail.com>
M:	Mark Brown <broonie@kernel.org>
W:	http://opensource.wolfsonmicro.com/node/15
W:	http://www.slimlogic.co.uk/?p=48
T:	git git://git.kernel.org/pub/scm/linux/kernel/git/broonie/regulator.git
S:	Supported
F:	drivers/regulator/
F:	include/linux/regulator/

VT1211 HARDWARE MONITOR DRIVER
M:	Juerg Haefliger <juergh@gmail.com>
L:	lm-sensors@lm-sensors.org
S:	Maintained
F:	Documentation/hwmon/vt1211
F:	drivers/hwmon/vt1211.c

VT8231 HARDWARE MONITOR DRIVER
M:	Roger Lucas <vt8231@hiddenengine.co.uk>
L:	lm-sensors@lm-sensors.org
S:	Maintained
F:	drivers/hwmon/vt8231.c

VUB300 USB to SDIO/SD/MMC bridge chip
M:	Tony Olech <tony.olech@elandigitalsystems.com>
L:	linux-mmc@vger.kernel.org
L:	linux-usb@vger.kernel.org
S:	Supported
F:	drivers/mmc/host/vub300.c

W1 DALLAS'S 1-WIRE BUS
M:	Evgeniy Polyakov <zbr@ioremap.net>
S:	Maintained
F:	Documentation/w1/
F:	drivers/w1/

W83791D HARDWARE MONITORING DRIVER
M:	Marc Hulsman <m.hulsman@tudelft.nl>
L:	lm-sensors@lm-sensors.org
S:	Maintained
F:	Documentation/hwmon/w83791d
F:	drivers/hwmon/w83791d.c

W83793 HARDWARE MONITORING DRIVER
M:	Rudolf Marek <r.marek@assembler.cz>
L:	lm-sensors@lm-sensors.org
S:	Maintained
F:	Documentation/hwmon/w83793
F:	drivers/hwmon/w83793.c

W83795 HARDWARE MONITORING DRIVER
M:	Jean Delvare <jdelvare@suse.de>
L:	lm-sensors@lm-sensors.org
S:	Maintained
F:	drivers/hwmon/w83795.c

W83L51xD SD/MMC CARD INTERFACE DRIVER
M:	Pierre Ossman <pierre@ossman.eu>
S:	Maintained
F:	drivers/mmc/host/wbsd.*

WACOM PROTOCOL 4 SERIAL TABLETS
M:	Julian Squires <julian@cipht.net>
M:	Hans de Goede <hdegoede@redhat.com>
L:	linux-input@vger.kernel.org
S:	Maintained
F:	drivers/input/tablet/wacom_serial4.c

WATCHDOG DEVICE DRIVERS
M:	Wim Van Sebroeck <wim@iguana.be>
L:	linux-watchdog@vger.kernel.org
W:	http://www.linux-watchdog.org/
T:	git git://www.linux-watchdog.org/linux-watchdog.git
S:	Maintained
F:	Documentation/watchdog/
F:	drivers/watchdog/
F:	include/linux/watchdog.h
F:	include/uapi/linux/watchdog.h

WD7000 SCSI DRIVER
M:	Miroslav Zagorac <zaga@fly.cc.fer.hr>
L:	linux-scsi@vger.kernel.org
S:	Maintained
F:	drivers/scsi/wd7000.c

WIIMOTE HID DRIVER
M:	David Herrmann <dh.herrmann@googlemail.com>
L:	linux-input@vger.kernel.org
S:	Maintained
F:	drivers/hid/hid-wiimote*

WINBOND CIR DRIVER
M:	David Härdeman <david@hardeman.nu>
S:	Maintained
F:	drivers/media/rc/winbond-cir.c

WIMAX STACK
M:	Inaky Perez-Gonzalez <inaky.perez-gonzalez@intel.com>
M:	linux-wimax@intel.com
L:     wimax@linuxwimax.org (subscribers-only)
S:	Supported
W:	http://linuxwimax.org
F:	Documentation/wimax/README.wimax
F:	include/linux/wimax/debug.h
F:	include/net/wimax.h
F:	include/uapi/linux/wimax.h
F:	net/wimax/

WISTRON LAPTOP BUTTON DRIVER
M:	Miloslav Trmac <mitr@volny.cz>
S:	Maintained
F:	drivers/input/misc/wistron_btns.c

WL3501 WIRELESS PCMCIA CARD DRIVER
M:	Arnaldo Carvalho de Melo <acme@ghostprotocols.net>
L:	linux-wireless@vger.kernel.org
W:	http://oops.ghostprotocols.net:81/blog
S:	Maintained
F:	drivers/net/wireless/wl3501*

WM97XX TOUCHSCREEN DRIVERS
M:	Mark Brown <broonie@kernel.org>
M:	Liam Girdwood <lrg@slimlogic.co.uk>
L:	linux-input@vger.kernel.org
T:	git git://opensource.wolfsonmicro.com/linux-2.6-touch
W:	http://opensource.wolfsonmicro.com/node/7
S:	Supported
F:	drivers/input/touchscreen/*wm97*
F:	include/linux/wm97xx.h

WOLFSON MICROELECTRONICS DRIVERS
L:	patches@opensource.wolfsonmicro.com
T:	git git://opensource.wolfsonmicro.com/linux-2.6-asoc
T:	git git://opensource.wolfsonmicro.com/linux-2.6-audioplus
W:	http://opensource.wolfsonmicro.com/content/linux-drivers-wolfson-devices
S:	Supported
F:	Documentation/hwmon/wm83??
F:	arch/arm/mach-s3c64xx/mach-crag6410*
F:	drivers/clk/clk-wm83*.c
F:	drivers/extcon/extcon-arizona.c
F:	drivers/leds/leds-wm83*.c
F:	drivers/gpio/gpio-*wm*.c
F:	drivers/gpio/gpio-arizona.c
F:	drivers/hwmon/wm83??-hwmon.c
F:	drivers/input/misc/wm831x-on.c
F:	drivers/input/touchscreen/wm831x-ts.c
F:	drivers/input/touchscreen/wm97*.c
F:	drivers/mfd/arizona*
F:	drivers/mfd/wm*.c
F:	drivers/power/wm83*.c
F:	drivers/rtc/rtc-wm83*.c
F:	drivers/regulator/wm8*.c
F:	drivers/video/backlight/wm83*_bl.c
F:	drivers/watchdog/wm83*_wdt.c
F:	include/linux/mfd/arizona/
F:	include/linux/mfd/wm831x/
F:	include/linux/mfd/wm8350/
F:	include/linux/mfd/wm8400*
F:	include/linux/wm97xx.h
F:	include/sound/wm????.h
F:	sound/soc/codecs/arizona.?
F:	sound/soc/codecs/wm*

WORKQUEUE
M:	Tejun Heo <tj@kernel.org>
T:	git git://git.kernel.org/pub/scm/linux/kernel/git/tj/wq.git
S:	Maintained
F:	include/linux/workqueue.h
F:	kernel/workqueue.c
F:	Documentation/workqueue.txt

X.25 NETWORK LAYER
M:	Andrew Hendry <andrew.hendry@gmail.com>
L:	linux-x25@vger.kernel.org
S:	Odd Fixes
F:	Documentation/networking/x25*
F:	include/net/x25*
F:	net/x25/

X86 ARCHITECTURE (32-BIT AND 64-BIT)
M:	Thomas Gleixner <tglx@linutronix.de>
M:	Ingo Molnar <mingo@redhat.com>
M:	"H. Peter Anvin" <hpa@zytor.com>
M:	x86@kernel.org
L:	linux-kernel@vger.kernel.org
T:	git git://git.kernel.org/pub/scm/linux/kernel/git/tip/tip.git x86/core
S:	Maintained
F:	Documentation/x86/
F:	arch/x86/

X86 PLATFORM DRIVERS
M:	Matthew Garrett <matthew.garrett@nebula.com>
L:	platform-driver-x86@vger.kernel.org
T:	git git://git.kernel.org/pub/scm/linux/kernel/git/mjg59/platform-drivers-x86.git
S:	Maintained
F:	drivers/platform/x86/

X86 MCE INFRASTRUCTURE
M:	Tony Luck <tony.luck@intel.com>
M:	Borislav Petkov <bp@alien8.de>
L:	linux-edac@vger.kernel.org
S:	Maintained
F:	arch/x86/kernel/cpu/mcheck/*

XC2028/3028 TUNER DRIVER
M:	Mauro Carvalho Chehab <m.chehab@samsung.com>
L:	linux-media@vger.kernel.org
W:	http://linuxtv.org
T:	git git://linuxtv.org/media_tree.git
S:	Maintained
F:	drivers/media/tuners/tuner-xc2028.*

XEN HYPERVISOR INTERFACE
M:	Konrad Rzeszutek Wilk <konrad.wilk@oracle.com>
M:	Boris Ostrovsky <boris.ostrovsky@oracle.com>
M:	David Vrabel <david.vrabel@citrix.com>
L:	xen-devel@lists.xenproject.org (moderated for non-subscribers)
T:	git git://git.kernel.org/pub/scm/linux/kernel/git/xen/tip.git
S:	Supported
F:	arch/x86/xen/
F:	drivers/*/xen-*front.c
F:	drivers/xen/
F:	arch/x86/include/asm/xen/
F:	include/xen/
F:	include/uapi/xen/

XEN HYPERVISOR ARM
M:	Stefano Stabellini <stefano.stabellini@eu.citrix.com>
L:	xen-devel@lists.xenproject.org (moderated for non-subscribers)
S:	Supported
F:	arch/arm/xen/
F:	arch/arm/include/asm/xen/

XEN HYPERVISOR ARM64
M:	Stefano Stabellini <stefano.stabellini@eu.citrix.com>
L:	xen-devel@lists.xenproject.org (moderated for non-subscribers)
S:	Supported
F:	arch/arm64/xen/
F:	arch/arm64/include/asm/xen/

XEN NETWORK BACKEND DRIVER
M:	Ian Campbell <ian.campbell@citrix.com>
M:	Wei Liu <wei.liu2@citrix.com>
L:	xen-devel@lists.xenproject.org (moderated for non-subscribers)
L:	netdev@vger.kernel.org
S:	Supported
F:	drivers/net/xen-netback/*

XEN PCI SUBSYSTEM
M:	Konrad Rzeszutek Wilk <konrad.wilk@oracle.com>
L:	xen-devel@lists.xenproject.org (moderated for non-subscribers)
S:	Supported
F:	arch/x86/pci/*xen*
F:	drivers/pci/*xen*

XEN BLOCK SUBSYSTEM
M:	Konrad Rzeszutek Wilk <konrad.wilk@oracle.com>
L:	xen-devel@lists.xenproject.org (moderated for non-subscribers)
S:	Supported
F:	drivers/block/xen-blkback/*
F:	drivers/block/xen*

XEN SWIOTLB SUBSYSTEM
M:	Konrad Rzeszutek Wilk <konrad.wilk@oracle.com>
L:	xen-devel@lists.xenproject.org (moderated for non-subscribers)
S:	Supported
F:	arch/x86/xen/*swiotlb*
F:	drivers/xen/*swiotlb*

XFS FILESYSTEM
P:	Silicon Graphics Inc
M:	Dave Chinner <david@fromorbit.com>
M:	xfs@oss.sgi.com
L:	xfs@oss.sgi.com
W:	http://oss.sgi.com/projects/xfs
T:	git git://oss.sgi.com/xfs/xfs.git
S:	Supported
F:	Documentation/filesystems/xfs.txt
F:	fs/xfs/

XILINX AXI ETHERNET DRIVER
M:	Anirudha Sarangi <anirudh@xilinx.com>
M:	John Linn <John.Linn@xilinx.com>
S:	Maintained
F:	drivers/net/ethernet/xilinx/xilinx_axienet*

XILINX SYSTEMACE DRIVER
S:	Orphan
F:	drivers/block/xsysace.c

XILINX UARTLITE SERIAL DRIVER
M:	Peter Korsgaard <jacmet@sunsite.dk>
L:	linux-serial@vger.kernel.org
S:	Maintained
F:	drivers/tty/serial/uartlite.c

XTENSA XTFPGA PLATFORM SUPPORT
M:	Max Filippov <jcmvbkbc@gmail.com>
L:	linux-xtensa@linux-xtensa.org
S:	Maintained
F:	drivers/spi/spi-xtensa-xtfpga.c

YAM DRIVER FOR AX.25
M:	Jean-Paul Roubelat <jpr@f6fbb.org>
L:	linux-hams@vger.kernel.org
S:	Maintained
F:	drivers/net/hamradio/yam*
F:	include/linux/yam.h

YEALINK PHONE DRIVER
M:	Henk Vergonet <Henk.Vergonet@gmail.com>
L:	usbb2k-api-dev@nongnu.org
S:	Maintained
F:	Documentation/input/yealink.txt
F:	drivers/input/misc/yealink.*

Z8530 DRIVER FOR AX.25
M:	Joerg Reuter <jreuter@yaina.de>
W:	http://yaina.de/jreuter/
W:	http://www.qsl.net/dl1bke/
L:	linux-hams@vger.kernel.org
S:	Maintained
F:	Documentation/networking/z8530drv.txt
F:	drivers/net/hamradio/*scc.c
F:	drivers/net/hamradio/z8530.h

ZBUD COMPRESSED PAGE ALLOCATOR
M:	Seth Jennings <sjennings@variantweb.net>
L:	linux-mm@kvack.org
S:	Maintained
F:	mm/zbud.c
F:	include/linux/zbud.h

ZD1211RW WIRELESS DRIVER
M:	Daniel Drake <dsd@gentoo.org>
M:	Ulrich Kunitz <kune@deine-taler.de>
W:	http://zd1211.ath.cx/wiki/DriverRewrite
L:	linux-wireless@vger.kernel.org
L:	zd1211-devs@lists.sourceforge.net (subscribers-only)
S:	Maintained
F:	drivers/net/wireless/zd1211rw/

ZR36067 VIDEO FOR LINUX DRIVER
L:	mjpeg-users@lists.sourceforge.net
L:	linux-media@vger.kernel.org
W:	http://mjpeg.sourceforge.net/driver-zoran/
T:	hg http://linuxtv.org/hg/v4l-dvb
S:	Odd Fixes
F:	drivers/media/pci/zoran/

ZRAM COMPRESSED RAM BLOCK DEVICE DRVIER
M:	Minchan Kim <minchan@kernel.org>
M:	Nitin Gupta <ngupta@vflare.org>
L:	linux-kernel@vger.kernel.org
S:	Maintained
F:	drivers/block/zram/
F:	Documentation/blockdev/zram.txt

ZS DECSTATION Z85C30 SERIAL DRIVER
M:	"Maciej W. Rozycki" <macro@linux-mips.org>
S:	Maintained
F:	drivers/tty/serial/zs.*

ZSMALLOC COMPRESSED SLAB MEMORY ALLOCATOR
M:	Minchan Kim <minchan@kernel.org>
M:	Nitin Gupta <ngupta@vflare.org>
L:	linux-mm@kvack.org
S:	Maintained
F:	mm/zsmalloc.c
F:	include/linux/zsmalloc.h

ZSWAP COMPRESSED SWAP CACHING
M:	Seth Jennings <sjennings@variantweb.net>
L:	linux-mm@kvack.org
S:	Maintained
F:	mm/zswap.c

THE REST
M:	Linus Torvalds <torvalds@linux-foundation.org>
L:	linux-kernel@vger.kernel.org
Q:	http://patchwork.kernel.org/project/LKML/list/
T:	git git://git.kernel.org/pub/scm/linux/kernel/git/torvalds/linux.git
S:	Buried alive in reporters
F:	*
F:	*/<|MERGE_RESOLUTION|>--- conflicted
+++ resolved
@@ -630,13 +630,6 @@
 F:	drivers/net/ethernet/amd/xgbe/
 F:	drivers/net/phy/amd-xgbe-phy.c
 
-AMD XGBE DRIVER
-M:	Tom Lendacky <thomas.lendacky@amd.com>
-L:	netdev@vger.kernel.org
-S:	Supported
-F:	drivers/net/ethernet/amd/xgbe/
-F:	drivers/net/phy/amd-xgbe-phy.c
-
 AMS (Apple Motion Sensor) DRIVER
 M:	Michael Hanselmann <linux-kernel@hansmi.ch>
 S:	Supported
@@ -2349,15 +2342,6 @@
 S:	Maintained
 F:	drivers/net/ethernet/cirrus/ep93xx_eth.c
 
-<<<<<<< HEAD
-=======
-CIRRUS LOGIC EP93XX OHCI USB HOST DRIVER
-M:	Lennert Buytenhek <kernel@wantstofly.org>
-L:	linux-usb@vger.kernel.org
-S:	Maintained
-F:	drivers/usb/host/ohci-ep93xx.c
-
->>>>>>> c704b4ef
 CIRRUS LOGIC AUDIO CODEC DRIVERS
 M:	Brian Austin <brian.austin@cirrus.com>
 M:	Paul Handrigan <Paul.Handrigan@cirrus.com>
@@ -2919,10 +2903,7 @@
 DIGI EPCA PCI PRODUCTS
 M:	Lidza Louina <lidza.louina@gmail.com>
 M:	Mark Hounschell <markh@compro.net>
-<<<<<<< HEAD
 M:	Daeseok Youn <daeseok.youn@gmail.com>
-=======
->>>>>>> c704b4ef
 L:	driverdev-devel@linuxdriverproject.org
 S:	Maintained
 F:	drivers/staging/dgap/
@@ -3276,16 +3257,6 @@
 S:	Maintained
 F:	drivers/scsi/eata.c
 
-<<<<<<< HEAD
-=======
-EATA-PIO SCSI DRIVER
-M:	Michael Neuffer <mike@i-Connect.Net>
-L:	linux-eata@i-connect.net
-L:	linux-scsi@vger.kernel.org
-S:	Maintained
-F:	drivers/scsi/eata_pio.*
-
->>>>>>> c704b4ef
 EC100 MEDIA DRIVER
 M:	Antti Palosaari <crope@iki.fi>
 L:	linux-media@vger.kernel.org
@@ -4524,23 +4495,10 @@
 
 IBM Power Virtual SCSI Device Drivers
 M:	Nathan Fontenot <nfont@linux.vnet.ibm.com>
-<<<<<<< HEAD
 L:	linux-scsi@vger.kernel.org
 S:	Supported
 F:	drivers/scsi/ibmvscsi/ibmvscsi*
 F:	drivers/scsi/ibmvscsi/viosrp.h
-=======
-L:	linux-scsi@vger.kernel.org
-S:	Supported
-F:	drivers/scsi/ibmvscsi/ibmvscsi*
-F:	drivers/scsi/ibmvscsi/viosrp.h
-
-IBM Power Virtual FC Device Drivers
-M:	Brian King <brking@linux.vnet.ibm.com>
-L:	linux-scsi@vger.kernel.org
-S:	Supported
-F:	drivers/scsi/ibmvscsi/ibmvfc*
->>>>>>> c704b4ef
 
 IBM Power Virtual FC Device Drivers
 M:	Brian King <brking@linux.vnet.ibm.com>
@@ -6921,15 +6879,12 @@
 F:	Documentation/devicetree/bindings/pci/host-generic-pci.txt
 F:	drivers/pci/host/pci-host-generic.c
 
-<<<<<<< HEAD
 PCIE DRIVER FOR ST SPEAR13XX
 M:	Mohit Kumar <mohit.kumar@st.com>
 L:	linux-pci@vger.kernel.org
 S:	Maintained
 F:	drivers/pci/host/*spear*
 
-=======
->>>>>>> c704b4ef
 PCMCIA SUBSYSTEM
 P:	Linux PCMCIA Team
 L:	linux-pcmcia@lists.infradead.org
@@ -8730,14 +8685,6 @@
 L:	linux-wireless@vger.kernel.org
 S:	Maintained
 F:	drivers/staging/rtl8723au/
-<<<<<<< HEAD
-=======
-
-STAGING - SILICON MOTION SM7XX FRAME BUFFER DRIVER
-M:	Teddy Wang <teddy.wang@siliconmotion.com.cn>
-S:	Odd Fixes
-F:	drivers/staging/sm7xxfb/
->>>>>>> c704b4ef
 
 STAGING - SLICOSS
 M:	Lior Dotan <liodot@gmail.com>
